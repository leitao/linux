--- conflicted
+++ resolved
@@ -45,13 +45,10 @@
   Required root node property:
     compatible: "amlogic,s805x", "amlogic,meson-gxl";
 
-<<<<<<< HEAD
-=======
 Boards with the Amlogic Meson GXL S905W SoC shall have the following properties:
   Required root node property:
     compatible: "amlogic,s905w", "amlogic,meson-gxl";
 
->>>>>>> 471ea339
 Boards with the Amlogic Meson GXM S912 SoC shall have the following properties:
   Required root node property:
     compatible: "amlogic,s912", "amlogic,meson-gxm";
@@ -92,12 +89,9 @@
 
   - "amlogic,p241" (Meson gxl s805x)
 
-<<<<<<< HEAD
-=======
   - "amlogic,p281" (Meson gxl s905w)
   - "oranth,tx3-mini" (Meson gxl s905w)
 
->>>>>>> 471ea339
   - "amlogic,q200" (Meson gxm s912)
   - "amlogic,q201" (Meson gxm s912)
   - "khadas,vim2" (Meson gxm s912)
