# SPDX-License-Identifier: (GPL-2.0-only OR BSD-2-Clause)
%YAML 1.2
---
$id: http://devicetree.org/schemas/pinctrl/pinctrl-mt8192.yaml#
$schema: http://devicetree.org/meta-schemas/core.yaml#

title: Mediatek MT8192 Pin Controller

maintainers:
  - Sean Wang <sean.wang@mediatek.com>

description: |
  The Mediatek's Pin controller is used to control SoC pins.

properties:
  compatible:
    const: mediatek,mt8192-pinctrl

  gpio-controller: true

  '#gpio-cells':
    description: |
      Number of cells in GPIO specifier. Since the generic GPIO binding is used,
      the amount of cells must be specified as 2. See the below
      mentioned gpio binding representation for description of particular cells.
    const: 2

  gpio-ranges:
    description: gpio valid number range.
    maxItems: 1

  gpio-line-names: true

  reg:
    description: |
      Physical address base for gpio base registers. There are 11 GPIO
      physical address base in mt8192.
    maxItems: 11

  reg-names:
    description: |
      Gpio base register names.
    maxItems: 11

  interrupt-controller: true

  '#interrupt-cells':
    const: 2

  interrupts:
    description: The interrupt outputs to sysirq.
    maxItems: 1

#PIN CONFIGURATION NODES
patternProperties:
  '-pins$':
    type: object
    additionalProperties: false
    patternProperties:
      '^pins':
        type: object
        description: |
          A pinctrl node should contain at least one subnodes representing the
          pinctrl groups available on the machine. Each subnode will list the
          pins it needs, and how they should be configured, with regard to muxer
          configuration, pullups, drive strength, input enable/disable and
          input schmitt.
        $ref: "pinmux-node.yaml"

        properties:
          pinmux:
            description: |
              Integer array, represents gpio pin number and mux setting.
              Supported pin number and mux varies for different SoCs, and are defined
              as macros in dt-bindings/pinctrl/<soc>-pinfunc.h directly.

          drive-strength:
            description: |
              It can support some arguments, such as MTK_DRIVE_4mA, MTK_DRIVE_6mA, etc. See
              dt-bindings/pinctrl/mt65xx.h. It can only support 2/4/6/8/10/12/14/16mA in mt8192.
            enum: [2, 4, 6, 8, 10, 12, 14, 16]

<<<<<<< HEAD
          mediatek,drive-strength-adv:
            description: |
              Describe the specific driving setup property.
              For I2C pins, the existing generic driving setup can only support
              2/4/6/8/10/12/14/16mA driving. But in specific driving setup, they
              can support 0.125/0.25/0.5/1mA adjustment. If we enable specific
              driving setup, the existing generic setup will be disabled.
              The specific driving setup is controlled by E1E0EN.
              When E1=0/E0=0, the strength is 0.125mA.
              When E1=0/E0=1, the strength is 0.25mA.
              When E1=1/E0=0, the strength is 0.5mA.
              When E1=1/E0=1, the strength is 1mA.
              EN is used to enable or disable the specific driving setup.
              Valid arguments are described as below:
              0: (E1, E0, EN) = (0, 0, 0)
              1: (E1, E0, EN) = (0, 0, 1)
              2: (E1, E0, EN) = (0, 1, 0)
              3: (E1, E0, EN) = (0, 1, 1)
              4: (E1, E0, EN) = (1, 0, 0)
              5: (E1, E0, EN) = (1, 0, 1)
              6: (E1, E0, EN) = (1, 1, 0)
              7: (E1, E0, EN) = (1, 1, 1)
              So the valid arguments are from 0 to 7.
            $ref: /schemas/types.yaml#/definitions/uint32
            enum: [0, 1, 2, 3, 4, 5, 6, 7]

          mediatek,pull-up-adv:
            description: |
              Pull up settings for 2 pull resistors, R0 and R1. User can
              configure those special pins. Valid arguments are described as below:
              0: (R1, R0) = (0, 0) which means R1 disabled and R0 disabled.
              1: (R1, R0) = (0, 1) which means R1 disabled and R0 enabled.
              2: (R1, R0) = (1, 0) which means R1 enabled and R0 disabled.
              3: (R1, R0) = (1, 1) which means R1 enabled and R0 enabled.
            $ref: /schemas/types.yaml#/definitions/uint32
            enum: [0, 1, 2, 3]

          bias-pull-down: true

          bias-pull-up: true
=======
          drive-strength-microamp:
            enum: [125, 250, 500, 1000]

          bias-pull-down:
            oneOf:
              - type: boolean
                description: normal pull down.
              - enum: [100, 101, 102, 103]
                description: PUPD/R1/R0 pull down type. See MTK_PUPD_SET_R1R0_
                  defines in dt-bindings/pinctrl/mt65xx.h.
              - enum: [200, 201, 202, 203]
                description: RSEL pull down type. See MTK_PULL_SET_RSEL_
                  defines in dt-bindings/pinctrl/mt65xx.h.

          bias-pull-up:
            oneOf:
              - type: boolean
                description: normal pull up.
              - enum: [100, 101, 102, 103]
                description: PUPD/R1/R0 pull up type. See MTK_PUPD_SET_R1R0_
                  defines in dt-bindings/pinctrl/mt65xx.h.
              - enum: [200, 201, 202, 203]
                description: RSEL pull up type. See MTK_PULL_SET_RSEL_
                  defines in dt-bindings/pinctrl/mt65xx.h.
>>>>>>> 7365df19

          bias-disable: true

          output-high: true

          output-low: true

          input-enable: true

          input-disable: true

          input-schmitt-enable: true

          input-schmitt-disable: true

        required:
          - pinmux

        additionalProperties: false

allOf:
  - $ref: "pinctrl.yaml#"

required:
  - compatible
  - reg
  - interrupts
  - interrupt-controller
  - '#interrupt-cells'
  - gpio-controller
  - '#gpio-cells'
  - gpio-ranges

additionalProperties: false

examples:
  - |
            #include <dt-bindings/pinctrl/mt8192-pinfunc.h>
            #include <dt-bindings/interrupt-controller/arm-gic.h>
            pio: pinctrl@10005000 {
                    compatible = "mediatek,mt8192-pinctrl";
                    reg = <0x10005000 0x1000>,
                          <0x11c20000 0x1000>,
                          <0x11d10000 0x1000>,
                          <0x11d30000 0x1000>,
                          <0x11d40000 0x1000>,
                          <0x11e20000 0x1000>,
                          <0x11e70000 0x1000>,
                          <0x11ea0000 0x1000>,
                          <0x11f20000 0x1000>,
                          <0x11f30000 0x1000>,
                          <0x1000b000 0x1000>;
                    reg-names = "iocfg0", "iocfg_rm", "iocfg_bm",
                          "iocfg_bl", "iocfg_br", "iocfg_lm",
                          "iocfg_lb", "iocfg_rt", "iocfg_lt",
                          "iocfg_tl", "eint";
                    gpio-controller;
                    #gpio-cells = <2>;
                    gpio-ranges = <&pio 0 0 220>;
                    interrupt-controller;
                    interrupts = <GIC_SPI 212 IRQ_TYPE_LEVEL_HIGH 0>;
                    #interrupt-cells = <2>;

                    spi1-default-pins {
                            pins-cs-mosi-clk {
                                    pinmux = <PINMUX_GPIO157__FUNC_SPI1_A_CSB>,
                                             <PINMUX_GPIO159__FUNC_SPI1_A_MO>,
                                             <PINMUX_GPIO156__FUNC_SPI1_A_CLK>;
                                    bias-disable;
                            };

                            pins-miso {
                                    pinmux = <PINMUX_GPIO158__FUNC_SPI1_A_MI>;
                                    bias-pull-down;
                            };
                    };
            };<|MERGE_RESOLUTION|>--- conflicted
+++ resolved
@@ -80,48 +80,6 @@
               dt-bindings/pinctrl/mt65xx.h. It can only support 2/4/6/8/10/12/14/16mA in mt8192.
             enum: [2, 4, 6, 8, 10, 12, 14, 16]
 
-<<<<<<< HEAD
-          mediatek,drive-strength-adv:
-            description: |
-              Describe the specific driving setup property.
-              For I2C pins, the existing generic driving setup can only support
-              2/4/6/8/10/12/14/16mA driving. But in specific driving setup, they
-              can support 0.125/0.25/0.5/1mA adjustment. If we enable specific
-              driving setup, the existing generic setup will be disabled.
-              The specific driving setup is controlled by E1E0EN.
-              When E1=0/E0=0, the strength is 0.125mA.
-              When E1=0/E0=1, the strength is 0.25mA.
-              When E1=1/E0=0, the strength is 0.5mA.
-              When E1=1/E0=1, the strength is 1mA.
-              EN is used to enable or disable the specific driving setup.
-              Valid arguments are described as below:
-              0: (E1, E0, EN) = (0, 0, 0)
-              1: (E1, E0, EN) = (0, 0, 1)
-              2: (E1, E0, EN) = (0, 1, 0)
-              3: (E1, E0, EN) = (0, 1, 1)
-              4: (E1, E0, EN) = (1, 0, 0)
-              5: (E1, E0, EN) = (1, 0, 1)
-              6: (E1, E0, EN) = (1, 1, 0)
-              7: (E1, E0, EN) = (1, 1, 1)
-              So the valid arguments are from 0 to 7.
-            $ref: /schemas/types.yaml#/definitions/uint32
-            enum: [0, 1, 2, 3, 4, 5, 6, 7]
-
-          mediatek,pull-up-adv:
-            description: |
-              Pull up settings for 2 pull resistors, R0 and R1. User can
-              configure those special pins. Valid arguments are described as below:
-              0: (R1, R0) = (0, 0) which means R1 disabled and R0 disabled.
-              1: (R1, R0) = (0, 1) which means R1 disabled and R0 enabled.
-              2: (R1, R0) = (1, 0) which means R1 enabled and R0 disabled.
-              3: (R1, R0) = (1, 1) which means R1 enabled and R0 enabled.
-            $ref: /schemas/types.yaml#/definitions/uint32
-            enum: [0, 1, 2, 3]
-
-          bias-pull-down: true
-
-          bias-pull-up: true
-=======
           drive-strength-microamp:
             enum: [125, 250, 500, 1000]
 
@@ -146,7 +104,6 @@
               - enum: [200, 201, 202, 203]
                 description: RSEL pull up type. See MTK_PULL_SET_RSEL_
                   defines in dt-bindings/pinctrl/mt65xx.h.
->>>>>>> 7365df19
 
           bias-disable: true
 
