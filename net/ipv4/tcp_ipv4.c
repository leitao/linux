/*
 * INET		An implementation of the TCP/IP protocol suite for the LINUX
 *		operating system.  INET is implemented using the  BSD Socket
 *		interface as the means of communication with the user level.
 *
 *		Implementation of the Transmission Control Protocol(TCP).
 *
 *		IPv4 specific functions
 *
 *
 *		code split from:
 *		linux/ipv4/tcp.c
 *		linux/ipv4/tcp_input.c
 *		linux/ipv4/tcp_output.c
 *
 *		See tcp.c for author information
 *
 *	This program is free software; you can redistribute it and/or
 *      modify it under the terms of the GNU General Public License
 *      as published by the Free Software Foundation; either version
 *      2 of the License, or (at your option) any later version.
 */

/*
 * Changes:
 *		David S. Miller	:	New socket lookup architecture.
 *					This code is dedicated to John Dyson.
 *		David S. Miller :	Change semantics of established hash,
 *					half is devoted to TIME_WAIT sockets
 *					and the rest go in the other half.
 *		Andi Kleen :		Add support for syncookies and fixed
 *					some bugs: ip options weren't passed to
 *					the TCP layer, missed a check for an
 *					ACK bit.
 *		Andi Kleen :		Implemented fast path mtu discovery.
 *	     				Fixed many serious bugs in the
 *					request_sock handling and moved
 *					most of it into the af independent code.
 *					Added tail drop and some other bugfixes.
 *					Added new listen semantics.
 *		Mike McLagan	:	Routing by source
 *	Juan Jose Ciarlante:		ip_dynaddr bits
 *		Andi Kleen:		various fixes.
 *	Vitaly E. Lavrov	:	Transparent proxy revived after year
 *					coma.
 *	Andi Kleen		:	Fix new listen.
 *	Andi Kleen		:	Fix accept error reporting.
 *	YOSHIFUJI Hideaki @USAGI and:	Support IPV6_V6ONLY socket option, which
 *	Alexey Kuznetsov		allow both IPv4 and IPv6 sockets to bind
 *					a single port at the same time.
 */

#define pr_fmt(fmt) "TCP: " fmt

#include <linux/bottom_half.h>
#include <linux/types.h>
#include <linux/fcntl.h>
#include <linux/module.h>
#include <linux/random.h>
#include <linux/cache.h>
#include <linux/jhash.h>
#include <linux/init.h>
#include <linux/times.h>
#include <linux/slab.h>

#include <net/net_namespace.h>
#include <net/icmp.h>
#include <net/inet_hashtables.h>
#include <net/tcp.h>
#include <net/transp_v6.h>
#include <net/ipv6.h>
#include <net/inet_common.h>
#include <net/timewait_sock.h>
#include <net/xfrm.h>
#include <net/secure_seq.h>
#include <net/busy_poll.h>

#include <linux/inet.h>
#include <linux/ipv6.h>
#include <linux/stddef.h>
#include <linux/proc_fs.h>
#include <linux/seq_file.h>
#include <linux/inetdevice.h>

#include <crypto/hash.h>
#include <linux/scatterlist.h>

#include <trace/events/tcp.h>

#ifdef CONFIG_TCP_MD5SIG
static int tcp_v4_md5_hash_hdr(char *md5_hash, const struct tcp_md5sig_key *key,
			       __be32 daddr, __be32 saddr, const struct tcphdr *th);
#endif

struct inet_hashinfo tcp_hashinfo;
EXPORT_SYMBOL(tcp_hashinfo);

static u32 tcp_v4_init_seq(const struct sk_buff *skb)
{
	return secure_tcp_seq(ip_hdr(skb)->daddr,
			      ip_hdr(skb)->saddr,
			      tcp_hdr(skb)->dest,
			      tcp_hdr(skb)->source);
}

static u32 tcp_v4_init_ts_off(const struct net *net, const struct sk_buff *skb)
{
	return secure_tcp_ts_off(net, ip_hdr(skb)->daddr, ip_hdr(skb)->saddr);
}

int tcp_twsk_unique(struct sock *sk, struct sock *sktw, void *twp)
{
	const struct inet_timewait_sock *tw = inet_twsk(sktw);
	const struct tcp_timewait_sock *tcptw = tcp_twsk(sktw);
	struct tcp_sock *tp = tcp_sk(sk);
	int reuse = sock_net(sk)->ipv4.sysctl_tcp_tw_reuse;

	if (reuse == 2) {
		/* Still does not detect *everything* that goes through
		 * lo, since we require a loopback src or dst address
		 * or direct binding to 'lo' interface.
		 */
		bool loopback = false;
		if (tw->tw_bound_dev_if == LOOPBACK_IFINDEX)
			loopback = true;
#if IS_ENABLED(CONFIG_IPV6)
		if (tw->tw_family == AF_INET6) {
			if (ipv6_addr_loopback(&tw->tw_v6_daddr) ||
			    (ipv6_addr_v4mapped(&tw->tw_v6_daddr) &&
			     (tw->tw_v6_daddr.s6_addr[12] == 127)) ||
			    ipv6_addr_loopback(&tw->tw_v6_rcv_saddr) ||
			    (ipv6_addr_v4mapped(&tw->tw_v6_rcv_saddr) &&
			     (tw->tw_v6_rcv_saddr.s6_addr[12] == 127)))
				loopback = true;
		} else
#endif
		{
			if (ipv4_is_loopback(tw->tw_daddr) ||
			    ipv4_is_loopback(tw->tw_rcv_saddr))
				loopback = true;
		}
		if (!loopback)
			reuse = 0;
	}

	/* With PAWS, it is safe from the viewpoint
	   of data integrity. Even without PAWS it is safe provided sequence
	   spaces do not overlap i.e. at data rates <= 80Mbit/sec.

	   Actually, the idea is close to VJ's one, only timestamp cache is
	   held not per host, but per port pair and TW bucket is used as state
	   holder.

	   If TW bucket has been already destroyed we fall back to VJ's scheme
	   and use initial timestamp retrieved from peer table.
	 */
	if (tcptw->tw_ts_recent_stamp &&
	    (!twp || (reuse && get_seconds() - tcptw->tw_ts_recent_stamp > 1))) {
<<<<<<< HEAD
		tp->write_seq = tcptw->tw_snd_nxt + 65535 + 2;
		if (tp->write_seq == 0)
			tp->write_seq = 1;
		tp->rx_opt.ts_recent	   = tcptw->tw_ts_recent;
		tp->rx_opt.ts_recent_stamp = tcptw->tw_ts_recent_stamp;
=======
		/* In case of repair and re-using TIME-WAIT sockets we still
		 * want to be sure that it is safe as above but honor the
		 * sequence numbers and time stamps set as part of the repair
		 * process.
		 *
		 * Without this check re-using a TIME-WAIT socket with TCP
		 * repair would accumulate a -1 on the repair assigned
		 * sequence number. The first time it is reused the sequence
		 * is -1, the second time -2, etc. This fixes that issue
		 * without appearing to create any others.
		 */
		if (likely(!tp->repair)) {
			tp->write_seq = tcptw->tw_snd_nxt + 65535 + 2;
			if (tp->write_seq == 0)
				tp->write_seq = 1;
			tp->rx_opt.ts_recent	   = tcptw->tw_ts_recent;
			tp->rx_opt.ts_recent_stamp = tcptw->tw_ts_recent_stamp;
		}
>>>>>>> 70bd23b5
		sock_hold(sktw);
		return 1;
	}

	return 0;
}
EXPORT_SYMBOL_GPL(tcp_twsk_unique);

static int tcp_v4_pre_connect(struct sock *sk, struct sockaddr *uaddr,
			      int addr_len)
{
	/* This check is replicated from tcp_v4_connect() and intended to
	 * prevent BPF program called below from accessing bytes that are out
	 * of the bound specified by user in addr_len.
	 */
	if (addr_len < sizeof(struct sockaddr_in))
		return -EINVAL;

	sock_owned_by_me(sk);

	return BPF_CGROUP_RUN_PROG_INET4_CONNECT(sk, uaddr);
}

/* This will initiate an outgoing connection. */
int tcp_v4_connect(struct sock *sk, struct sockaddr *uaddr, int addr_len)
{
	struct sockaddr_in *usin = (struct sockaddr_in *)uaddr;
	struct inet_sock *inet = inet_sk(sk);
	struct tcp_sock *tp = tcp_sk(sk);
	__be16 orig_sport, orig_dport;
	__be32 daddr, nexthop;
	struct flowi4 *fl4;
	struct rtable *rt;
	int err;
	struct ip_options_rcu *inet_opt;
	struct inet_timewait_death_row *tcp_death_row = &sock_net(sk)->ipv4.tcp_death_row;

	if (addr_len < sizeof(struct sockaddr_in))
		return -EINVAL;

	if (usin->sin_family != AF_INET)
		return -EAFNOSUPPORT;

	nexthop = daddr = usin->sin_addr.s_addr;
	inet_opt = rcu_dereference_protected(inet->inet_opt,
					     lockdep_sock_is_held(sk));
	if (inet_opt && inet_opt->opt.srr) {
		if (!daddr)
			return -EINVAL;
		nexthop = inet_opt->opt.faddr;
	}

	orig_sport = inet->inet_sport;
	orig_dport = usin->sin_port;
	fl4 = &inet->cork.fl.u.ip4;
	rt = ip_route_connect(fl4, nexthop, inet->inet_saddr,
			      RT_CONN_FLAGS(sk), sk->sk_bound_dev_if,
			      IPPROTO_TCP,
			      orig_sport, orig_dport, sk);
	if (IS_ERR(rt)) {
		err = PTR_ERR(rt);
		if (err == -ENETUNREACH)
			IP_INC_STATS(sock_net(sk), IPSTATS_MIB_OUTNOROUTES);
		return err;
	}

	if (rt->rt_flags & (RTCF_MULTICAST | RTCF_BROADCAST)) {
		ip_rt_put(rt);
		return -ENETUNREACH;
	}

	if (!inet_opt || !inet_opt->opt.srr)
		daddr = fl4->daddr;

	if (!inet->inet_saddr)
		inet->inet_saddr = fl4->saddr;
	sk_rcv_saddr_set(sk, inet->inet_saddr);

	if (tp->rx_opt.ts_recent_stamp && inet->inet_daddr != daddr) {
		/* Reset inherited state */
		tp->rx_opt.ts_recent	   = 0;
		tp->rx_opt.ts_recent_stamp = 0;
		if (likely(!tp->repair))
			tp->write_seq	   = 0;
	}

	inet->inet_dport = usin->sin_port;
	sk_daddr_set(sk, daddr);

	inet_csk(sk)->icsk_ext_hdr_len = 0;
	if (inet_opt)
		inet_csk(sk)->icsk_ext_hdr_len = inet_opt->opt.optlen;

	tp->rx_opt.mss_clamp = TCP_MSS_DEFAULT;

	/* Socket identity is still unknown (sport may be zero).
	 * However we set state to SYN-SENT and not releasing socket
	 * lock select source port, enter ourselves into the hash tables and
	 * complete initialization after this.
	 */
	tcp_set_state(sk, TCP_SYN_SENT);
	err = inet_hash_connect(tcp_death_row, sk);
	if (err)
		goto failure;

	sk_set_txhash(sk);

	rt = ip_route_newports(fl4, rt, orig_sport, orig_dport,
			       inet->inet_sport, inet->inet_dport, sk);
	if (IS_ERR(rt)) {
		err = PTR_ERR(rt);
		rt = NULL;
		goto failure;
	}
	/* OK, now commit destination to socket.  */
	sk->sk_gso_type = SKB_GSO_TCPV4;
	sk_setup_caps(sk, &rt->dst);
	rt = NULL;

	if (likely(!tp->repair)) {
		if (!tp->write_seq)
			tp->write_seq = secure_tcp_seq(inet->inet_saddr,
						       inet->inet_daddr,
						       inet->inet_sport,
						       usin->sin_port);
		tp->tsoffset = secure_tcp_ts_off(sock_net(sk),
						 inet->inet_saddr,
						 inet->inet_daddr);
	}

	inet->inet_id = tp->write_seq ^ jiffies;

	if (tcp_fastopen_defer_connect(sk, &err))
		return err;
	if (err)
		goto failure;

	err = tcp_connect(sk);

	if (err)
		goto failure;

	return 0;

failure:
	/*
	 * This unhashes the socket and releases the local port,
	 * if necessary.
	 */
	tcp_set_state(sk, TCP_CLOSE);
	ip_rt_put(rt);
	sk->sk_route_caps = 0;
	inet->inet_dport = 0;
	return err;
}
EXPORT_SYMBOL(tcp_v4_connect);

/*
 * This routine reacts to ICMP_FRAG_NEEDED mtu indications as defined in RFC1191.
 * It can be called through tcp_release_cb() if socket was owned by user
 * at the time tcp_v4_err() was called to handle ICMP message.
 */
void tcp_v4_mtu_reduced(struct sock *sk)
{
	struct inet_sock *inet = inet_sk(sk);
	struct dst_entry *dst;
	u32 mtu;

	if ((1 << sk->sk_state) & (TCPF_LISTEN | TCPF_CLOSE))
		return;
	mtu = tcp_sk(sk)->mtu_info;
	dst = inet_csk_update_pmtu(sk, mtu);
	if (!dst)
		return;

	/* Something is about to be wrong... Remember soft error
	 * for the case, if this connection will not able to recover.
	 */
	if (mtu < dst_mtu(dst) && ip_dont_fragment(sk, dst))
		sk->sk_err_soft = EMSGSIZE;

	mtu = dst_mtu(dst);

	if (inet->pmtudisc != IP_PMTUDISC_DONT &&
	    ip_sk_accept_pmtu(sk) &&
	    inet_csk(sk)->icsk_pmtu_cookie > mtu) {
		tcp_sync_mss(sk, mtu);

		/* Resend the TCP packet because it's
		 * clear that the old packet has been
		 * dropped. This is the new "fast" path mtu
		 * discovery.
		 */
		tcp_simple_retransmit(sk);
	} /* else let the usual retransmit timer handle it */
}
EXPORT_SYMBOL(tcp_v4_mtu_reduced);

static void do_redirect(struct sk_buff *skb, struct sock *sk)
{
	struct dst_entry *dst = __sk_dst_check(sk, 0);

	if (dst)
		dst->ops->redirect(dst, sk, skb);
}


/* handle ICMP messages on TCP_NEW_SYN_RECV request sockets */
void tcp_req_err(struct sock *sk, u32 seq, bool abort)
{
	struct request_sock *req = inet_reqsk(sk);
	struct net *net = sock_net(sk);

	/* ICMPs are not backlogged, hence we cannot get
	 * an established socket here.
	 */
	if (seq != tcp_rsk(req)->snt_isn) {
		__NET_INC_STATS(net, LINUX_MIB_OUTOFWINDOWICMPS);
	} else if (abort) {
		/*
		 * Still in SYN_RECV, just remove it silently.
		 * There is no good way to pass the error to the newly
		 * created socket, and POSIX does not want network
		 * errors returned from accept().
		 */
		inet_csk_reqsk_queue_drop(req->rsk_listener, req);
		tcp_listendrop(req->rsk_listener);
	}
	reqsk_put(req);
}
EXPORT_SYMBOL(tcp_req_err);

/*
 * This routine is called by the ICMP module when it gets some
 * sort of error condition.  If err < 0 then the socket should
 * be closed and the error returned to the user.  If err > 0
 * it's just the icmp type << 8 | icmp code.  After adjustment
 * header points to the first 8 bytes of the tcp header.  We need
 * to find the appropriate port.
 *
 * The locking strategy used here is very "optimistic". When
 * someone else accesses the socket the ICMP is just dropped
 * and for some paths there is no check at all.
 * A more general error queue to queue errors for later handling
 * is probably better.
 *
 */

void tcp_v4_err(struct sk_buff *icmp_skb, u32 info)
{
	const struct iphdr *iph = (const struct iphdr *)icmp_skb->data;
	struct tcphdr *th = (struct tcphdr *)(icmp_skb->data + (iph->ihl << 2));
	struct inet_connection_sock *icsk;
	struct tcp_sock *tp;
	struct inet_sock *inet;
	const int type = icmp_hdr(icmp_skb)->type;
	const int code = icmp_hdr(icmp_skb)->code;
	struct sock *sk;
	struct sk_buff *skb;
	struct request_sock *fastopen;
	u32 seq, snd_una;
	s32 remaining;
	u32 delta_us;
	int err;
	struct net *net = dev_net(icmp_skb->dev);

	sk = __inet_lookup_established(net, &tcp_hashinfo, iph->daddr,
				       th->dest, iph->saddr, ntohs(th->source),
				       inet_iif(icmp_skb), 0);
	if (!sk) {
		__ICMP_INC_STATS(net, ICMP_MIB_INERRORS);
		return;
	}
	if (sk->sk_state == TCP_TIME_WAIT) {
		inet_twsk_put(inet_twsk(sk));
		return;
	}
	seq = ntohl(th->seq);
	if (sk->sk_state == TCP_NEW_SYN_RECV)
		return tcp_req_err(sk, seq,
				  type == ICMP_PARAMETERPROB ||
				  type == ICMP_TIME_EXCEEDED ||
				  (type == ICMP_DEST_UNREACH &&
				   (code == ICMP_NET_UNREACH ||
				    code == ICMP_HOST_UNREACH)));

	bh_lock_sock(sk);
	/* If too many ICMPs get dropped on busy
	 * servers this needs to be solved differently.
	 * We do take care of PMTU discovery (RFC1191) special case :
	 * we can receive locally generated ICMP messages while socket is held.
	 */
	if (sock_owned_by_user(sk)) {
		if (!(type == ICMP_DEST_UNREACH && code == ICMP_FRAG_NEEDED))
			__NET_INC_STATS(net, LINUX_MIB_LOCKDROPPEDICMPS);
	}
	if (sk->sk_state == TCP_CLOSE)
		goto out;

	if (unlikely(iph->ttl < inet_sk(sk)->min_ttl)) {
		__NET_INC_STATS(net, LINUX_MIB_TCPMINTTLDROP);
		goto out;
	}

	icsk = inet_csk(sk);
	tp = tcp_sk(sk);
	/* XXX (TFO) - tp->snd_una should be ISN (tcp_create_openreq_child() */
	fastopen = tp->fastopen_rsk;
	snd_una = fastopen ? tcp_rsk(fastopen)->snt_isn : tp->snd_una;
	if (sk->sk_state != TCP_LISTEN &&
	    !between(seq, snd_una, tp->snd_nxt)) {
		__NET_INC_STATS(net, LINUX_MIB_OUTOFWINDOWICMPS);
		goto out;
	}

	switch (type) {
	case ICMP_REDIRECT:
		if (!sock_owned_by_user(sk))
			do_redirect(icmp_skb, sk);
		goto out;
	case ICMP_SOURCE_QUENCH:
		/* Just silently ignore these. */
		goto out;
	case ICMP_PARAMETERPROB:
		err = EPROTO;
		break;
	case ICMP_DEST_UNREACH:
		if (code > NR_ICMP_UNREACH)
			goto out;

		if (code == ICMP_FRAG_NEEDED) { /* PMTU discovery (RFC1191) */
			/* We are not interested in TCP_LISTEN and open_requests
			 * (SYN-ACKs send out by Linux are always <576bytes so
			 * they should go through unfragmented).
			 */
			if (sk->sk_state == TCP_LISTEN)
				goto out;

			tp->mtu_info = info;
			if (!sock_owned_by_user(sk)) {
				tcp_v4_mtu_reduced(sk);
			} else {
				if (!test_and_set_bit(TCP_MTU_REDUCED_DEFERRED, &sk->sk_tsq_flags))
					sock_hold(sk);
			}
			goto out;
		}

		err = icmp_err_convert[code].errno;
		/* check if icmp_skb allows revert of backoff
		 * (see draft-zimmermann-tcp-lcd) */
		if (code != ICMP_NET_UNREACH && code != ICMP_HOST_UNREACH)
			break;
		if (seq != tp->snd_una  || !icsk->icsk_retransmits ||
		    !icsk->icsk_backoff || fastopen)
			break;

		if (sock_owned_by_user(sk))
			break;

		icsk->icsk_backoff--;
		icsk->icsk_rto = tp->srtt_us ? __tcp_set_rto(tp) :
					       TCP_TIMEOUT_INIT;
		icsk->icsk_rto = inet_csk_rto_backoff(icsk, TCP_RTO_MAX);

		skb = tcp_rtx_queue_head(sk);
		BUG_ON(!skb);

		tcp_mstamp_refresh(tp);
		delta_us = (u32)(tp->tcp_mstamp - skb->skb_mstamp);
		remaining = icsk->icsk_rto -
			    usecs_to_jiffies(delta_us);

		if (remaining > 0) {
			inet_csk_reset_xmit_timer(sk, ICSK_TIME_RETRANS,
						  remaining, TCP_RTO_MAX);
		} else {
			/* RTO revert clocked out retransmission.
			 * Will retransmit now */
			tcp_retransmit_timer(sk);
		}

		break;
	case ICMP_TIME_EXCEEDED:
		err = EHOSTUNREACH;
		break;
	default:
		goto out;
	}

	switch (sk->sk_state) {
	case TCP_SYN_SENT:
	case TCP_SYN_RECV:
		/* Only in fast or simultaneous open. If a fast open socket is
		 * is already accepted it is treated as a connected one below.
		 */
		if (fastopen && !fastopen->sk)
			break;

		if (!sock_owned_by_user(sk)) {
			sk->sk_err = err;

			sk->sk_error_report(sk);

			tcp_done(sk);
		} else {
			sk->sk_err_soft = err;
		}
		goto out;
	}

	/* If we've already connected we will keep trying
	 * until we time out, or the user gives up.
	 *
	 * rfc1122 4.2.3.9 allows to consider as hard errors
	 * only PROTO_UNREACH and PORT_UNREACH (well, FRAG_FAILED too,
	 * but it is obsoleted by pmtu discovery).
	 *
	 * Note, that in modern internet, where routing is unreliable
	 * and in each dark corner broken firewalls sit, sending random
	 * errors ordered by their masters even this two messages finally lose
	 * their original sense (even Linux sends invalid PORT_UNREACHs)
	 *
	 * Now we are in compliance with RFCs.
	 *							--ANK (980905)
	 */

	inet = inet_sk(sk);
	if (!sock_owned_by_user(sk) && inet->recverr) {
		sk->sk_err = err;
		sk->sk_error_report(sk);
	} else	{ /* Only an error on timeout */
		sk->sk_err_soft = err;
	}

out:
	bh_unlock_sock(sk);
	sock_put(sk);
}

void __tcp_v4_send_check(struct sk_buff *skb, __be32 saddr, __be32 daddr)
{
	struct tcphdr *th = tcp_hdr(skb);

	th->check = ~tcp_v4_check(skb->len, saddr, daddr, 0);
	skb->csum_start = skb_transport_header(skb) - skb->head;
	skb->csum_offset = offsetof(struct tcphdr, check);
}

/* This routine computes an IPv4 TCP checksum. */
void tcp_v4_send_check(struct sock *sk, struct sk_buff *skb)
{
	const struct inet_sock *inet = inet_sk(sk);

	__tcp_v4_send_check(skb, inet->inet_saddr, inet->inet_daddr);
}
EXPORT_SYMBOL(tcp_v4_send_check);

/*
 *	This routine will send an RST to the other tcp.
 *
 *	Someone asks: why I NEVER use socket parameters (TOS, TTL etc.)
 *		      for reset.
 *	Answer: if a packet caused RST, it is not for a socket
 *		existing in our system, if it is matched to a socket,
 *		it is just duplicate segment or bug in other side's TCP.
 *		So that we build reply only basing on parameters
 *		arrived with segment.
 *	Exception: precedence violation. We do not implement it in any case.
 */

static void tcp_v4_send_reset(const struct sock *sk, struct sk_buff *skb)
{
	const struct tcphdr *th = tcp_hdr(skb);
	struct {
		struct tcphdr th;
#ifdef CONFIG_TCP_MD5SIG
		__be32 opt[(TCPOLEN_MD5SIG_ALIGNED >> 2)];
#endif
	} rep;
	struct ip_reply_arg arg;
#ifdef CONFIG_TCP_MD5SIG
	struct tcp_md5sig_key *key = NULL;
	const __u8 *hash_location = NULL;
	unsigned char newhash[16];
	int genhash;
	struct sock *sk1 = NULL;
#endif
	struct net *net;
	struct sock *ctl_sk;

	/* Never send a reset in response to a reset. */
	if (th->rst)
		return;

	/* If sk not NULL, it means we did a successful lookup and incoming
	 * route had to be correct. prequeue might have dropped our dst.
	 */
	if (!sk && skb_rtable(skb)->rt_type != RTN_LOCAL)
		return;

	/* Swap the send and the receive. */
	memset(&rep, 0, sizeof(rep));
	rep.th.dest   = th->source;
	rep.th.source = th->dest;
	rep.th.doff   = sizeof(struct tcphdr) / 4;
	rep.th.rst    = 1;

	if (th->ack) {
		rep.th.seq = th->ack_seq;
	} else {
		rep.th.ack = 1;
		rep.th.ack_seq = htonl(ntohl(th->seq) + th->syn + th->fin +
				       skb->len - (th->doff << 2));
	}

	memset(&arg, 0, sizeof(arg));
	arg.iov[0].iov_base = (unsigned char *)&rep;
	arg.iov[0].iov_len  = sizeof(rep.th);

	net = sk ? sock_net(sk) : dev_net(skb_dst(skb)->dev);
#ifdef CONFIG_TCP_MD5SIG
	rcu_read_lock();
	hash_location = tcp_parse_md5sig_option(th);
	if (sk && sk_fullsock(sk)) {
		key = tcp_md5_do_lookup(sk, (union tcp_md5_addr *)
					&ip_hdr(skb)->saddr, AF_INET);
	} else if (hash_location) {
		/*
		 * active side is lost. Try to find listening socket through
		 * source port, and then find md5 key through listening socket.
		 * we are not loose security here:
		 * Incoming packet is checked with md5 hash with finding key,
		 * no RST generated if md5 hash doesn't match.
		 */
		sk1 = __inet_lookup_listener(net, &tcp_hashinfo, NULL, 0,
					     ip_hdr(skb)->saddr,
					     th->source, ip_hdr(skb)->daddr,
					     ntohs(th->source), inet_iif(skb),
					     tcp_v4_sdif(skb));
		/* don't send rst if it can't find key */
		if (!sk1)
			goto out;

		key = tcp_md5_do_lookup(sk1, (union tcp_md5_addr *)
					&ip_hdr(skb)->saddr, AF_INET);
		if (!key)
			goto out;


		genhash = tcp_v4_md5_hash_skb(newhash, key, NULL, skb);
		if (genhash || memcmp(hash_location, newhash, 16) != 0)
			goto out;

	}

	if (key) {
		rep.opt[0] = htonl((TCPOPT_NOP << 24) |
				   (TCPOPT_NOP << 16) |
				   (TCPOPT_MD5SIG << 8) |
				   TCPOLEN_MD5SIG);
		/* Update length and the length the header thinks exists */
		arg.iov[0].iov_len += TCPOLEN_MD5SIG_ALIGNED;
		rep.th.doff = arg.iov[0].iov_len / 4;

		tcp_v4_md5_hash_hdr((__u8 *) &rep.opt[1],
				     key, ip_hdr(skb)->saddr,
				     ip_hdr(skb)->daddr, &rep.th);
	}
#endif
	arg.csum = csum_tcpudp_nofold(ip_hdr(skb)->daddr,
				      ip_hdr(skb)->saddr, /* XXX */
				      arg.iov[0].iov_len, IPPROTO_TCP, 0);
	arg.csumoffset = offsetof(struct tcphdr, check) / 2;
	arg.flags = (sk && inet_sk_transparent(sk)) ? IP_REPLY_ARG_NOSRCCHECK : 0;

	/* When socket is gone, all binding information is lost.
	 * routing might fail in this case. No choice here, if we choose to force
	 * input interface, we will misroute in case of asymmetric route.
	 */
	if (sk) {
		arg.bound_dev_if = sk->sk_bound_dev_if;
		if (sk_fullsock(sk))
			trace_tcp_send_reset(sk, skb);
	}

	BUILD_BUG_ON(offsetof(struct sock, sk_bound_dev_if) !=
		     offsetof(struct inet_timewait_sock, tw_bound_dev_if));

	arg.tos = ip_hdr(skb)->tos;
	arg.uid = sock_net_uid(net, sk && sk_fullsock(sk) ? sk : NULL);
	local_bh_disable();
	ctl_sk = *this_cpu_ptr(net->ipv4.tcp_sk);
	if (sk)
		ctl_sk->sk_mark = (sk->sk_state == TCP_TIME_WAIT) ?
				   inet_twsk(sk)->tw_mark : sk->sk_mark;
	ip_send_unicast_reply(ctl_sk,
			      skb, &TCP_SKB_CB(skb)->header.h4.opt,
			      ip_hdr(skb)->saddr, ip_hdr(skb)->daddr,
			      &arg, arg.iov[0].iov_len);

	ctl_sk->sk_mark = 0;
	__TCP_INC_STATS(net, TCP_MIB_OUTSEGS);
	__TCP_INC_STATS(net, TCP_MIB_OUTRSTS);
	local_bh_enable();

#ifdef CONFIG_TCP_MD5SIG
out:
	rcu_read_unlock();
#endif
}

/* The code following below sending ACKs in SYN-RECV and TIME-WAIT states
   outside socket context is ugly, certainly. What can I do?
 */

static void tcp_v4_send_ack(const struct sock *sk,
			    struct sk_buff *skb, u32 seq, u32 ack,
			    u32 win, u32 tsval, u32 tsecr, int oif,
			    struct tcp_md5sig_key *key,
			    int reply_flags, u8 tos)
{
	const struct tcphdr *th = tcp_hdr(skb);
	struct {
		struct tcphdr th;
		__be32 opt[(TCPOLEN_TSTAMP_ALIGNED >> 2)
#ifdef CONFIG_TCP_MD5SIG
			   + (TCPOLEN_MD5SIG_ALIGNED >> 2)
#endif
			];
	} rep;
	struct net *net = sock_net(sk);
	struct ip_reply_arg arg;
	struct sock *ctl_sk;

	memset(&rep.th, 0, sizeof(struct tcphdr));
	memset(&arg, 0, sizeof(arg));

	arg.iov[0].iov_base = (unsigned char *)&rep;
	arg.iov[0].iov_len  = sizeof(rep.th);
	if (tsecr) {
		rep.opt[0] = htonl((TCPOPT_NOP << 24) | (TCPOPT_NOP << 16) |
				   (TCPOPT_TIMESTAMP << 8) |
				   TCPOLEN_TIMESTAMP);
		rep.opt[1] = htonl(tsval);
		rep.opt[2] = htonl(tsecr);
		arg.iov[0].iov_len += TCPOLEN_TSTAMP_ALIGNED;
	}

	/* Swap the send and the receive. */
	rep.th.dest    = th->source;
	rep.th.source  = th->dest;
	rep.th.doff    = arg.iov[0].iov_len / 4;
	rep.th.seq     = htonl(seq);
	rep.th.ack_seq = htonl(ack);
	rep.th.ack     = 1;
	rep.th.window  = htons(win);

#ifdef CONFIG_TCP_MD5SIG
	if (key) {
		int offset = (tsecr) ? 3 : 0;

		rep.opt[offset++] = htonl((TCPOPT_NOP << 24) |
					  (TCPOPT_NOP << 16) |
					  (TCPOPT_MD5SIG << 8) |
					  TCPOLEN_MD5SIG);
		arg.iov[0].iov_len += TCPOLEN_MD5SIG_ALIGNED;
		rep.th.doff = arg.iov[0].iov_len/4;

		tcp_v4_md5_hash_hdr((__u8 *) &rep.opt[offset],
				    key, ip_hdr(skb)->saddr,
				    ip_hdr(skb)->daddr, &rep.th);
	}
#endif
	arg.flags = reply_flags;
	arg.csum = csum_tcpudp_nofold(ip_hdr(skb)->daddr,
				      ip_hdr(skb)->saddr, /* XXX */
				      arg.iov[0].iov_len, IPPROTO_TCP, 0);
	arg.csumoffset = offsetof(struct tcphdr, check) / 2;
	if (oif)
		arg.bound_dev_if = oif;
	arg.tos = tos;
	arg.uid = sock_net_uid(net, sk_fullsock(sk) ? sk : NULL);
	local_bh_disable();
	ctl_sk = *this_cpu_ptr(net->ipv4.tcp_sk);
	if (sk)
		ctl_sk->sk_mark = (sk->sk_state == TCP_TIME_WAIT) ?
				   inet_twsk(sk)->tw_mark : sk->sk_mark;
	ip_send_unicast_reply(ctl_sk,
			      skb, &TCP_SKB_CB(skb)->header.h4.opt,
			      ip_hdr(skb)->saddr, ip_hdr(skb)->daddr,
			      &arg, arg.iov[0].iov_len);

	ctl_sk->sk_mark = 0;
	__TCP_INC_STATS(net, TCP_MIB_OUTSEGS);
	local_bh_enable();
}

static void tcp_v4_timewait_ack(struct sock *sk, struct sk_buff *skb)
{
	struct inet_timewait_sock *tw = inet_twsk(sk);
	struct tcp_timewait_sock *tcptw = tcp_twsk(sk);

	tcp_v4_send_ack(sk, skb,
			tcptw->tw_snd_nxt, tcptw->tw_rcv_nxt,
			tcptw->tw_rcv_wnd >> tw->tw_rcv_wscale,
			tcp_time_stamp_raw() + tcptw->tw_ts_offset,
			tcptw->tw_ts_recent,
			tw->tw_bound_dev_if,
			tcp_twsk_md5_key(tcptw),
			tw->tw_transparent ? IP_REPLY_ARG_NOSRCCHECK : 0,
			tw->tw_tos
			);

	inet_twsk_put(tw);
}

static void tcp_v4_reqsk_send_ack(const struct sock *sk, struct sk_buff *skb,
				  struct request_sock *req)
{
	/* sk->sk_state == TCP_LISTEN -> for regular TCP_SYN_RECV
	 * sk->sk_state == TCP_SYN_RECV -> for Fast Open.
	 */
	u32 seq = (sk->sk_state == TCP_LISTEN) ? tcp_rsk(req)->snt_isn + 1 :
					     tcp_sk(sk)->snd_nxt;

	/* RFC 7323 2.3
	 * The window field (SEG.WND) of every outgoing segment, with the
	 * exception of <SYN> segments, MUST be right-shifted by
	 * Rcv.Wind.Shift bits:
	 */
	tcp_v4_send_ack(sk, skb, seq,
			tcp_rsk(req)->rcv_nxt,
			req->rsk_rcv_wnd >> inet_rsk(req)->rcv_wscale,
			tcp_time_stamp_raw() + tcp_rsk(req)->ts_off,
			req->ts_recent,
			0,
			tcp_md5_do_lookup(sk, (union tcp_md5_addr *)&ip_hdr(skb)->saddr,
					  AF_INET),
			inet_rsk(req)->no_srccheck ? IP_REPLY_ARG_NOSRCCHECK : 0,
			ip_hdr(skb)->tos);
}

/*
 *	Send a SYN-ACK after having received a SYN.
 *	This still operates on a request_sock only, not on a big
 *	socket.
 */
static int tcp_v4_send_synack(const struct sock *sk, struct dst_entry *dst,
			      struct flowi *fl,
			      struct request_sock *req,
			      struct tcp_fastopen_cookie *foc,
			      enum tcp_synack_type synack_type)
{
	const struct inet_request_sock *ireq = inet_rsk(req);
	struct flowi4 fl4;
	int err = -1;
	struct sk_buff *skb;

	/* First, grab a route. */
	if (!dst && (dst = inet_csk_route_req(sk, &fl4, req)) == NULL)
		return -1;

	skb = tcp_make_synack(sk, dst, req, foc, synack_type);

	if (skb) {
		__tcp_v4_send_check(skb, ireq->ir_loc_addr, ireq->ir_rmt_addr);

		err = ip_build_and_send_pkt(skb, sk, ireq->ir_loc_addr,
					    ireq->ir_rmt_addr,
					    ireq_opt_deref(ireq));
		err = net_xmit_eval(err);
	}

	return err;
}

/*
 *	IPv4 request_sock destructor.
 */
static void tcp_v4_reqsk_destructor(struct request_sock *req)
{
	kfree(rcu_dereference_protected(inet_rsk(req)->ireq_opt, 1));
}

#ifdef CONFIG_TCP_MD5SIG
/*
 * RFC2385 MD5 checksumming requires a mapping of
 * IP address->MD5 Key.
 * We need to maintain these in the sk structure.
 */

/* Find the Key structure for an address.  */
struct tcp_md5sig_key *tcp_md5_do_lookup(const struct sock *sk,
					 const union tcp_md5_addr *addr,
					 int family)
{
	const struct tcp_sock *tp = tcp_sk(sk);
	struct tcp_md5sig_key *key;
	const struct tcp_md5sig_info *md5sig;
	__be32 mask;
	struct tcp_md5sig_key *best_match = NULL;
	bool match;

	/* caller either holds rcu_read_lock() or socket lock */
	md5sig = rcu_dereference_check(tp->md5sig_info,
				       lockdep_sock_is_held(sk));
	if (!md5sig)
		return NULL;

	hlist_for_each_entry_rcu(key, &md5sig->head, node) {
		if (key->family != family)
			continue;

		if (family == AF_INET) {
			mask = inet_make_mask(key->prefixlen);
			match = (key->addr.a4.s_addr & mask) ==
				(addr->a4.s_addr & mask);
#if IS_ENABLED(CONFIG_IPV6)
		} else if (family == AF_INET6) {
			match = ipv6_prefix_equal(&key->addr.a6, &addr->a6,
						  key->prefixlen);
#endif
		} else {
			match = false;
		}

		if (match && (!best_match ||
			      key->prefixlen > best_match->prefixlen))
			best_match = key;
	}
	return best_match;
}
EXPORT_SYMBOL(tcp_md5_do_lookup);

static struct tcp_md5sig_key *tcp_md5_do_lookup_exact(const struct sock *sk,
						      const union tcp_md5_addr *addr,
						      int family, u8 prefixlen)
{
	const struct tcp_sock *tp = tcp_sk(sk);
	struct tcp_md5sig_key *key;
	unsigned int size = sizeof(struct in_addr);
	const struct tcp_md5sig_info *md5sig;

	/* caller either holds rcu_read_lock() or socket lock */
	md5sig = rcu_dereference_check(tp->md5sig_info,
				       lockdep_sock_is_held(sk));
	if (!md5sig)
		return NULL;
#if IS_ENABLED(CONFIG_IPV6)
	if (family == AF_INET6)
		size = sizeof(struct in6_addr);
#endif
	hlist_for_each_entry_rcu(key, &md5sig->head, node) {
		if (key->family != family)
			continue;
		if (!memcmp(&key->addr, addr, size) &&
		    key->prefixlen == prefixlen)
			return key;
	}
	return NULL;
}

struct tcp_md5sig_key *tcp_v4_md5_lookup(const struct sock *sk,
					 const struct sock *addr_sk)
{
	const union tcp_md5_addr *addr;

	addr = (const union tcp_md5_addr *)&addr_sk->sk_daddr;
	return tcp_md5_do_lookup(sk, addr, AF_INET);
}
EXPORT_SYMBOL(tcp_v4_md5_lookup);

/* This can be called on a newly created socket, from other files */
int tcp_md5_do_add(struct sock *sk, const union tcp_md5_addr *addr,
		   int family, u8 prefixlen, const u8 *newkey, u8 newkeylen,
		   gfp_t gfp)
{
	/* Add Key to the list */
	struct tcp_md5sig_key *key;
	struct tcp_sock *tp = tcp_sk(sk);
	struct tcp_md5sig_info *md5sig;

	key = tcp_md5_do_lookup_exact(sk, addr, family, prefixlen);
	if (key) {
		/* Pre-existing entry - just update that one. */
		memcpy(key->key, newkey, newkeylen);
		key->keylen = newkeylen;
		return 0;
	}

	md5sig = rcu_dereference_protected(tp->md5sig_info,
					   lockdep_sock_is_held(sk));
	if (!md5sig) {
		md5sig = kmalloc(sizeof(*md5sig), gfp);
		if (!md5sig)
			return -ENOMEM;

		sk_nocaps_add(sk, NETIF_F_GSO_MASK);
		INIT_HLIST_HEAD(&md5sig->head);
		rcu_assign_pointer(tp->md5sig_info, md5sig);
	}

	key = sock_kmalloc(sk, sizeof(*key), gfp);
	if (!key)
		return -ENOMEM;
	if (!tcp_alloc_md5sig_pool()) {
		sock_kfree_s(sk, key, sizeof(*key));
		return -ENOMEM;
	}

	memcpy(key->key, newkey, newkeylen);
	key->keylen = newkeylen;
	key->family = family;
	key->prefixlen = prefixlen;
	memcpy(&key->addr, addr,
	       (family == AF_INET6) ? sizeof(struct in6_addr) :
				      sizeof(struct in_addr));
	hlist_add_head_rcu(&key->node, &md5sig->head);
	return 0;
}
EXPORT_SYMBOL(tcp_md5_do_add);

int tcp_md5_do_del(struct sock *sk, const union tcp_md5_addr *addr, int family,
		   u8 prefixlen)
{
	struct tcp_md5sig_key *key;

	key = tcp_md5_do_lookup_exact(sk, addr, family, prefixlen);
	if (!key)
		return -ENOENT;
	hlist_del_rcu(&key->node);
	atomic_sub(sizeof(*key), &sk->sk_omem_alloc);
	kfree_rcu(key, rcu);
	return 0;
}
EXPORT_SYMBOL(tcp_md5_do_del);

static void tcp_clear_md5_list(struct sock *sk)
{
	struct tcp_sock *tp = tcp_sk(sk);
	struct tcp_md5sig_key *key;
	struct hlist_node *n;
	struct tcp_md5sig_info *md5sig;

	md5sig = rcu_dereference_protected(tp->md5sig_info, 1);

	hlist_for_each_entry_safe(key, n, &md5sig->head, node) {
		hlist_del_rcu(&key->node);
		atomic_sub(sizeof(*key), &sk->sk_omem_alloc);
		kfree_rcu(key, rcu);
	}
}

static int tcp_v4_parse_md5_keys(struct sock *sk, int optname,
				 char __user *optval, int optlen)
{
	struct tcp_md5sig cmd;
	struct sockaddr_in *sin = (struct sockaddr_in *)&cmd.tcpm_addr;
	u8 prefixlen = 32;

	if (optlen < sizeof(cmd))
		return -EINVAL;

	if (copy_from_user(&cmd, optval, sizeof(cmd)))
		return -EFAULT;

	if (sin->sin_family != AF_INET)
		return -EINVAL;

	if (optname == TCP_MD5SIG_EXT &&
	    cmd.tcpm_flags & TCP_MD5SIG_FLAG_PREFIX) {
		prefixlen = cmd.tcpm_prefixlen;
		if (prefixlen > 32)
			return -EINVAL;
	}

	if (!cmd.tcpm_keylen)
		return tcp_md5_do_del(sk, (union tcp_md5_addr *)&sin->sin_addr.s_addr,
				      AF_INET, prefixlen);

	if (cmd.tcpm_keylen > TCP_MD5SIG_MAXKEYLEN)
		return -EINVAL;

	return tcp_md5_do_add(sk, (union tcp_md5_addr *)&sin->sin_addr.s_addr,
			      AF_INET, prefixlen, cmd.tcpm_key, cmd.tcpm_keylen,
			      GFP_KERNEL);
}

static int tcp_v4_md5_hash_headers(struct tcp_md5sig_pool *hp,
				   __be32 daddr, __be32 saddr,
				   const struct tcphdr *th, int nbytes)
{
	struct tcp4_pseudohdr *bp;
	struct scatterlist sg;
	struct tcphdr *_th;

	bp = hp->scratch;
	bp->saddr = saddr;
	bp->daddr = daddr;
	bp->pad = 0;
	bp->protocol = IPPROTO_TCP;
	bp->len = cpu_to_be16(nbytes);

	_th = (struct tcphdr *)(bp + 1);
	memcpy(_th, th, sizeof(*th));
	_th->check = 0;

	sg_init_one(&sg, bp, sizeof(*bp) + sizeof(*th));
	ahash_request_set_crypt(hp->md5_req, &sg, NULL,
				sizeof(*bp) + sizeof(*th));
	return crypto_ahash_update(hp->md5_req);
}

static int tcp_v4_md5_hash_hdr(char *md5_hash, const struct tcp_md5sig_key *key,
			       __be32 daddr, __be32 saddr, const struct tcphdr *th)
{
	struct tcp_md5sig_pool *hp;
	struct ahash_request *req;

	hp = tcp_get_md5sig_pool();
	if (!hp)
		goto clear_hash_noput;
	req = hp->md5_req;

	if (crypto_ahash_init(req))
		goto clear_hash;
	if (tcp_v4_md5_hash_headers(hp, daddr, saddr, th, th->doff << 2))
		goto clear_hash;
	if (tcp_md5_hash_key(hp, key))
		goto clear_hash;
	ahash_request_set_crypt(req, NULL, md5_hash, 0);
	if (crypto_ahash_final(req))
		goto clear_hash;

	tcp_put_md5sig_pool();
	return 0;

clear_hash:
	tcp_put_md5sig_pool();
clear_hash_noput:
	memset(md5_hash, 0, 16);
	return 1;
}

int tcp_v4_md5_hash_skb(char *md5_hash, const struct tcp_md5sig_key *key,
			const struct sock *sk,
			const struct sk_buff *skb)
{
	struct tcp_md5sig_pool *hp;
	struct ahash_request *req;
	const struct tcphdr *th = tcp_hdr(skb);
	__be32 saddr, daddr;

	if (sk) { /* valid for establish/request sockets */
		saddr = sk->sk_rcv_saddr;
		daddr = sk->sk_daddr;
	} else {
		const struct iphdr *iph = ip_hdr(skb);
		saddr = iph->saddr;
		daddr = iph->daddr;
	}

	hp = tcp_get_md5sig_pool();
	if (!hp)
		goto clear_hash_noput;
	req = hp->md5_req;

	if (crypto_ahash_init(req))
		goto clear_hash;

	if (tcp_v4_md5_hash_headers(hp, daddr, saddr, th, skb->len))
		goto clear_hash;
	if (tcp_md5_hash_skb_data(hp, skb, th->doff << 2))
		goto clear_hash;
	if (tcp_md5_hash_key(hp, key))
		goto clear_hash;
	ahash_request_set_crypt(req, NULL, md5_hash, 0);
	if (crypto_ahash_final(req))
		goto clear_hash;

	tcp_put_md5sig_pool();
	return 0;

clear_hash:
	tcp_put_md5sig_pool();
clear_hash_noput:
	memset(md5_hash, 0, 16);
	return 1;
}
EXPORT_SYMBOL(tcp_v4_md5_hash_skb);

#endif

/* Called with rcu_read_lock() */
static bool tcp_v4_inbound_md5_hash(const struct sock *sk,
				    const struct sk_buff *skb)
{
#ifdef CONFIG_TCP_MD5SIG
	/*
	 * This gets called for each TCP segment that arrives
	 * so we want to be efficient.
	 * We have 3 drop cases:
	 * o No MD5 hash and one expected.
	 * o MD5 hash and we're not expecting one.
	 * o MD5 hash and its wrong.
	 */
	const __u8 *hash_location = NULL;
	struct tcp_md5sig_key *hash_expected;
	const struct iphdr *iph = ip_hdr(skb);
	const struct tcphdr *th = tcp_hdr(skb);
	int genhash;
	unsigned char newhash[16];

	hash_expected = tcp_md5_do_lookup(sk, (union tcp_md5_addr *)&iph->saddr,
					  AF_INET);
	hash_location = tcp_parse_md5sig_option(th);

	/* We've parsed the options - do we have a hash? */
	if (!hash_expected && !hash_location)
		return false;

	if (hash_expected && !hash_location) {
		NET_INC_STATS(sock_net(sk), LINUX_MIB_TCPMD5NOTFOUND);
		return true;
	}

	if (!hash_expected && hash_location) {
		NET_INC_STATS(sock_net(sk), LINUX_MIB_TCPMD5UNEXPECTED);
		return true;
	}

	/* Okay, so this is hash_expected and hash_location -
	 * so we need to calculate the checksum.
	 */
	genhash = tcp_v4_md5_hash_skb(newhash,
				      hash_expected,
				      NULL, skb);

	if (genhash || memcmp(hash_location, newhash, 16) != 0) {
		NET_INC_STATS(sock_net(sk), LINUX_MIB_TCPMD5FAILURE);
		net_info_ratelimited("MD5 Hash failed for (%pI4, %d)->(%pI4, %d)%s\n",
				     &iph->saddr, ntohs(th->source),
				     &iph->daddr, ntohs(th->dest),
				     genhash ? " tcp_v4_calc_md5_hash failed"
				     : "");
		return true;
	}
	return false;
#endif
	return false;
}

static void tcp_v4_init_req(struct request_sock *req,
			    const struct sock *sk_listener,
			    struct sk_buff *skb)
{
	struct inet_request_sock *ireq = inet_rsk(req);
	struct net *net = sock_net(sk_listener);

	sk_rcv_saddr_set(req_to_sk(req), ip_hdr(skb)->daddr);
	sk_daddr_set(req_to_sk(req), ip_hdr(skb)->saddr);
	RCU_INIT_POINTER(ireq->ireq_opt, tcp_v4_save_options(net, skb));
}

static struct dst_entry *tcp_v4_route_req(const struct sock *sk,
					  struct flowi *fl,
					  const struct request_sock *req)
{
	return inet_csk_route_req(sk, &fl->u.ip4, req);
}

struct request_sock_ops tcp_request_sock_ops __read_mostly = {
	.family		=	PF_INET,
	.obj_size	=	sizeof(struct tcp_request_sock),
	.rtx_syn_ack	=	tcp_rtx_synack,
	.send_ack	=	tcp_v4_reqsk_send_ack,
	.destructor	=	tcp_v4_reqsk_destructor,
	.send_reset	=	tcp_v4_send_reset,
	.syn_ack_timeout =	tcp_syn_ack_timeout,
};

static const struct tcp_request_sock_ops tcp_request_sock_ipv4_ops = {
	.mss_clamp	=	TCP_MSS_DEFAULT,
#ifdef CONFIG_TCP_MD5SIG
	.req_md5_lookup	=	tcp_v4_md5_lookup,
	.calc_md5_hash	=	tcp_v4_md5_hash_skb,
#endif
	.init_req	=	tcp_v4_init_req,
#ifdef CONFIG_SYN_COOKIES
	.cookie_init_seq =	cookie_v4_init_sequence,
#endif
	.route_req	=	tcp_v4_route_req,
	.init_seq	=	tcp_v4_init_seq,
	.init_ts_off	=	tcp_v4_init_ts_off,
	.send_synack	=	tcp_v4_send_synack,
};

int tcp_v4_conn_request(struct sock *sk, struct sk_buff *skb)
{
	/* Never answer to SYNs send to broadcast or multicast */
	if (skb_rtable(skb)->rt_flags & (RTCF_BROADCAST | RTCF_MULTICAST))
		goto drop;

	return tcp_conn_request(&tcp_request_sock_ops,
				&tcp_request_sock_ipv4_ops, sk, skb);

drop:
	tcp_listendrop(sk);
	return 0;
}
EXPORT_SYMBOL(tcp_v4_conn_request);


/*
 * The three way handshake has completed - we got a valid synack -
 * now create the new socket.
 */
struct sock *tcp_v4_syn_recv_sock(const struct sock *sk, struct sk_buff *skb,
				  struct request_sock *req,
				  struct dst_entry *dst,
				  struct request_sock *req_unhash,
				  bool *own_req)
{
	struct inet_request_sock *ireq;
	struct inet_sock *newinet;
	struct tcp_sock *newtp;
	struct sock *newsk;
#ifdef CONFIG_TCP_MD5SIG
	struct tcp_md5sig_key *key;
#endif
	struct ip_options_rcu *inet_opt;

	if (sk_acceptq_is_full(sk))
		goto exit_overflow;

	newsk = tcp_create_openreq_child(sk, req, skb);
	if (!newsk)
		goto exit_nonewsk;

	newsk->sk_gso_type = SKB_GSO_TCPV4;
	inet_sk_rx_dst_set(newsk, skb);

	newtp		      = tcp_sk(newsk);
	newinet		      = inet_sk(newsk);
	ireq		      = inet_rsk(req);
	sk_daddr_set(newsk, ireq->ir_rmt_addr);
	sk_rcv_saddr_set(newsk, ireq->ir_loc_addr);
	newsk->sk_bound_dev_if = ireq->ir_iif;
	newinet->inet_saddr   = ireq->ir_loc_addr;
	inet_opt	      = rcu_dereference(ireq->ireq_opt);
	RCU_INIT_POINTER(newinet->inet_opt, inet_opt);
	newinet->mc_index     = inet_iif(skb);
	newinet->mc_ttl	      = ip_hdr(skb)->ttl;
	newinet->rcv_tos      = ip_hdr(skb)->tos;
	inet_csk(newsk)->icsk_ext_hdr_len = 0;
	if (inet_opt)
		inet_csk(newsk)->icsk_ext_hdr_len = inet_opt->opt.optlen;
	newinet->inet_id = newtp->write_seq ^ jiffies;

	if (!dst) {
		dst = inet_csk_route_child_sock(sk, newsk, req);
		if (!dst)
			goto put_and_exit;
	} else {
		/* syncookie case : see end of cookie_v4_check() */
	}
	sk_setup_caps(newsk, dst);

	tcp_ca_openreq_child(newsk, dst);

	tcp_sync_mss(newsk, dst_mtu(dst));
	newtp->advmss = tcp_mss_clamp(tcp_sk(sk), dst_metric_advmss(dst));

	tcp_initialize_rcv_mss(newsk);

#ifdef CONFIG_TCP_MD5SIG
	/* Copy over the MD5 key from the original socket */
	key = tcp_md5_do_lookup(sk, (union tcp_md5_addr *)&newinet->inet_daddr,
				AF_INET);
	if (key) {
		/*
		 * We're using one, so create a matching key
		 * on the newsk structure. If we fail to get
		 * memory, then we end up not copying the key
		 * across. Shucks.
		 */
		tcp_md5_do_add(newsk, (union tcp_md5_addr *)&newinet->inet_daddr,
			       AF_INET, 32, key->key, key->keylen, GFP_ATOMIC);
		sk_nocaps_add(newsk, NETIF_F_GSO_MASK);
	}
#endif

	if (__inet_inherit_port(sk, newsk) < 0)
		goto put_and_exit;
	*own_req = inet_ehash_nolisten(newsk, req_to_sk(req_unhash));
	if (likely(*own_req)) {
		tcp_move_syn(newtp, req);
		ireq->ireq_opt = NULL;
	} else {
		newinet->inet_opt = NULL;
	}
	return newsk;

exit_overflow:
	NET_INC_STATS(sock_net(sk), LINUX_MIB_LISTENOVERFLOWS);
exit_nonewsk:
	dst_release(dst);
exit:
	tcp_listendrop(sk);
	return NULL;
put_and_exit:
	newinet->inet_opt = NULL;
	inet_csk_prepare_forced_close(newsk);
	tcp_done(newsk);
	goto exit;
}
EXPORT_SYMBOL(tcp_v4_syn_recv_sock);

static struct sock *tcp_v4_cookie_check(struct sock *sk, struct sk_buff *skb)
{
#ifdef CONFIG_SYN_COOKIES
	const struct tcphdr *th = tcp_hdr(skb);

	if (!th->syn)
		sk = cookie_v4_check(sk, skb);
#endif
	return sk;
}

/* The socket must have it's spinlock held when we get
 * here, unless it is a TCP_LISTEN socket.
 *
 * We have a potential double-lock case here, so even when
 * doing backlog processing we use the BH locking scheme.
 * This is because we cannot sleep with the original spinlock
 * held.
 */
int tcp_v4_do_rcv(struct sock *sk, struct sk_buff *skb)
{
	struct sock *rsk;

	if (sk->sk_state == TCP_ESTABLISHED) { /* Fast path */
		struct dst_entry *dst = sk->sk_rx_dst;

		sock_rps_save_rxhash(sk, skb);
		sk_mark_napi_id(sk, skb);
		if (dst) {
			if (inet_sk(sk)->rx_dst_ifindex != skb->skb_iif ||
			    !dst->ops->check(dst, 0)) {
				dst_release(dst);
				sk->sk_rx_dst = NULL;
			}
		}
		tcp_rcv_established(sk, skb);
		return 0;
	}

	if (tcp_checksum_complete(skb))
		goto csum_err;

	if (sk->sk_state == TCP_LISTEN) {
		struct sock *nsk = tcp_v4_cookie_check(sk, skb);

		if (!nsk)
			goto discard;
		if (nsk != sk) {
			if (tcp_child_process(sk, nsk, skb)) {
				rsk = nsk;
				goto reset;
			}
			return 0;
		}
	} else
		sock_rps_save_rxhash(sk, skb);

	if (tcp_rcv_state_process(sk, skb)) {
		rsk = sk;
		goto reset;
	}
	return 0;

reset:
	tcp_v4_send_reset(rsk, skb);
discard:
	kfree_skb(skb);
	/* Be careful here. If this function gets more complicated and
	 * gcc suffers from register pressure on the x86, sk (in %ebx)
	 * might be destroyed here. This current version compiles correctly,
	 * but you have been warned.
	 */
	return 0;

csum_err:
	TCP_INC_STATS(sock_net(sk), TCP_MIB_CSUMERRORS);
	TCP_INC_STATS(sock_net(sk), TCP_MIB_INERRS);
	goto discard;
}
EXPORT_SYMBOL(tcp_v4_do_rcv);

int tcp_v4_early_demux(struct sk_buff *skb)
{
	const struct iphdr *iph;
	const struct tcphdr *th;
	struct sock *sk;

	if (skb->pkt_type != PACKET_HOST)
		return 0;

	if (!pskb_may_pull(skb, skb_transport_offset(skb) + sizeof(struct tcphdr)))
		return 0;

	iph = ip_hdr(skb);
	th = tcp_hdr(skb);

	if (th->doff < sizeof(struct tcphdr) / 4)
		return 0;

	sk = __inet_lookup_established(dev_net(skb->dev), &tcp_hashinfo,
				       iph->saddr, th->source,
				       iph->daddr, ntohs(th->dest),
				       skb->skb_iif, inet_sdif(skb));
	if (sk) {
		skb->sk = sk;
		skb->destructor = sock_edemux;
		if (sk_fullsock(sk)) {
			struct dst_entry *dst = READ_ONCE(sk->sk_rx_dst);

			if (dst)
				dst = dst_check(dst, 0);
			if (dst &&
			    inet_sk(sk)->rx_dst_ifindex == skb->skb_iif)
				skb_dst_set_noref(skb, dst);
		}
	}
	return 0;
}

bool tcp_add_backlog(struct sock *sk, struct sk_buff *skb)
{
	u32 limit = sk->sk_rcvbuf + sk->sk_sndbuf;

	/* Only socket owner can try to collapse/prune rx queues
	 * to reduce memory overhead, so add a little headroom here.
	 * Few sockets backlog are possibly concurrently non empty.
	 */
	limit += 64*1024;

	/* In case all data was pulled from skb frags (in __pskb_pull_tail()),
	 * we can fix skb->truesize to its real value to avoid future drops.
	 * This is valid because skb is not yet charged to the socket.
	 * It has been noticed pure SACK packets were sometimes dropped
	 * (if cooked by drivers without copybreak feature).
	 */
	skb_condense(skb);

	if (unlikely(sk_add_backlog(sk, skb, limit))) {
		bh_unlock_sock(sk);
		__NET_INC_STATS(sock_net(sk), LINUX_MIB_TCPBACKLOGDROP);
		return true;
	}
	return false;
}
EXPORT_SYMBOL(tcp_add_backlog);

int tcp_filter(struct sock *sk, struct sk_buff *skb)
{
	struct tcphdr *th = (struct tcphdr *)skb->data;
	unsigned int eaten = skb->len;
	int err;

	err = sk_filter_trim_cap(sk, skb, th->doff * 4);
	if (!err) {
		eaten -= skb->len;
		TCP_SKB_CB(skb)->end_seq -= eaten;
	}
	return err;
}
EXPORT_SYMBOL(tcp_filter);

static void tcp_v4_restore_cb(struct sk_buff *skb)
{
	memmove(IPCB(skb), &TCP_SKB_CB(skb)->header.h4,
		sizeof(struct inet_skb_parm));
}

static void tcp_v4_fill_cb(struct sk_buff *skb, const struct iphdr *iph,
			   const struct tcphdr *th)
{
	/* This is tricky : We move IPCB at its correct location into TCP_SKB_CB()
	 * barrier() makes sure compiler wont play fool^Waliasing games.
	 */
	memmove(&TCP_SKB_CB(skb)->header.h4, IPCB(skb),
		sizeof(struct inet_skb_parm));
	barrier();

	TCP_SKB_CB(skb)->seq = ntohl(th->seq);
	TCP_SKB_CB(skb)->end_seq = (TCP_SKB_CB(skb)->seq + th->syn + th->fin +
				    skb->len - th->doff * 4);
	TCP_SKB_CB(skb)->ack_seq = ntohl(th->ack_seq);
	TCP_SKB_CB(skb)->tcp_flags = tcp_flag_byte(th);
	TCP_SKB_CB(skb)->tcp_tw_isn = 0;
	TCP_SKB_CB(skb)->ip_dsfield = ipv4_get_dsfield(iph);
	TCP_SKB_CB(skb)->sacked	 = 0;
	TCP_SKB_CB(skb)->has_rxtstamp =
			skb->tstamp || skb_hwtstamps(skb)->hwtstamp;
}

/*
 *	From tcp_input.c
 */

int tcp_v4_rcv(struct sk_buff *skb)
{
	struct net *net = dev_net(skb->dev);
	int sdif = inet_sdif(skb);
	const struct iphdr *iph;
	const struct tcphdr *th;
	bool refcounted;
	struct sock *sk;
	int ret;

	if (skb->pkt_type != PACKET_HOST)
		goto discard_it;

	/* Count it even if it's bad */
	__TCP_INC_STATS(net, TCP_MIB_INSEGS);

	if (!pskb_may_pull(skb, sizeof(struct tcphdr)))
		goto discard_it;

	th = (const struct tcphdr *)skb->data;

	if (unlikely(th->doff < sizeof(struct tcphdr) / 4))
		goto bad_packet;
	if (!pskb_may_pull(skb, th->doff * 4))
		goto discard_it;

	/* An explanation is required here, I think.
	 * Packet length and doff are validated by header prediction,
	 * provided case of th->doff==0 is eliminated.
	 * So, we defer the checks. */

	if (skb_checksum_init(skb, IPPROTO_TCP, inet_compute_pseudo))
		goto csum_error;

	th = (const struct tcphdr *)skb->data;
	iph = ip_hdr(skb);
lookup:
	sk = __inet_lookup_skb(&tcp_hashinfo, skb, __tcp_hdrlen(th), th->source,
			       th->dest, sdif, &refcounted);
	if (!sk)
		goto no_tcp_socket;

process:
	if (sk->sk_state == TCP_TIME_WAIT)
		goto do_time_wait;

	if (sk->sk_state == TCP_NEW_SYN_RECV) {
		struct request_sock *req = inet_reqsk(sk);
		bool req_stolen = false;
		struct sock *nsk;

		sk = req->rsk_listener;
		if (unlikely(tcp_v4_inbound_md5_hash(sk, skb))) {
			sk_drops_add(sk, skb);
			reqsk_put(req);
			goto discard_it;
		}
		if (tcp_checksum_complete(skb)) {
			reqsk_put(req);
			goto csum_error;
		}
		if (unlikely(sk->sk_state != TCP_LISTEN)) {
			inet_csk_reqsk_queue_drop_and_put(sk, req);
			goto lookup;
		}
		/* We own a reference on the listener, increase it again
		 * as we might lose it too soon.
		 */
		sock_hold(sk);
		refcounted = true;
		nsk = NULL;
		if (!tcp_filter(sk, skb)) {
			th = (const struct tcphdr *)skb->data;
			iph = ip_hdr(skb);
			tcp_v4_fill_cb(skb, iph, th);
			nsk = tcp_check_req(sk, skb, req, false, &req_stolen);
		}
		if (!nsk) {
			reqsk_put(req);
			if (req_stolen) {
				/* Another cpu got exclusive access to req
				 * and created a full blown socket.
				 * Try to feed this packet to this socket
				 * instead of discarding it.
				 */
				tcp_v4_restore_cb(skb);
				sock_put(sk);
				goto lookup;
			}
			goto discard_and_relse;
		}
		if (nsk == sk) {
			reqsk_put(req);
			tcp_v4_restore_cb(skb);
		} else if (tcp_child_process(sk, nsk, skb)) {
			tcp_v4_send_reset(nsk, skb);
			goto discard_and_relse;
		} else {
			sock_put(sk);
			return 0;
		}
	}
	if (unlikely(iph->ttl < inet_sk(sk)->min_ttl)) {
		__NET_INC_STATS(net, LINUX_MIB_TCPMINTTLDROP);
		goto discard_and_relse;
	}

	if (!xfrm4_policy_check(sk, XFRM_POLICY_IN, skb))
		goto discard_and_relse;

	if (tcp_v4_inbound_md5_hash(sk, skb))
		goto discard_and_relse;

	nf_reset(skb);

	if (tcp_filter(sk, skb))
		goto discard_and_relse;
	th = (const struct tcphdr *)skb->data;
	iph = ip_hdr(skb);
	tcp_v4_fill_cb(skb, iph, th);

	skb->dev = NULL;

	if (sk->sk_state == TCP_LISTEN) {
		ret = tcp_v4_do_rcv(sk, skb);
		goto put_and_return;
	}

	sk_incoming_cpu_update(sk);

	bh_lock_sock_nested(sk);
	tcp_segs_in(tcp_sk(sk), skb);
	ret = 0;
	if (!sock_owned_by_user(sk)) {
		ret = tcp_v4_do_rcv(sk, skb);
	} else if (tcp_add_backlog(sk, skb)) {
		goto discard_and_relse;
	}
	bh_unlock_sock(sk);

put_and_return:
	if (refcounted)
		sock_put(sk);

	return ret;

no_tcp_socket:
	if (!xfrm4_policy_check(NULL, XFRM_POLICY_IN, skb))
		goto discard_it;

	tcp_v4_fill_cb(skb, iph, th);

	if (tcp_checksum_complete(skb)) {
csum_error:
		__TCP_INC_STATS(net, TCP_MIB_CSUMERRORS);
bad_packet:
		__TCP_INC_STATS(net, TCP_MIB_INERRS);
	} else {
		tcp_v4_send_reset(NULL, skb);
	}

discard_it:
	/* Discard frame. */
	kfree_skb(skb);
	return 0;

discard_and_relse:
	sk_drops_add(sk, skb);
	if (refcounted)
		sock_put(sk);
	goto discard_it;

do_time_wait:
	if (!xfrm4_policy_check(NULL, XFRM_POLICY_IN, skb)) {
		inet_twsk_put(inet_twsk(sk));
		goto discard_it;
	}

	tcp_v4_fill_cb(skb, iph, th);

	if (tcp_checksum_complete(skb)) {
		inet_twsk_put(inet_twsk(sk));
		goto csum_error;
	}
	switch (tcp_timewait_state_process(inet_twsk(sk), skb, th)) {
	case TCP_TW_SYN: {
		struct sock *sk2 = inet_lookup_listener(dev_net(skb->dev),
							&tcp_hashinfo, skb,
							__tcp_hdrlen(th),
							iph->saddr, th->source,
							iph->daddr, th->dest,
							inet_iif(skb),
							sdif);
		if (sk2) {
			inet_twsk_deschedule_put(inet_twsk(sk));
			sk = sk2;
			tcp_v4_restore_cb(skb);
			refcounted = false;
			goto process;
		}
	}
		/* to ACK */
		/* fall through */
	case TCP_TW_ACK:
		tcp_v4_timewait_ack(sk, skb);
		break;
	case TCP_TW_RST:
		tcp_v4_send_reset(sk, skb);
		inet_twsk_deschedule_put(inet_twsk(sk));
		goto discard_it;
	case TCP_TW_SUCCESS:;
	}
	goto discard_it;
}

static struct timewait_sock_ops tcp_timewait_sock_ops = {
	.twsk_obj_size	= sizeof(struct tcp_timewait_sock),
	.twsk_unique	= tcp_twsk_unique,
	.twsk_destructor= tcp_twsk_destructor,
};

void inet_sk_rx_dst_set(struct sock *sk, const struct sk_buff *skb)
{
	struct dst_entry *dst = skb_dst(skb);

	if (dst && dst_hold_safe(dst)) {
		sk->sk_rx_dst = dst;
		inet_sk(sk)->rx_dst_ifindex = skb->skb_iif;
	}
}
EXPORT_SYMBOL(inet_sk_rx_dst_set);

const struct inet_connection_sock_af_ops ipv4_specific = {
	.queue_xmit	   = ip_queue_xmit,
	.send_check	   = tcp_v4_send_check,
	.rebuild_header	   = inet_sk_rebuild_header,
	.sk_rx_dst_set	   = inet_sk_rx_dst_set,
	.conn_request	   = tcp_v4_conn_request,
	.syn_recv_sock	   = tcp_v4_syn_recv_sock,
	.net_header_len	   = sizeof(struct iphdr),
	.setsockopt	   = ip_setsockopt,
	.getsockopt	   = ip_getsockopt,
	.addr2sockaddr	   = inet_csk_addr2sockaddr,
	.sockaddr_len	   = sizeof(struct sockaddr_in),
#ifdef CONFIG_COMPAT
	.compat_setsockopt = compat_ip_setsockopt,
	.compat_getsockopt = compat_ip_getsockopt,
#endif
	.mtu_reduced	   = tcp_v4_mtu_reduced,
};
EXPORT_SYMBOL(ipv4_specific);

#ifdef CONFIG_TCP_MD5SIG
static const struct tcp_sock_af_ops tcp_sock_ipv4_specific = {
	.md5_lookup		= tcp_v4_md5_lookup,
	.calc_md5_hash		= tcp_v4_md5_hash_skb,
	.md5_parse		= tcp_v4_parse_md5_keys,
};
#endif

/* NOTE: A lot of things set to zero explicitly by call to
 *       sk_alloc() so need not be done here.
 */
static int tcp_v4_init_sock(struct sock *sk)
{
	struct inet_connection_sock *icsk = inet_csk(sk);

	tcp_init_sock(sk);

	icsk->icsk_af_ops = &ipv4_specific;

#ifdef CONFIG_TCP_MD5SIG
	tcp_sk(sk)->af_specific = &tcp_sock_ipv4_specific;
#endif

	return 0;
}

void tcp_v4_destroy_sock(struct sock *sk)
{
	struct tcp_sock *tp = tcp_sk(sk);

	trace_tcp_destroy_sock(sk);

	tcp_clear_xmit_timers(sk);

	tcp_cleanup_congestion_control(sk);

	tcp_cleanup_ulp(sk);

	/* Cleanup up the write buffer. */
	tcp_write_queue_purge(sk);

	/* Check if we want to disable active TFO */
	tcp_fastopen_active_disable_ofo_check(sk);

	/* Cleans up our, hopefully empty, out_of_order_queue. */
	skb_rbtree_purge(&tp->out_of_order_queue);

#ifdef CONFIG_TCP_MD5SIG
	/* Clean up the MD5 key list, if any */
	if (tp->md5sig_info) {
		tcp_clear_md5_list(sk);
		kfree_rcu(rcu_dereference_protected(tp->md5sig_info, 1), rcu);
		tp->md5sig_info = NULL;
	}
#endif

	/* Clean up a referenced TCP bind bucket. */
	if (inet_csk(sk)->icsk_bind_hash)
		inet_put_port(sk);

	BUG_ON(tp->fastopen_rsk);

	/* If socket is aborted during connect operation */
	tcp_free_fastopen_req(tp);
	tcp_fastopen_destroy_cipher(sk);
	tcp_saved_syn_free(tp);

	sk_sockets_allocated_dec(sk);
}
EXPORT_SYMBOL(tcp_v4_destroy_sock);

#ifdef CONFIG_PROC_FS
/* Proc filesystem TCP sock list dumping. */

/*
 * Get next listener socket follow cur.  If cur is NULL, get first socket
 * starting from bucket given in st->bucket; when st->bucket is zero the
 * very first socket in the hash table is returned.
 */
static void *listening_get_next(struct seq_file *seq, void *cur)
{
	struct tcp_seq_afinfo *afinfo = PDE_DATA(file_inode(seq->file));
	struct tcp_iter_state *st = seq->private;
	struct net *net = seq_file_net(seq);
	struct inet_listen_hashbucket *ilb;
	struct sock *sk = cur;

	if (!sk) {
get_head:
		ilb = &tcp_hashinfo.listening_hash[st->bucket];
		spin_lock(&ilb->lock);
		sk = sk_head(&ilb->head);
		st->offset = 0;
		goto get_sk;
	}
	ilb = &tcp_hashinfo.listening_hash[st->bucket];
	++st->num;
	++st->offset;

	sk = sk_next(sk);
get_sk:
	sk_for_each_from(sk) {
		if (!net_eq(sock_net(sk), net))
			continue;
		if (sk->sk_family == afinfo->family)
			return sk;
	}
	spin_unlock(&ilb->lock);
	st->offset = 0;
	if (++st->bucket < INET_LHTABLE_SIZE)
		goto get_head;
	return NULL;
}

static void *listening_get_idx(struct seq_file *seq, loff_t *pos)
{
	struct tcp_iter_state *st = seq->private;
	void *rc;

	st->bucket = 0;
	st->offset = 0;
	rc = listening_get_next(seq, NULL);

	while (rc && *pos) {
		rc = listening_get_next(seq, rc);
		--*pos;
	}
	return rc;
}

static inline bool empty_bucket(const struct tcp_iter_state *st)
{
	return hlist_nulls_empty(&tcp_hashinfo.ehash[st->bucket].chain);
}

/*
 * Get first established socket starting from bucket given in st->bucket.
 * If st->bucket is zero, the very first socket in the hash is returned.
 */
static void *established_get_first(struct seq_file *seq)
{
	struct tcp_seq_afinfo *afinfo = PDE_DATA(file_inode(seq->file));
	struct tcp_iter_state *st = seq->private;
	struct net *net = seq_file_net(seq);
	void *rc = NULL;

	st->offset = 0;
	for (; st->bucket <= tcp_hashinfo.ehash_mask; ++st->bucket) {
		struct sock *sk;
		struct hlist_nulls_node *node;
		spinlock_t *lock = inet_ehash_lockp(&tcp_hashinfo, st->bucket);

		/* Lockless fast path for the common case of empty buckets */
		if (empty_bucket(st))
			continue;

		spin_lock_bh(lock);
		sk_nulls_for_each(sk, node, &tcp_hashinfo.ehash[st->bucket].chain) {
			if (sk->sk_family != afinfo->family ||
			    !net_eq(sock_net(sk), net)) {
				continue;
			}
			rc = sk;
			goto out;
		}
		spin_unlock_bh(lock);
	}
out:
	return rc;
}

static void *established_get_next(struct seq_file *seq, void *cur)
{
	struct tcp_seq_afinfo *afinfo = PDE_DATA(file_inode(seq->file));
	struct sock *sk = cur;
	struct hlist_nulls_node *node;
	struct tcp_iter_state *st = seq->private;
	struct net *net = seq_file_net(seq);

	++st->num;
	++st->offset;

	sk = sk_nulls_next(sk);

	sk_nulls_for_each_from(sk, node) {
		if (sk->sk_family == afinfo->family &&
		    net_eq(sock_net(sk), net))
			return sk;
	}

	spin_unlock_bh(inet_ehash_lockp(&tcp_hashinfo, st->bucket));
	++st->bucket;
	return established_get_first(seq);
}

static void *established_get_idx(struct seq_file *seq, loff_t pos)
{
	struct tcp_iter_state *st = seq->private;
	void *rc;

	st->bucket = 0;
	rc = established_get_first(seq);

	while (rc && pos) {
		rc = established_get_next(seq, rc);
		--pos;
	}
	return rc;
}

static void *tcp_get_idx(struct seq_file *seq, loff_t pos)
{
	void *rc;
	struct tcp_iter_state *st = seq->private;

	st->state = TCP_SEQ_STATE_LISTENING;
	rc	  = listening_get_idx(seq, &pos);

	if (!rc) {
		st->state = TCP_SEQ_STATE_ESTABLISHED;
		rc	  = established_get_idx(seq, pos);
	}

	return rc;
}

static void *tcp_seek_last_pos(struct seq_file *seq)
{
	struct tcp_iter_state *st = seq->private;
	int offset = st->offset;
	int orig_num = st->num;
	void *rc = NULL;

	switch (st->state) {
	case TCP_SEQ_STATE_LISTENING:
		if (st->bucket >= INET_LHTABLE_SIZE)
			break;
		st->state = TCP_SEQ_STATE_LISTENING;
		rc = listening_get_next(seq, NULL);
		while (offset-- && rc)
			rc = listening_get_next(seq, rc);
		if (rc)
			break;
		st->bucket = 0;
		st->state = TCP_SEQ_STATE_ESTABLISHED;
		/* Fallthrough */
	case TCP_SEQ_STATE_ESTABLISHED:
		if (st->bucket > tcp_hashinfo.ehash_mask)
			break;
		rc = established_get_first(seq);
		while (offset-- && rc)
			rc = established_get_next(seq, rc);
	}

	st->num = orig_num;

	return rc;
}

void *tcp_seq_start(struct seq_file *seq, loff_t *pos)
{
	struct tcp_iter_state *st = seq->private;
	void *rc;

	if (*pos && *pos == st->last_pos) {
		rc = tcp_seek_last_pos(seq);
		if (rc)
			goto out;
	}

	st->state = TCP_SEQ_STATE_LISTENING;
	st->num = 0;
	st->bucket = 0;
	st->offset = 0;
	rc = *pos ? tcp_get_idx(seq, *pos - 1) : SEQ_START_TOKEN;

out:
	st->last_pos = *pos;
	return rc;
}
EXPORT_SYMBOL(tcp_seq_start);

void *tcp_seq_next(struct seq_file *seq, void *v, loff_t *pos)
{
	struct tcp_iter_state *st = seq->private;
	void *rc = NULL;

	if (v == SEQ_START_TOKEN) {
		rc = tcp_get_idx(seq, 0);
		goto out;
	}

	switch (st->state) {
	case TCP_SEQ_STATE_LISTENING:
		rc = listening_get_next(seq, v);
		if (!rc) {
			st->state = TCP_SEQ_STATE_ESTABLISHED;
			st->bucket = 0;
			st->offset = 0;
			rc	  = established_get_first(seq);
		}
		break;
	case TCP_SEQ_STATE_ESTABLISHED:
		rc = established_get_next(seq, v);
		break;
	}
out:
	++*pos;
	st->last_pos = *pos;
	return rc;
}
EXPORT_SYMBOL(tcp_seq_next);

void tcp_seq_stop(struct seq_file *seq, void *v)
{
	struct tcp_iter_state *st = seq->private;

	switch (st->state) {
	case TCP_SEQ_STATE_LISTENING:
		if (v != SEQ_START_TOKEN)
			spin_unlock(&tcp_hashinfo.listening_hash[st->bucket].lock);
		break;
	case TCP_SEQ_STATE_ESTABLISHED:
		if (v)
			spin_unlock_bh(inet_ehash_lockp(&tcp_hashinfo, st->bucket));
		break;
	}
}
EXPORT_SYMBOL(tcp_seq_stop);

static void get_openreq4(const struct request_sock *req,
			 struct seq_file *f, int i)
{
	const struct inet_request_sock *ireq = inet_rsk(req);
	long delta = req->rsk_timer.expires - jiffies;

	seq_printf(f, "%4d: %08X:%04X %08X:%04X"
		" %02X %08X:%08X %02X:%08lX %08X %5u %8d %u %d %pK",
		i,
		ireq->ir_loc_addr,
		ireq->ir_num,
		ireq->ir_rmt_addr,
		ntohs(ireq->ir_rmt_port),
		TCP_SYN_RECV,
		0, 0, /* could print option size, but that is af dependent. */
		1,    /* timers active (only the expire timer) */
		jiffies_delta_to_clock_t(delta),
		req->num_timeout,
		from_kuid_munged(seq_user_ns(f),
				 sock_i_uid(req->rsk_listener)),
		0,  /* non standard timer */
		0, /* open_requests have no inode */
		0,
		req);
}

static void get_tcp4_sock(struct sock *sk, struct seq_file *f, int i)
{
	int timer_active;
	unsigned long timer_expires;
	const struct tcp_sock *tp = tcp_sk(sk);
	const struct inet_connection_sock *icsk = inet_csk(sk);
	const struct inet_sock *inet = inet_sk(sk);
	const struct fastopen_queue *fastopenq = &icsk->icsk_accept_queue.fastopenq;
	__be32 dest = inet->inet_daddr;
	__be32 src = inet->inet_rcv_saddr;
	__u16 destp = ntohs(inet->inet_dport);
	__u16 srcp = ntohs(inet->inet_sport);
	int rx_queue;
	int state;

	if (icsk->icsk_pending == ICSK_TIME_RETRANS ||
	    icsk->icsk_pending == ICSK_TIME_REO_TIMEOUT ||
	    icsk->icsk_pending == ICSK_TIME_LOSS_PROBE) {
		timer_active	= 1;
		timer_expires	= icsk->icsk_timeout;
	} else if (icsk->icsk_pending == ICSK_TIME_PROBE0) {
		timer_active	= 4;
		timer_expires	= icsk->icsk_timeout;
	} else if (timer_pending(&sk->sk_timer)) {
		timer_active	= 2;
		timer_expires	= sk->sk_timer.expires;
	} else {
		timer_active	= 0;
		timer_expires = jiffies;
	}

	state = inet_sk_state_load(sk);
	if (state == TCP_LISTEN)
		rx_queue = sk->sk_ack_backlog;
	else
		/* Because we don't lock the socket,
		 * we might find a transient negative value.
		 */
		rx_queue = max_t(int, tp->rcv_nxt - tp->copied_seq, 0);

	seq_printf(f, "%4d: %08X:%04X %08X:%04X %02X %08X:%08X %02X:%08lX "
			"%08X %5u %8d %lu %d %pK %lu %lu %u %u %d",
		i, src, srcp, dest, destp, state,
		tp->write_seq - tp->snd_una,
		rx_queue,
		timer_active,
		jiffies_delta_to_clock_t(timer_expires - jiffies),
		icsk->icsk_retransmits,
		from_kuid_munged(seq_user_ns(f), sock_i_uid(sk)),
		icsk->icsk_probes_out,
		sock_i_ino(sk),
		refcount_read(&sk->sk_refcnt), sk,
		jiffies_to_clock_t(icsk->icsk_rto),
		jiffies_to_clock_t(icsk->icsk_ack.ato),
		(icsk->icsk_ack.quick << 1) | icsk->icsk_ack.pingpong,
		tp->snd_cwnd,
		state == TCP_LISTEN ?
		    fastopenq->max_qlen :
		    (tcp_in_initial_slowstart(tp) ? -1 : tp->snd_ssthresh));
}

static void get_timewait4_sock(const struct inet_timewait_sock *tw,
			       struct seq_file *f, int i)
{
	long delta = tw->tw_timer.expires - jiffies;
	__be32 dest, src;
	__u16 destp, srcp;

	dest  = tw->tw_daddr;
	src   = tw->tw_rcv_saddr;
	destp = ntohs(tw->tw_dport);
	srcp  = ntohs(tw->tw_sport);

	seq_printf(f, "%4d: %08X:%04X %08X:%04X"
		" %02X %08X:%08X %02X:%08lX %08X %5d %8d %d %d %pK",
		i, src, srcp, dest, destp, tw->tw_substate, 0, 0,
		3, jiffies_delta_to_clock_t(delta), 0, 0, 0, 0,
		refcount_read(&tw->tw_refcnt), tw);
}

#define TMPSZ 150

static int tcp4_seq_show(struct seq_file *seq, void *v)
{
	struct tcp_iter_state *st;
	struct sock *sk = v;

	seq_setwidth(seq, TMPSZ - 1);
	if (v == SEQ_START_TOKEN) {
		seq_puts(seq, "  sl  local_address rem_address   st tx_queue "
			   "rx_queue tr tm->when retrnsmt   uid  timeout "
			   "inode");
		goto out;
	}
	st = seq->private;

	if (sk->sk_state == TCP_TIME_WAIT)
		get_timewait4_sock(v, seq, st->num);
	else if (sk->sk_state == TCP_NEW_SYN_RECV)
		get_openreq4(v, seq, st->num);
	else
		get_tcp4_sock(v, seq, st->num);
out:
	seq_pad(seq, '\n');
	return 0;
}

static const struct seq_operations tcp4_seq_ops = {
	.show		= tcp4_seq_show,
	.start		= tcp_seq_start,
	.next		= tcp_seq_next,
	.stop		= tcp_seq_stop,
};

static struct tcp_seq_afinfo tcp4_seq_afinfo = {
	.family		= AF_INET,
};

static int __net_init tcp4_proc_init_net(struct net *net)
{
	if (!proc_create_net_data("tcp", 0444, net->proc_net, &tcp4_seq_ops,
			sizeof(struct tcp_iter_state), &tcp4_seq_afinfo))
		return -ENOMEM;
	return 0;
}

static void __net_exit tcp4_proc_exit_net(struct net *net)
{
	remove_proc_entry("tcp", net->proc_net);
}

static struct pernet_operations tcp4_net_ops = {
	.init = tcp4_proc_init_net,
	.exit = tcp4_proc_exit_net,
};

int __init tcp4_proc_init(void)
{
	return register_pernet_subsys(&tcp4_net_ops);
}

void tcp4_proc_exit(void)
{
	unregister_pernet_subsys(&tcp4_net_ops);
}
#endif /* CONFIG_PROC_FS */

struct proto tcp_prot = {
	.name			= "TCP",
	.owner			= THIS_MODULE,
	.close			= tcp_close,
	.pre_connect		= tcp_v4_pre_connect,
	.connect		= tcp_v4_connect,
	.disconnect		= tcp_disconnect,
	.accept			= inet_csk_accept,
	.ioctl			= tcp_ioctl,
	.init			= tcp_v4_init_sock,
	.destroy		= tcp_v4_destroy_sock,
	.shutdown		= tcp_shutdown,
	.setsockopt		= tcp_setsockopt,
	.getsockopt		= tcp_getsockopt,
	.keepalive		= tcp_set_keepalive,
	.recvmsg		= tcp_recvmsg,
	.sendmsg		= tcp_sendmsg,
	.sendpage		= tcp_sendpage,
	.backlog_rcv		= tcp_v4_do_rcv,
	.release_cb		= tcp_release_cb,
	.hash			= inet_hash,
	.unhash			= inet_unhash,
	.get_port		= inet_csk_get_port,
	.enter_memory_pressure	= tcp_enter_memory_pressure,
	.leave_memory_pressure	= tcp_leave_memory_pressure,
	.stream_memory_free	= tcp_stream_memory_free,
	.sockets_allocated	= &tcp_sockets_allocated,
	.orphan_count		= &tcp_orphan_count,
	.memory_allocated	= &tcp_memory_allocated,
	.memory_pressure	= &tcp_memory_pressure,
	.sysctl_mem		= sysctl_tcp_mem,
	.sysctl_wmem_offset	= offsetof(struct net, ipv4.sysctl_tcp_wmem),
	.sysctl_rmem_offset	= offsetof(struct net, ipv4.sysctl_tcp_rmem),
	.max_header		= MAX_TCP_HEADER,
	.obj_size		= sizeof(struct tcp_sock),
	.slab_flags		= SLAB_TYPESAFE_BY_RCU,
	.twsk_prot		= &tcp_timewait_sock_ops,
	.rsk_prot		= &tcp_request_sock_ops,
	.h.hashinfo		= &tcp_hashinfo,
	.no_autobind		= true,
#ifdef CONFIG_COMPAT
	.compat_setsockopt	= compat_tcp_setsockopt,
	.compat_getsockopt	= compat_tcp_getsockopt,
#endif
	.diag_destroy		= tcp_abort,
};
EXPORT_SYMBOL(tcp_prot);

static void __net_exit tcp_sk_exit(struct net *net)
{
	int cpu;

	module_put(net->ipv4.tcp_congestion_control->owner);

	for_each_possible_cpu(cpu)
		inet_ctl_sock_destroy(*per_cpu_ptr(net->ipv4.tcp_sk, cpu));
	free_percpu(net->ipv4.tcp_sk);
}

static int __net_init tcp_sk_init(struct net *net)
{
	int res, cpu, cnt;

	net->ipv4.tcp_sk = alloc_percpu(struct sock *);
	if (!net->ipv4.tcp_sk)
		return -ENOMEM;

	for_each_possible_cpu(cpu) {
		struct sock *sk;

		res = inet_ctl_sock_create(&sk, PF_INET, SOCK_RAW,
					   IPPROTO_TCP, net);
		if (res)
			goto fail;
		sock_set_flag(sk, SOCK_USE_WRITE_QUEUE);
		*per_cpu_ptr(net->ipv4.tcp_sk, cpu) = sk;
	}

	net->ipv4.sysctl_tcp_ecn = 2;
	net->ipv4.sysctl_tcp_ecn_fallback = 1;

	net->ipv4.sysctl_tcp_base_mss = TCP_BASE_MSS;
	net->ipv4.sysctl_tcp_probe_threshold = TCP_PROBE_THRESHOLD;
	net->ipv4.sysctl_tcp_probe_interval = TCP_PROBE_INTERVAL;

	net->ipv4.sysctl_tcp_keepalive_time = TCP_KEEPALIVE_TIME;
	net->ipv4.sysctl_tcp_keepalive_probes = TCP_KEEPALIVE_PROBES;
	net->ipv4.sysctl_tcp_keepalive_intvl = TCP_KEEPALIVE_INTVL;

	net->ipv4.sysctl_tcp_syn_retries = TCP_SYN_RETRIES;
	net->ipv4.sysctl_tcp_synack_retries = TCP_SYNACK_RETRIES;
	net->ipv4.sysctl_tcp_syncookies = 1;
	net->ipv4.sysctl_tcp_reordering = TCP_FASTRETRANS_THRESH;
	net->ipv4.sysctl_tcp_retries1 = TCP_RETR1;
	net->ipv4.sysctl_tcp_retries2 = TCP_RETR2;
	net->ipv4.sysctl_tcp_orphan_retries = 0;
	net->ipv4.sysctl_tcp_fin_timeout = TCP_FIN_TIMEOUT;
	net->ipv4.sysctl_tcp_notsent_lowat = UINT_MAX;
	net->ipv4.sysctl_tcp_tw_reuse = 2;

	cnt = tcp_hashinfo.ehash_mask + 1;
	net->ipv4.tcp_death_row.sysctl_max_tw_buckets = (cnt + 1) / 2;
	net->ipv4.tcp_death_row.hashinfo = &tcp_hashinfo;

	net->ipv4.sysctl_max_syn_backlog = max(128, cnt / 256);
	net->ipv4.sysctl_tcp_sack = 1;
	net->ipv4.sysctl_tcp_window_scaling = 1;
	net->ipv4.sysctl_tcp_timestamps = 1;
	net->ipv4.sysctl_tcp_early_retrans = 3;
	net->ipv4.sysctl_tcp_recovery = TCP_RACK_LOSS_DETECTION;
	net->ipv4.sysctl_tcp_slow_start_after_idle = 1; /* By default, RFC2861 behavior.  */
	net->ipv4.sysctl_tcp_retrans_collapse = 1;
	net->ipv4.sysctl_tcp_max_reordering = 300;
	net->ipv4.sysctl_tcp_dsack = 1;
	net->ipv4.sysctl_tcp_app_win = 31;
	net->ipv4.sysctl_tcp_adv_win_scale = 1;
	net->ipv4.sysctl_tcp_frto = 2;
	net->ipv4.sysctl_tcp_moderate_rcvbuf = 1;
	/* This limits the percentage of the congestion window which we
	 * will allow a single TSO frame to consume.  Building TSO frames
	 * which are too large can cause TCP streams to be bursty.
	 */
	net->ipv4.sysctl_tcp_tso_win_divisor = 3;
	/* Default TSQ limit of four TSO segments */
	net->ipv4.sysctl_tcp_limit_output_bytes = 262144;
	/* rfc5961 challenge ack rate limiting */
	net->ipv4.sysctl_tcp_challenge_ack_limit = 1000;
	net->ipv4.sysctl_tcp_min_tso_segs = 2;
	net->ipv4.sysctl_tcp_min_rtt_wlen = 300;
	net->ipv4.sysctl_tcp_autocorking = 1;
	net->ipv4.sysctl_tcp_invalid_ratelimit = HZ/2;
	net->ipv4.sysctl_tcp_pacing_ss_ratio = 200;
	net->ipv4.sysctl_tcp_pacing_ca_ratio = 120;
	if (net != &init_net) {
		memcpy(net->ipv4.sysctl_tcp_rmem,
		       init_net.ipv4.sysctl_tcp_rmem,
		       sizeof(init_net.ipv4.sysctl_tcp_rmem));
		memcpy(net->ipv4.sysctl_tcp_wmem,
		       init_net.ipv4.sysctl_tcp_wmem,
		       sizeof(init_net.ipv4.sysctl_tcp_wmem));
	}
	net->ipv4.sysctl_tcp_comp_sack_delay_ns = NSEC_PER_MSEC;
	net->ipv4.sysctl_tcp_comp_sack_nr = 44;
	net->ipv4.sysctl_tcp_fastopen = TFO_CLIENT_ENABLE;
	spin_lock_init(&net->ipv4.tcp_fastopen_ctx_lock);
	net->ipv4.sysctl_tcp_fastopen_blackhole_timeout = 60 * 60;
	atomic_set(&net->ipv4.tfo_active_disable_times, 0);

	/* Reno is always built in */
	if (!net_eq(net, &init_net) &&
	    try_module_get(init_net.ipv4.tcp_congestion_control->owner))
		net->ipv4.tcp_congestion_control = init_net.ipv4.tcp_congestion_control;
	else
		net->ipv4.tcp_congestion_control = &tcp_reno;

	return 0;
fail:
	tcp_sk_exit(net);

	return res;
}

static void __net_exit tcp_sk_exit_batch(struct list_head *net_exit_list)
{
	struct net *net;

	inet_twsk_purge(&tcp_hashinfo, AF_INET);

	list_for_each_entry(net, net_exit_list, exit_list)
		tcp_fastopen_ctx_destroy(net);
}

static struct pernet_operations __net_initdata tcp_sk_ops = {
       .init	   = tcp_sk_init,
       .exit	   = tcp_sk_exit,
       .exit_batch = tcp_sk_exit_batch,
};

void __init tcp_v4_init(void)
{
	if (register_pernet_subsys(&tcp_sk_ops))
		panic("Failed to create the TCP control socket.\n");
}<|MERGE_RESOLUTION|>--- conflicted
+++ resolved
@@ -156,13 +156,6 @@
 	 */
 	if (tcptw->tw_ts_recent_stamp &&
 	    (!twp || (reuse && get_seconds() - tcptw->tw_ts_recent_stamp > 1))) {
-<<<<<<< HEAD
-		tp->write_seq = tcptw->tw_snd_nxt + 65535 + 2;
-		if (tp->write_seq == 0)
-			tp->write_seq = 1;
-		tp->rx_opt.ts_recent	   = tcptw->tw_ts_recent;
-		tp->rx_opt.ts_recent_stamp = tcptw->tw_ts_recent_stamp;
-=======
 		/* In case of repair and re-using TIME-WAIT sockets we still
 		 * want to be sure that it is safe as above but honor the
 		 * sequence numbers and time stamps set as part of the repair
@@ -181,7 +174,6 @@
 			tp->rx_opt.ts_recent	   = tcptw->tw_ts_recent;
 			tp->rx_opt.ts_recent_stamp = tcptw->tw_ts_recent_stamp;
 		}
->>>>>>> 70bd23b5
 		sock_hold(sktw);
 		return 1;
 	}
