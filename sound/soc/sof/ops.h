/* SPDX-License-Identifier: (GPL-2.0-only OR BSD-3-Clause) */
/*
 * This file is provided under a dual BSD/GPLv2 license.  When using or
 * redistributing this file, you may do so under either license.
 *
 * Copyright(c) 2018 Intel Corporation. All rights reserved.
 *
 * Author: Liam Girdwood <liam.r.girdwood@linux.intel.com>
 */

#ifndef __SOUND_SOC_SOF_IO_H
#define __SOUND_SOC_SOF_IO_H

#include <linux/device.h>
#include <linux/interrupt.h>
#include <linux/kernel.h>
#include <linux/types.h>
#include <sound/pcm.h>
#include "sof-priv.h"

#define sof_ops(sdev) \
	((sdev)->pdata->desc->ops)

/* Mandatory operations are verified during probing */

/* init */
static inline int snd_sof_probe(struct snd_sof_dev *sdev)
{
	return sof_ops(sdev)->probe(sdev);
}

static inline int snd_sof_remove(struct snd_sof_dev *sdev)
{
	if (sof_ops(sdev)->remove)
		return sof_ops(sdev)->remove(sdev);

	return 0;
}

static inline int snd_sof_shutdown(struct snd_sof_dev *sdev)
{
	if (sof_ops(sdev)->shutdown)
		return sof_ops(sdev)->shutdown(sdev);

	return 0;
}

/* control */

/*
 * snd_sof_dsp_run returns the core mask of the cores that are available
 * after successful fw boot
 */
static inline int snd_sof_dsp_run(struct snd_sof_dev *sdev)
{
	return sof_ops(sdev)->run(sdev);
}

static inline int snd_sof_dsp_stall(struct snd_sof_dev *sdev, unsigned int core_mask)
{
	if (sof_ops(sdev)->stall)
		return sof_ops(sdev)->stall(sdev, core_mask);

	return 0;
}

static inline int snd_sof_dsp_reset(struct snd_sof_dev *sdev)
{
	if (sof_ops(sdev)->reset)
		return sof_ops(sdev)->reset(sdev);

	return 0;
}

/* dsp core get/put */
static inline int snd_sof_dsp_core_get(struct snd_sof_dev *sdev, int core)
{
	if (core > sdev->num_cores - 1) {
		dev_err(sdev->dev, "invalid core id: %d for num_cores: %d\n", core,
			sdev->num_cores);
		return -EINVAL;
	}

	if (sof_ops(sdev)->core_get) {
		int ret;

		/* if current ref_count is > 0, increment it and return */
		if (sdev->dsp_core_ref_count[core] > 0) {
			sdev->dsp_core_ref_count[core]++;
			return 0;
		}

		/* power up the core */
		ret = sof_ops(sdev)->core_get(sdev, core);
		if (ret < 0)
			return ret;

		/* increment ref_count */
		sdev->dsp_core_ref_count[core]++;

		/* and update enabled_cores_mask */
		sdev->enabled_cores_mask |= BIT(core);

		dev_dbg(sdev->dev, "Core %d powered up\n", core);
	}

	return 0;
}

static inline int snd_sof_dsp_core_put(struct snd_sof_dev *sdev, int core)
{
	if (core > sdev->num_cores - 1) {
		dev_err(sdev->dev, "invalid core id: %d for num_cores: %d\n", core,
			sdev->num_cores);
		return -EINVAL;
	}

	if (sof_ops(sdev)->core_put) {
		int ret;

		/* decrement ref_count and return if it is > 0 */
		if (--(sdev->dsp_core_ref_count[core]) > 0)
			return 0;

		/* power down the core */
		ret = sof_ops(sdev)->core_put(sdev, core);
		if (ret < 0)
			return ret;

		/* and update enabled_cores_mask */
		sdev->enabled_cores_mask &= ~BIT(core);

		dev_dbg(sdev->dev, "Core %d powered down\n", core);
	}

	return 0;
}

/* pre/post fw load */
static inline int snd_sof_dsp_pre_fw_run(struct snd_sof_dev *sdev)
{
	if (sof_ops(sdev)->pre_fw_run)
		return sof_ops(sdev)->pre_fw_run(sdev);

	return 0;
}

static inline int snd_sof_dsp_post_fw_run(struct snd_sof_dev *sdev)
{
	if (sof_ops(sdev)->post_fw_run)
		return sof_ops(sdev)->post_fw_run(sdev);

	return 0;
}

/* parse platform specific extended manifest */
static inline int snd_sof_dsp_parse_platform_ext_manifest(struct snd_sof_dev *sdev,
							  const struct sof_ext_man_elem_header *hdr)
{
	if (sof_ops(sdev)->parse_platform_ext_manifest)
		return sof_ops(sdev)->parse_platform_ext_manifest(sdev, hdr);

	return 0;
}

/* misc */

/**
 * snd_sof_dsp_get_bar_index - Maps a section type with a BAR index
 *
 * @sdev: sof device
 * @type: section type as described by snd_sof_fw_blk_type
 *
 * Returns the corresponding BAR index (a positive integer) or -EINVAL
 * in case there is no mapping
 */
static inline int snd_sof_dsp_get_bar_index(struct snd_sof_dev *sdev, u32 type)
{
	if (sof_ops(sdev)->get_bar_index)
		return sof_ops(sdev)->get_bar_index(sdev, type);

	return sdev->mmio_bar;
}

static inline int snd_sof_dsp_get_mailbox_offset(struct snd_sof_dev *sdev)
{
	if (sof_ops(sdev)->get_mailbox_offset)
		return sof_ops(sdev)->get_mailbox_offset(sdev);

	dev_err(sdev->dev, "error: %s not defined\n", __func__);
	return -ENOTSUPP;
}

static inline int snd_sof_dsp_get_window_offset(struct snd_sof_dev *sdev,
						u32 id)
{
	if (sof_ops(sdev)->get_window_offset)
		return sof_ops(sdev)->get_window_offset(sdev, id);

	dev_err(sdev->dev, "error: %s not defined\n", __func__);
	return -ENOTSUPP;
}
/* power management */
static inline int snd_sof_dsp_resume(struct snd_sof_dev *sdev)
{
	if (sof_ops(sdev)->resume)
		return sof_ops(sdev)->resume(sdev);

	return 0;
}

static inline int snd_sof_dsp_suspend(struct snd_sof_dev *sdev,
				      u32 target_state)
{
	if (sof_ops(sdev)->suspend)
		return sof_ops(sdev)->suspend(sdev, target_state);

	return 0;
}

static inline int snd_sof_dsp_runtime_resume(struct snd_sof_dev *sdev)
{
	if (sof_ops(sdev)->runtime_resume)
		return sof_ops(sdev)->runtime_resume(sdev);

	return 0;
}

static inline int snd_sof_dsp_runtime_suspend(struct snd_sof_dev *sdev)
{
	if (sof_ops(sdev)->runtime_suspend)
		return sof_ops(sdev)->runtime_suspend(sdev);

	return 0;
}

static inline int snd_sof_dsp_runtime_idle(struct snd_sof_dev *sdev)
{
	if (sof_ops(sdev)->runtime_idle)
		return sof_ops(sdev)->runtime_idle(sdev);

	return 0;
}

static inline int snd_sof_dsp_hw_params_upon_resume(struct snd_sof_dev *sdev)
{
	if (sof_ops(sdev)->set_hw_params_upon_resume)
		return sof_ops(sdev)->set_hw_params_upon_resume(sdev);
	return 0;
}

static inline int snd_sof_dsp_set_clk(struct snd_sof_dev *sdev, u32 freq)
{
	if (sof_ops(sdev)->set_clk)
		return sof_ops(sdev)->set_clk(sdev, freq);

	return 0;
}

static inline int
snd_sof_dsp_set_power_state(struct snd_sof_dev *sdev,
			    const struct sof_dsp_power_state *target_state)
{
	int ret = 0;

	mutex_lock(&sdev->power_state_access);

	if (sof_ops(sdev)->set_power_state)
		ret = sof_ops(sdev)->set_power_state(sdev, target_state);

	mutex_unlock(&sdev->power_state_access);

	return ret;
}

/* debug */
<<<<<<< HEAD
void snd_sof_dsp_dbg_dump(struct snd_sof_dev *sdev, u32 flags);
=======
void snd_sof_dsp_dbg_dump(struct snd_sof_dev *sdev, const char *msg, u32 flags);
>>>>>>> 754e0b0e

static inline int snd_sof_debugfs_add_region_item(struct snd_sof_dev *sdev,
		enum snd_sof_fw_blk_type blk_type, u32 offset, size_t size,
		const char *name, enum sof_debugfs_access_type access_type)
{
	if (sof_ops(sdev) && sof_ops(sdev)->debugfs_add_region_item)
		return sof_ops(sdev)->debugfs_add_region_item(sdev, blk_type, offset,
							      size, name, access_type);

	return 0;
}

/* register IO */
static inline void snd_sof_dsp_write(struct snd_sof_dev *sdev, u32 bar,
				     u32 offset, u32 value)
{
	if (sof_ops(sdev)->write) {
		sof_ops(sdev)->write(sdev, sdev->bar[bar] + offset, value);
		return;
	}

	dev_err_ratelimited(sdev->dev, "error: %s not defined\n", __func__);
}

static inline void snd_sof_dsp_write64(struct snd_sof_dev *sdev, u32 bar,
				       u32 offset, u64 value)
{
	if (sof_ops(sdev)->write64) {
		sof_ops(sdev)->write64(sdev, sdev->bar[bar] + offset, value);
		return;
	}

	dev_err_ratelimited(sdev->dev, "error: %s not defined\n", __func__);
}

static inline u32 snd_sof_dsp_read(struct snd_sof_dev *sdev, u32 bar,
				   u32 offset)
{
	if (sof_ops(sdev)->read)
		return sof_ops(sdev)->read(sdev, sdev->bar[bar] + offset);

	dev_err(sdev->dev, "error: %s not defined\n", __func__);
	return -ENOTSUPP;
}

static inline u64 snd_sof_dsp_read64(struct snd_sof_dev *sdev, u32 bar,
				     u32 offset)
{
	if (sof_ops(sdev)->read64)
		return sof_ops(sdev)->read64(sdev, sdev->bar[bar] + offset);

	dev_err(sdev->dev, "error: %s not defined\n", __func__);
	return -ENOTSUPP;
}

/* block IO */
static inline int snd_sof_dsp_block_read(struct snd_sof_dev *sdev,
					 enum snd_sof_fw_blk_type blk_type,
					 u32 offset, void *dest, size_t bytes)
{
	return sof_ops(sdev)->block_read(sdev, blk_type, offset, dest, bytes);
}

static inline int snd_sof_dsp_block_write(struct snd_sof_dev *sdev,
					  enum snd_sof_fw_blk_type blk_type,
					  u32 offset, void *src, size_t bytes)
{
	return sof_ops(sdev)->block_write(sdev, blk_type, offset, src, bytes);
}

/* mailbox IO */
static inline void snd_sof_dsp_mailbox_read(struct snd_sof_dev *sdev,
					    u32 offset, void *dest, size_t bytes)
{
	if (sof_ops(sdev)->mailbox_read)
		sof_ops(sdev)->mailbox_read(sdev, offset, dest, bytes);
}

static inline void snd_sof_dsp_mailbox_write(struct snd_sof_dev *sdev,
					     u32 offset, void *src, size_t bytes)
{
	if (sof_ops(sdev)->mailbox_write)
		sof_ops(sdev)->mailbox_write(sdev, offset, src, bytes);
}

/* ipc */
static inline int snd_sof_dsp_send_msg(struct snd_sof_dev *sdev,
				       struct snd_sof_ipc_msg *msg)
{
	return sof_ops(sdev)->send_msg(sdev, msg);
}

/* host DMA trace */
static inline int snd_sof_dma_trace_init(struct snd_sof_dev *sdev,
					 u32 *stream_tag)
{
	if (sof_ops(sdev)->trace_init)
		return sof_ops(sdev)->trace_init(sdev, stream_tag);

	return 0;
}

static inline int snd_sof_dma_trace_release(struct snd_sof_dev *sdev)
{
	if (sof_ops(sdev)->trace_release)
		return sof_ops(sdev)->trace_release(sdev);

	return 0;
}

static inline int snd_sof_dma_trace_trigger(struct snd_sof_dev *sdev, int cmd)
{
	if (sof_ops(sdev)->trace_trigger)
		return sof_ops(sdev)->trace_trigger(sdev, cmd);

	return 0;
}

/* host PCM ops */
static inline int
snd_sof_pcm_platform_open(struct snd_sof_dev *sdev,
			  struct snd_pcm_substream *substream)
{
	if (sof_ops(sdev) && sof_ops(sdev)->pcm_open)
		return sof_ops(sdev)->pcm_open(sdev, substream);

	return 0;
}

/* disconnect pcm substream to a host stream */
static inline int
snd_sof_pcm_platform_close(struct snd_sof_dev *sdev,
			   struct snd_pcm_substream *substream)
{
	if (sof_ops(sdev) && sof_ops(sdev)->pcm_close)
		return sof_ops(sdev)->pcm_close(sdev, substream);

	return 0;
}

/* host stream hw params */
static inline int
snd_sof_pcm_platform_hw_params(struct snd_sof_dev *sdev,
			       struct snd_pcm_substream *substream,
			       struct snd_pcm_hw_params *params,
			       struct sof_ipc_stream_params *ipc_params)
{
	if (sof_ops(sdev) && sof_ops(sdev)->pcm_hw_params)
		return sof_ops(sdev)->pcm_hw_params(sdev, substream,
						    params, ipc_params);

	return 0;
}

/* host stream hw free */
static inline int
snd_sof_pcm_platform_hw_free(struct snd_sof_dev *sdev,
			     struct snd_pcm_substream *substream)
{
	if (sof_ops(sdev) && sof_ops(sdev)->pcm_hw_free)
		return sof_ops(sdev)->pcm_hw_free(sdev, substream);

	return 0;
}

/* host stream trigger */
static inline int
snd_sof_pcm_platform_trigger(struct snd_sof_dev *sdev,
			     struct snd_pcm_substream *substream, int cmd)
{
	if (sof_ops(sdev) && sof_ops(sdev)->pcm_trigger)
		return sof_ops(sdev)->pcm_trigger(sdev, substream, cmd);

	return 0;
}

/* Firmware loading */
static inline int snd_sof_load_firmware(struct snd_sof_dev *sdev)
{
	dev_dbg(sdev->dev, "loading firmware\n");

	return sof_ops(sdev)->load_firmware(sdev);
}

/* host DSP message data */
static inline int snd_sof_ipc_msg_data(struct snd_sof_dev *sdev,
				       struct snd_pcm_substream *substream,
				       void *p, size_t sz)
{
	return sof_ops(sdev)->ipc_msg_data(sdev, substream, p, sz);
}

/* host configure DSP HW parameters */
static inline int
snd_sof_ipc_pcm_params(struct snd_sof_dev *sdev,
		       struct snd_pcm_substream *substream,
		       const struct sof_ipc_pcm_params_reply *reply)
{
	return sof_ops(sdev)->ipc_pcm_params(sdev, substream, reply);
}

/* host stream pointer */
static inline snd_pcm_uframes_t
snd_sof_pcm_platform_pointer(struct snd_sof_dev *sdev,
			     struct snd_pcm_substream *substream)
{
	if (sof_ops(sdev) && sof_ops(sdev)->pcm_pointer)
		return sof_ops(sdev)->pcm_pointer(sdev, substream);

	return 0;
}

/* pcm ack */
static inline int snd_sof_pcm_platform_ack(struct snd_sof_dev *sdev,
					   struct snd_pcm_substream *substream)
{
	if (sof_ops(sdev) && sof_ops(sdev)->pcm_ack)
		return sof_ops(sdev)->pcm_ack(sdev, substream);

	return 0;
}

#if IS_ENABLED(CONFIG_SND_SOC_SOF_DEBUG_PROBES)
static inline int
snd_sof_probe_compr_assign(struct snd_sof_dev *sdev,
		struct snd_compr_stream *cstream, struct snd_soc_dai *dai)
{
	return sof_ops(sdev)->probe_assign(sdev, cstream, dai);
}

static inline int
snd_sof_probe_compr_free(struct snd_sof_dev *sdev,
		struct snd_compr_stream *cstream, struct snd_soc_dai *dai)
{
	return sof_ops(sdev)->probe_free(sdev, cstream, dai);
}

static inline int
snd_sof_probe_compr_set_params(struct snd_sof_dev *sdev,
		struct snd_compr_stream *cstream,
		struct snd_compr_params *params, struct snd_soc_dai *dai)
{
	return sof_ops(sdev)->probe_set_params(sdev, cstream, params, dai);
}

static inline int
snd_sof_probe_compr_trigger(struct snd_sof_dev *sdev,
		struct snd_compr_stream *cstream, int cmd,
		struct snd_soc_dai *dai)
{
	return sof_ops(sdev)->probe_trigger(sdev, cstream, cmd, dai);
}

static inline int
snd_sof_probe_compr_pointer(struct snd_sof_dev *sdev,
		struct snd_compr_stream *cstream,
		struct snd_compr_tstamp *tstamp, struct snd_soc_dai *dai)
{
	if (sof_ops(sdev) && sof_ops(sdev)->probe_pointer)
		return sof_ops(sdev)->probe_pointer(sdev, cstream, tstamp, dai);

	return 0;
}
#endif

/* machine driver */
static inline int
snd_sof_machine_register(struct snd_sof_dev *sdev, void *pdata)
{
	if (sof_ops(sdev) && sof_ops(sdev)->machine_register)
		return sof_ops(sdev)->machine_register(sdev, pdata);

	return 0;
}

static inline void
snd_sof_machine_unregister(struct snd_sof_dev *sdev, void *pdata)
{
	if (sof_ops(sdev) && sof_ops(sdev)->machine_unregister)
		sof_ops(sdev)->machine_unregister(sdev, pdata);
}

static inline struct snd_soc_acpi_mach *
snd_sof_machine_select(struct snd_sof_dev *sdev)
{
	if (sof_ops(sdev) && sof_ops(sdev)->machine_select)
		return sof_ops(sdev)->machine_select(sdev);

	return NULL;
}

static inline void
snd_sof_set_mach_params(struct snd_soc_acpi_mach *mach,
			struct snd_sof_dev *sdev)
{
	if (sof_ops(sdev) && sof_ops(sdev)->set_mach_params)
		sof_ops(sdev)->set_mach_params(mach, sdev);
}

/**
 * snd_sof_dsp_register_poll_timeout - Periodically poll an address
 * until a condition is met or a timeout occurs
 * @op: accessor function (takes @addr as its only argument)
 * @addr: Address to poll
 * @val: Variable to read the value into
 * @cond: Break condition (usually involving @val)
 * @sleep_us: Maximum time to sleep between reads in us (0
 *            tight-loops).  Should be less than ~20ms since usleep_range
 *            is used (see Documentation/timers/timers-howto.rst).
 * @timeout_us: Timeout in us, 0 means never timeout
 *
 * Returns 0 on success and -ETIMEDOUT upon a timeout. In either
 * case, the last read value at @addr is stored in @val. Must not
 * be called from atomic context if sleep_us or timeout_us are used.
 *
 * This is modelled after the readx_poll_timeout macros in linux/iopoll.h.
 */
#define snd_sof_dsp_read_poll_timeout(sdev, bar, offset, val, cond, sleep_us, timeout_us) \
({ \
	u64 __timeout_us = (timeout_us); \
	unsigned long __sleep_us = (sleep_us); \
	ktime_t __timeout = ktime_add_us(ktime_get(), __timeout_us); \
	might_sleep_if((__sleep_us) != 0); \
	for (;;) {							\
		(val) = snd_sof_dsp_read(sdev, bar, offset);		\
		if (cond) { \
			dev_dbg(sdev->dev, \
				"FW Poll Status: reg[%#x]=%#x successful\n", \
				(offset), (val)); \
			break; \
		} \
		if (__timeout_us && \
		    ktime_compare(ktime_get(), __timeout) > 0) { \
			(val) = snd_sof_dsp_read(sdev, bar, offset); \
			dev_dbg(sdev->dev, \
				"FW Poll Status: reg[%#x]=%#x timedout\n", \
				(offset), (val)); \
			break; \
		} \
		if (__sleep_us) \
			usleep_range((__sleep_us >> 2) + 1, __sleep_us); \
	} \
	(cond) ? 0 : -ETIMEDOUT; \
})

/* This is for registers bits with attribute RWC */
bool snd_sof_pci_update_bits(struct snd_sof_dev *sdev, u32 offset,
			     u32 mask, u32 value);

bool snd_sof_dsp_update_bits_unlocked(struct snd_sof_dev *sdev, u32 bar,
				      u32 offset, u32 mask, u32 value);

bool snd_sof_dsp_update_bits64_unlocked(struct snd_sof_dev *sdev, u32 bar,
					u32 offset, u64 mask, u64 value);

bool snd_sof_dsp_update_bits(struct snd_sof_dev *sdev, u32 bar, u32 offset,
			     u32 mask, u32 value);

bool snd_sof_dsp_update_bits64(struct snd_sof_dev *sdev, u32 bar,
			       u32 offset, u64 mask, u64 value);

void snd_sof_dsp_update_bits_forced(struct snd_sof_dev *sdev, u32 bar,
				    u32 offset, u32 mask, u32 value);

int snd_sof_dsp_register_poll(struct snd_sof_dev *sdev, u32 bar, u32 offset,
			      u32 mask, u32 target, u32 timeout_ms,
			      u32 interval_us);

void snd_sof_dsp_panic(struct snd_sof_dev *sdev, u32 offset, bool non_recoverable);
#endif<|MERGE_RESOLUTION|>--- conflicted
+++ resolved
@@ -274,11 +274,7 @@
 }
 
 /* debug */
-<<<<<<< HEAD
-void snd_sof_dsp_dbg_dump(struct snd_sof_dev *sdev, u32 flags);
-=======
 void snd_sof_dsp_dbg_dump(struct snd_sof_dev *sdev, const char *msg, u32 flags);
->>>>>>> 754e0b0e
 
 static inline int snd_sof_debugfs_add_region_item(struct snd_sof_dev *sdev,
 		enum snd_sof_fw_blk_type blk_type, u32 offset, size_t size,
