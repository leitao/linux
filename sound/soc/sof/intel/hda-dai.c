// SPDX-License-Identifier: (GPL-2.0-only OR BSD-3-Clause)
//
// This file is provided under a dual BSD/GPLv2 license.  When using or
// redistributing this file, you may do so under either license.
//
// Copyright(c) 2018 Intel Corporation. All rights reserved.
//
// Authors: Keyon Jie <yang.jie@linux.intel.com>
//

#include <sound/pcm_params.h>
#include <sound/hdaudio_ext.h>
#include <sound/intel-nhlt.h>
#include <sound/sof/ipc4/header.h>
#include <uapi/sound/sof/header.h>
#include "../ipc4-priv.h"
#include "../ipc4-topology.h"
#include "../sof-priv.h"
#include "../sof-audio.h"
#include "hda.h"

/*
 * The default method is to fetch NHLT from BIOS. With this parameter set
 * it is possible to override that with NHLT in the SOF topology manifest.
 */
static bool hda_use_tplg_nhlt;
module_param_named(sof_use_tplg_nhlt, hda_use_tplg_nhlt, bool, 0444);
MODULE_PARM_DESC(sof_use_tplg_nhlt, "SOF topology nhlt override");

#if IS_ENABLED(CONFIG_SND_SOC_SOF_HDA)

struct hda_pipe_params {
	u32 ch;
	u32 s_freq;
	u32 s_fmt;
	u8 linktype;
	snd_pcm_format_t format;
	int link_index;
	int stream;
	unsigned int link_bps;
};

/*
 * This function checks if the host dma channel corresponding
 * to the link DMA stream_tag argument is assigned to one
 * of the FEs connected to the BE DAI.
 */
static bool hda_check_fes(struct snd_soc_pcm_runtime *rtd,
			  int dir, int stream_tag)
{
	struct snd_pcm_substream *fe_substream;
	struct hdac_stream *fe_hstream;
	struct snd_soc_dpcm *dpcm;

	for_each_dpcm_fe(rtd, dir, dpcm) {
		fe_substream = snd_soc_dpcm_get_substream(dpcm->fe, dir);
		fe_hstream = fe_substream->runtime->private_data;
		if (fe_hstream->stream_tag == stream_tag)
			return true;
	}

	return false;
}

static struct hdac_ext_stream *
hda_link_stream_assign(struct hdac_bus *bus,
		       struct snd_pcm_substream *substream)
{
	struct snd_soc_pcm_runtime *rtd = asoc_substream_to_rtd(substream);
	struct sof_intel_hda_stream *hda_stream;
	const struct sof_intel_dsp_desc *chip;
	struct snd_sof_dev *sdev;
	struct hdac_ext_stream *res = NULL;
	struct hdac_stream *hstream = NULL;

	int stream_dir = substream->stream;

	if (!bus->ppcap) {
		dev_err(bus->dev, "stream type not supported\n");
		return NULL;
	}

	spin_lock_irq(&bus->reg_lock);
	list_for_each_entry(hstream, &bus->stream_list, list) {
		struct hdac_ext_stream *hext_stream =
			stream_to_hdac_ext_stream(hstream);
		if (hstream->direction != substream->stream)
			continue;

		hda_stream = hstream_to_sof_hda_stream(hext_stream);
		sdev = hda_stream->sdev;
		chip = get_chip_info(sdev->pdata);

		/* check if link is available */
		if (!hext_stream->link_locked) {
			/*
			 * choose the first available link for platforms that do not have the
			 * PROCEN_FMT_QUIRK set.
			 */
			if (!(chip->quirks & SOF_INTEL_PROCEN_FMT_QUIRK)) {
				res = hext_stream;
				break;
			}

			if (hstream->opened) {
				/*
				 * check if the stream tag matches the stream
				 * tag of one of the connected FEs
				 */
				if (hda_check_fes(rtd, stream_dir,
						  hstream->stream_tag)) {
					res = hext_stream;
					break;
				}
			} else {
				res = hext_stream;

				/*
				 * This must be a hostless stream.
				 * So reserve the host DMA channel.
				 */
				hda_stream->host_reserved = 1;
				break;
			}
		}
	}

	if (res) {
		/* Make sure that host and link DMA is decoupled. */
		snd_hdac_ext_stream_decouple_locked(bus, res, true);

		res->link_locked = 1;
		res->link_substream = substream;
	}
	spin_unlock_irq(&bus->reg_lock);

	return res;
}

static int hda_link_dma_cleanup(struct snd_pcm_substream *substream,
				struct hdac_stream *hstream,
				struct snd_soc_dai *cpu_dai,
				struct snd_soc_dai *codec_dai,
				bool trigger_suspend_stop)
{
	struct hdac_ext_stream *hext_stream = snd_soc_dai_get_dma_data(cpu_dai, substream);
	struct hdac_bus *bus = hstream->bus;
	struct sof_intel_hda_stream *hda_stream;
	struct hdac_ext_link *link;
	int stream_tag;

	link = snd_hdac_ext_bus_get_link(bus, codec_dai->component->name);
	if (!link)
		return -EINVAL;

	if (trigger_suspend_stop)
		snd_hdac_ext_link_stream_clear(hext_stream);

	if (substream->stream == SNDRV_PCM_STREAM_PLAYBACK) {
		stream_tag = hdac_stream(hext_stream)->stream_tag;
		snd_hdac_ext_link_clear_stream_id(link, stream_tag);
	}
	snd_soc_dai_set_dma_data(cpu_dai, substream, NULL);
	snd_hdac_ext_stream_release(hext_stream, HDAC_EXT_STREAM_TYPE_LINK);
	hext_stream->link_prepared = 0;

	/* free the host DMA channel reserved by hostless streams */
	hda_stream = hstream_to_sof_hda_stream(hext_stream);
	hda_stream->host_reserved = 0;

	return 0;
}

static int hda_link_dma_params(struct hdac_ext_stream *hext_stream,
			       struct hda_pipe_params *params)
{
	struct hdac_stream *hstream = &hext_stream->hstream;
	unsigned char stream_tag = hstream->stream_tag;
	struct hdac_bus *bus = hstream->bus;
	struct hdac_ext_link *link;
	unsigned int format_val;

	snd_hdac_ext_link_stream_reset(hext_stream);

	format_val = snd_hdac_calc_stream_format(params->s_freq, params->ch,
						 params->format,
						 params->link_bps, 0);

	dev_dbg(bus->dev, "format_val=%d, rate=%d, ch=%d, format=%d\n",
		format_val, params->s_freq, params->ch, params->format);

	snd_hdac_ext_link_stream_setup(hext_stream, format_val);

	if (hext_stream->hstream.direction == SNDRV_PCM_STREAM_PLAYBACK) {
		list_for_each_entry(link, &bus->hlink_list, list) {
			if (link->index == params->link_index)
				snd_hdac_ext_link_set_stream_id(link,
								stream_tag);
		}
	}

	hext_stream->link_prepared = 1;

	return 0;
}

static int hda_link_dma_hw_params(struct snd_pcm_substream *substream,
				  struct snd_pcm_hw_params *params)
{
	struct hdac_stream *hstream = substream->runtime->private_data;
	struct hdac_ext_stream *hext_stream;
	struct snd_soc_pcm_runtime *rtd = asoc_substream_to_rtd(substream);
	struct snd_soc_dai *cpu_dai = asoc_rtd_to_cpu(rtd, 0);
	struct snd_soc_dai *codec_dai = asoc_rtd_to_codec(rtd, 0);
	struct hda_pipe_params p_params = {0};
	struct hdac_bus *bus = hstream->bus;
	struct hdac_ext_link *link;

<<<<<<< HEAD
	/* get stored dma data if resuming from system suspend */
=======
>>>>>>> 7365df19
	hext_stream = snd_soc_dai_get_dma_data(cpu_dai, substream);
	if (!hext_stream) {
		hext_stream = hda_link_stream_assign(bus, substream);
		if (!hext_stream)
			return -EBUSY;

		snd_soc_dai_set_dma_data(cpu_dai, substream, (void *)hext_stream);
	}

	link = snd_hdac_ext_bus_get_link(bus, codec_dai->component->name);
	if (!link)
		return -EINVAL;

	/* set the hdac_stream in the codec dai */
	snd_soc_dai_set_stream(codec_dai, hdac_stream(hext_stream), substream->stream);

	p_params.s_fmt = snd_pcm_format_width(params_format(params));
	p_params.ch = params_channels(params);
	p_params.s_freq = params_rate(params);
	p_params.stream = substream->stream;
	p_params.link_index = link->index;
	p_params.format = params_format(params);

	if (substream->stream == SNDRV_PCM_STREAM_PLAYBACK)
		p_params.link_bps = codec_dai->driver->playback.sig_bits;
	else
		p_params.link_bps = codec_dai->driver->capture.sig_bits;

	return hda_link_dma_params(hext_stream, &p_params);
}

static int hda_link_dma_prepare(struct snd_pcm_substream *substream)
{
	struct snd_soc_pcm_runtime *rtd = asoc_substream_to_rtd(substream);
	int stream = substream->stream;

	return hda_link_dma_hw_params(substream, &rtd->dpcm[stream].hw_params);
}

static int hda_link_dma_trigger(struct snd_pcm_substream *substream, int cmd)
{
	struct hdac_stream *hstream = substream->runtime->private_data;
	struct snd_soc_pcm_runtime *rtd = asoc_substream_to_rtd(substream);
	struct snd_soc_dai *cpu_dai = asoc_rtd_to_cpu(rtd, 0);
	struct snd_soc_dai *codec_dai = asoc_rtd_to_codec(rtd, 0);
	struct hdac_ext_stream *hext_stream = snd_soc_dai_get_dma_data(cpu_dai, substream);
	int ret;

<<<<<<< HEAD
	dev_dbg(cpu_dai->dev, "%s: cmd=%d\n", __func__, cmd);
	if (!hext_stream)
		return 0;

	switch (cmd) {
	case SNDRV_PCM_TRIGGER_START:
	case SNDRV_PCM_TRIGGER_PAUSE_RELEASE:
		snd_hdac_ext_link_stream_start(hext_stream);
		break;
	case SNDRV_PCM_TRIGGER_SUSPEND:
	case SNDRV_PCM_TRIGGER_STOP:
		ret = hda_link_dma_cleanup(substream, hstream, cpu_dai, codec_dai, true);
		if (ret < 0)
			return ret;

		break;
	case SNDRV_PCM_TRIGGER_PAUSE_PUSH:
		snd_hdac_ext_link_stream_clear(hext_stream);

		break;
	default:
		return -EINVAL;
	}
	return 0;
}

static int hda_link_dma_hw_free(struct snd_pcm_substream *substream)
{
	struct hdac_stream *hstream = substream->runtime->private_data;
	struct snd_soc_pcm_runtime *rtd = asoc_substream_to_rtd(substream);
	struct snd_soc_dai *cpu_dai = asoc_rtd_to_cpu(rtd, 0);
	struct snd_soc_dai *codec_dai = asoc_rtd_to_codec(rtd, 0);
	struct hdac_ext_stream *hext_stream;

	hext_stream = snd_soc_dai_get_dma_data(cpu_dai, substream);
	if (!hext_stream)
		return 0;

	return hda_link_dma_cleanup(substream, hstream, cpu_dai, codec_dai, false);
}

static int hda_dai_widget_update(struct snd_soc_dapm_widget *w,
				 int channel, bool widget_setup)
{
	struct snd_sof_dai_config_data data;

	data.dai_data = channel;

	/* set up/free DAI widget and send DAI_CONFIG IPC */
	if (widget_setup)
		return hda_ctrl_dai_widget_setup(w, SOF_DAI_CONFIG_FLAGS_2_STEP_STOP, &data);

	return hda_ctrl_dai_widget_free(w, SOF_DAI_CONFIG_FLAGS_NONE, &data);
}

static int hda_dai_hw_params_update(struct snd_pcm_substream *substream,
				    struct snd_pcm_hw_params *params,
				    struct snd_soc_dai *dai)
{
	struct hdac_ext_stream *hext_stream;
	struct snd_soc_dapm_widget *w;
	int stream_tag;

	hext_stream = snd_soc_dai_get_dma_data(dai, substream);
	if (!hext_stream)
		return -EINVAL;

	stream_tag = hdac_stream(hext_stream)->stream_tag;

	w = snd_soc_dai_get_widget(dai, substream->stream);

	/* set up the DAI widget and send the DAI_CONFIG with the new tag */
	return hda_dai_widget_update(w, stream_tag - 1, true);
}

static int hda_dai_hw_params(struct snd_pcm_substream *substream,
			     struct snd_pcm_hw_params *params,
			     struct snd_soc_dai *dai)
{
	struct hdac_ext_stream *hext_stream =
				snd_soc_dai_get_dma_data(dai, substream);
	int ret;

	if (hext_stream && hext_stream->link_prepared)
		return 0;

	ret = hda_link_dma_hw_params(substream, params);
	if (ret < 0)
		return ret;

	return hda_dai_hw_params_update(substream, params, dai);
}

=======
	if (!hext_stream)
		return 0;

	switch (cmd) {
	case SNDRV_PCM_TRIGGER_START:
	case SNDRV_PCM_TRIGGER_PAUSE_RELEASE:
		snd_hdac_ext_link_stream_start(hext_stream);
		break;
	case SNDRV_PCM_TRIGGER_SUSPEND:
	case SNDRV_PCM_TRIGGER_STOP:
		ret = hda_link_dma_cleanup(substream, hstream, cpu_dai, codec_dai, true);
		if (ret < 0)
			return ret;

		break;
	case SNDRV_PCM_TRIGGER_PAUSE_PUSH:
		snd_hdac_ext_link_stream_clear(hext_stream);

		break;
	default:
		return -EINVAL;
	}
	return 0;
}

static int hda_link_dma_hw_free(struct snd_pcm_substream *substream)
{
	struct hdac_stream *hstream = substream->runtime->private_data;
	struct snd_soc_pcm_runtime *rtd = asoc_substream_to_rtd(substream);
	struct snd_soc_dai *cpu_dai = asoc_rtd_to_cpu(rtd, 0);
	struct snd_soc_dai *codec_dai = asoc_rtd_to_codec(rtd, 0);
	struct hdac_ext_stream *hext_stream;

	hext_stream = snd_soc_dai_get_dma_data(cpu_dai, substream);
	if (!hext_stream)
		return 0;

	return hda_link_dma_cleanup(substream, hstream, cpu_dai, codec_dai, false);
}

static int hda_dai_widget_update(struct snd_soc_dapm_widget *w,
				 int channel, bool widget_setup)
{
	struct snd_sof_dai_config_data data;

	data.dai_data = channel;

	/* set up/free DAI widget and send DAI_CONFIG IPC */
	if (widget_setup)
		return hda_ctrl_dai_widget_setup(w, SOF_DAI_CONFIG_FLAGS_2_STEP_STOP, &data);

	return hda_ctrl_dai_widget_free(w, SOF_DAI_CONFIG_FLAGS_NONE, &data);
}

static int hda_dai_hw_params_update(struct snd_pcm_substream *substream,
				    struct snd_pcm_hw_params *params,
				    struct snd_soc_dai *dai)
{
	struct hdac_ext_stream *hext_stream;
	struct snd_soc_dapm_widget *w;
	int stream_tag;

	hext_stream = snd_soc_dai_get_dma_data(dai, substream);
	if (!hext_stream)
		return -EINVAL;

	stream_tag = hdac_stream(hext_stream)->stream_tag;

	w = snd_soc_dai_get_widget(dai, substream->stream);

	/* set up the DAI widget and send the DAI_CONFIG with the new tag */
	return hda_dai_widget_update(w, stream_tag - 1, true);
}

static int hda_dai_hw_params(struct snd_pcm_substream *substream,
			     struct snd_pcm_hw_params *params,
			     struct snd_soc_dai *dai)
{
	struct hdac_ext_stream *hext_stream =
				snd_soc_dai_get_dma_data(dai, substream);
	int ret;

	if (hext_stream && hext_stream->link_prepared)
		return 0;

	ret = hda_link_dma_hw_params(substream, params);
	if (ret < 0)
		return ret;

	return hda_dai_hw_params_update(substream, params, dai);
}

>>>>>>> 7365df19

static int hda_dai_config_pause_push_ipc(struct snd_soc_dapm_widget *w)
{
	struct snd_sof_widget *swidget = w->dobj.private;
	struct snd_soc_component *component = swidget->scomp;
	struct snd_sof_dev *sdev = snd_soc_component_get_drvdata(component);
	const struct sof_ipc_tplg_ops *tplg_ops = sdev->ipc->ops->tplg;
	int ret = 0;

	if (tplg_ops->dai_config) {
		ret = tplg_ops->dai_config(sdev, swidget, SOF_DAI_CONFIG_FLAGS_PAUSE, NULL);
		if (ret < 0)
			dev_err(sdev->dev, "%s: DAI config failed for widget %s\n", __func__,
				w->name);
	}

	return ret;
}

<<<<<<< HEAD
static int ipc3_hda_dai_prepare(struct snd_pcm_substream *substream,
				struct snd_soc_dai *dai)
=======
static int hda_dai_prepare(struct snd_pcm_substream *substream, struct snd_soc_dai *dai)
>>>>>>> 7365df19
{
	struct hdac_ext_stream *hext_stream =
				snd_soc_dai_get_dma_data(dai, substream);
	struct snd_sof_dev *sdev = snd_soc_component_get_drvdata(dai->component);
	struct snd_soc_pcm_runtime *rtd = asoc_substream_to_rtd(substream);
	int stream = substream->stream;
	int ret;

	if (hext_stream && hext_stream->link_prepared)
		return 0;

<<<<<<< HEAD
	dev_dbg(sdev->dev, "%s: prepare stream dir %d\n", __func__, substream->stream);
=======
	dev_dbg(sdev->dev, "prepare stream dir %d\n", substream->stream);
>>>>>>> 7365df19

	ret = hda_link_dma_prepare(substream);
	if (ret < 0)
		return ret;

	return hda_dai_hw_params_update(substream, &rtd->dpcm[stream].hw_params, dai);
}
<<<<<<< HEAD

static int hda_dai_hw_free_ipc(int stream, /* direction */
			       struct snd_soc_dai *dai)
{
	struct snd_soc_dapm_widget *w;

	w = snd_soc_dai_get_widget(dai, stream);

	/* free the link DMA channel in the FW and the DAI widget */
	return hda_dai_widget_update(w, DMA_CHAN_INVALID, false);
}

static int ipc3_hda_dai_trigger(struct snd_pcm_substream *substream,
				int cmd, struct snd_soc_dai *dai)
{
	struct snd_soc_dapm_widget *w;
	int ret;

=======

static int hda_dai_hw_free_ipc(int stream, /* direction */
			       struct snd_soc_dai *dai)
{
	struct snd_soc_dapm_widget *w;

	w = snd_soc_dai_get_widget(dai, stream);

	/* free the link DMA channel in the FW and the DAI widget */
	return hda_dai_widget_update(w, DMA_CHAN_INVALID, false);
}

static int ipc3_hda_dai_trigger(struct snd_pcm_substream *substream,
				int cmd, struct snd_soc_dai *dai)
{
	struct snd_soc_dapm_widget *w;
	int ret;

	dev_dbg(dai->dev, "cmd=%d dai %s direction %d\n", cmd,
		dai->name, substream->stream);

>>>>>>> 7365df19
	ret = hda_link_dma_trigger(substream, cmd);
	if (ret < 0)
		return ret;

	w = snd_soc_dai_get_widget(dai, substream->stream);

	dev_dbg(dai->dev, "%s: cmd=%d\n", __func__, cmd);
	switch (cmd) {
	case SNDRV_PCM_TRIGGER_SUSPEND:
	case SNDRV_PCM_TRIGGER_STOP:
		/*
		 * free DAI widget during stop/suspend to keep widget use_count's balanced.
		 */
		ret = hda_dai_hw_free_ipc(substream->stream, dai);
		if (ret < 0)
			return ret;

		break;
	case SNDRV_PCM_TRIGGER_PAUSE_PUSH:
		ret = hda_dai_config_pause_push_ipc(w);
		if (ret < 0)
			return ret;
		break;

	default:
		break;
	}
	return 0;
}

<<<<<<< HEAD
static int hda_dai_hw_free(struct snd_pcm_substream *substream,
			   struct snd_soc_dai *dai)
{
	int ret;

	ret = hda_link_dma_hw_free(substream);
	if (ret < 0)
		return ret;

	return hda_dai_hw_free_ipc(substream->stream, dai);
}

static const struct snd_soc_dai_ops ipc3_hda_dai_ops = {
	.hw_params = hda_dai_hw_params,
	.hw_free = hda_dai_hw_free,
	.trigger = ipc3_hda_dai_trigger,
	.prepare = ipc3_hda_dai_prepare,
};

static int hda_dai_suspend(struct hdac_bus *bus)
{
	struct snd_soc_pcm_runtime *rtd;
	struct hdac_ext_stream *hext_stream;
	struct hdac_stream *s;
	int ret;

	/* set internal flag for BE */
	list_for_each_entry(s, &bus->stream_list, list) {

		hext_stream = stream_to_hdac_ext_stream(s);

		/*
		 * clear stream. This should already be taken care for running
		 * streams when the SUSPEND trigger is called. But paused
		 * streams do not get suspended, so this needs to be done
		 * explicitly during suspend.
		 */
		if (hext_stream->link_substream) {
			struct snd_soc_dai *cpu_dai;
			struct snd_soc_dai *codec_dai;

			rtd = asoc_substream_to_rtd(hext_stream->link_substream);
			cpu_dai = asoc_rtd_to_cpu(rtd, 0);
			codec_dai = asoc_rtd_to_codec(rtd, 0);

			ret = hda_link_dma_cleanup(hext_stream->link_substream, s,
						   cpu_dai, codec_dai, false);
			if (ret < 0)
				return ret;

			/* for consistency with TRIGGER_SUSPEND we free DAI resources */
			ret = hda_dai_hw_free_ipc(hdac_stream(hext_stream)->direction, cpu_dai);
			if (ret < 0)
				return ret;
		}
	}

	return 0;
}
=======
/*
 * In contrast to IPC3, the dai trigger in IPC4 mixes pipeline state changes
 * (over IPC channel) and DMA state change (direct host register changes).
 */
static int ipc4_hda_dai_trigger(struct snd_pcm_substream *substream,
				int cmd, struct snd_soc_dai *dai)
{
	struct hdac_ext_stream *hext_stream = snd_soc_dai_get_dma_data(dai, substream);
	struct snd_sof_dev *sdev = snd_soc_component_get_drvdata(dai->component);
	struct snd_soc_pcm_runtime *rtd;
	struct snd_sof_widget *swidget;
	struct snd_soc_dapm_widget *w;
	struct snd_soc_dai *codec_dai;
	struct hdac_stream *hstream;
	struct snd_soc_dai *cpu_dai;
	int ret;

	dev_dbg(dai->dev, "cmd=%d dai %s direction %d\n", cmd,
		dai->name, substream->stream);

	hstream = substream->runtime->private_data;
	rtd = asoc_substream_to_rtd(substream);
	cpu_dai = asoc_rtd_to_cpu(rtd, 0);
	codec_dai = asoc_rtd_to_codec(rtd, 0);

	w = snd_soc_dai_get_widget(dai, substream->stream);
	swidget = w->dobj.private;

	switch (cmd) {
	case SNDRV_PCM_TRIGGER_START:
	case SNDRV_PCM_TRIGGER_PAUSE_RELEASE:
		snd_hdac_ext_link_stream_start(hext_stream);
		break;
	case SNDRV_PCM_TRIGGER_SUSPEND:
	case SNDRV_PCM_TRIGGER_STOP:
	{
		struct snd_sof_widget *pipe_widget = swidget->pipe_widget;
		struct sof_ipc4_pipeline *pipeline = pipe_widget->private;

		ret = sof_ipc4_set_pipeline_state(sdev, swidget->pipeline_id,
						  SOF_IPC4_PIPE_PAUSED);
		if (ret < 0)
			return ret;

		pipeline->state = SOF_IPC4_PIPE_PAUSED;

		snd_hdac_ext_link_stream_clear(hext_stream);

		ret = sof_ipc4_set_pipeline_state(sdev, swidget->pipeline_id,
						  SOF_IPC4_PIPE_RESET);
		if (ret < 0)
			return ret;

		pipeline->state = SOF_IPC4_PIPE_RESET;

		ret = hda_link_dma_cleanup(substream, hstream, cpu_dai, codec_dai, false);
		if (ret < 0) {
			dev_err(sdev->dev, "%s: failed to clean up link DMA\n", __func__);
			return ret;
		}
		break;
	}
	case SNDRV_PCM_TRIGGER_PAUSE_PUSH:
	{
		struct snd_sof_widget *pipe_widget = swidget->pipe_widget;
		struct sof_ipc4_pipeline *pipeline = pipe_widget->private;

		ret = sof_ipc4_set_pipeline_state(sdev, swidget->pipeline_id,
						  SOF_IPC4_PIPE_PAUSED);
		if (ret < 0)
			return ret;

		pipeline->state = SOF_IPC4_PIPE_PAUSED;

		snd_hdac_ext_link_stream_clear(hext_stream);
		break;
	}
	default:
		dev_err(sdev->dev, "%s: unknown trigger command %d\n", __func__, cmd);
		return -EINVAL;
	}

	return 0;
}

static int hda_dai_hw_free(struct snd_pcm_substream *substream,
			   struct snd_soc_dai *dai)
{
	int ret;

	ret = hda_link_dma_hw_free(substream);
	if (ret < 0)
		return ret;

	return hda_dai_hw_free_ipc(substream->stream, dai);
}

static const struct snd_soc_dai_ops ipc3_hda_dai_ops = {
	.hw_params = hda_dai_hw_params,
	.hw_free = hda_dai_hw_free,
	.trigger = ipc3_hda_dai_trigger,
	.prepare = hda_dai_prepare,
};

static int hda_dai_suspend(struct hdac_bus *bus)
{
	struct snd_soc_pcm_runtime *rtd;
	struct hdac_ext_stream *hext_stream;
	struct hdac_stream *s;
	int ret;

	/* set internal flag for BE */
	list_for_each_entry(s, &bus->stream_list, list) {

		hext_stream = stream_to_hdac_ext_stream(s);

		/*
		 * clear stream. This should already be taken care for running
		 * streams when the SUSPEND trigger is called. But paused
		 * streams do not get suspended, so this needs to be done
		 * explicitly during suspend.
		 */
		if (hext_stream->link_substream) {
			struct snd_soc_dai *cpu_dai;
			struct snd_soc_dai *codec_dai;

			rtd = asoc_substream_to_rtd(hext_stream->link_substream);
			cpu_dai = asoc_rtd_to_cpu(rtd, 0);
			codec_dai = asoc_rtd_to_codec(rtd, 0);

			ret = hda_link_dma_cleanup(hext_stream->link_substream, s,
						   cpu_dai, codec_dai, false);
			if (ret < 0)
				return ret;

			/* for consistency with TRIGGER_SUSPEND we free DAI resources */
			ret = hda_dai_hw_free_ipc(hdac_stream(hext_stream)->direction, cpu_dai);
			if (ret < 0)
				return ret;
		}
	}

	return 0;
}

static const struct snd_soc_dai_ops ipc4_hda_dai_ops = {
	.hw_params = hda_dai_hw_params,
	.hw_free = hda_dai_hw_free,
	.trigger = ipc4_hda_dai_trigger,
	.prepare = hda_dai_prepare,
};

>>>>>>> 7365df19
#endif

/* only one flag used so far to harden hw_params/hw_free/trigger/prepare */
struct ssp_dai_dma_data {
	bool setup;
};

static int ssp_dai_setup_or_free(struct snd_pcm_substream *substream, struct snd_soc_dai *dai,
				 bool setup)
{
	struct snd_soc_dapm_widget *w;

	w = snd_soc_dai_get_widget(dai, substream->stream);

	if (setup)
		return hda_ctrl_dai_widget_setup(w, SOF_DAI_CONFIG_FLAGS_NONE, NULL);

	return hda_ctrl_dai_widget_free(w, SOF_DAI_CONFIG_FLAGS_NONE, NULL);
}

static int ssp_dai_startup(struct snd_pcm_substream *substream,
			   struct snd_soc_dai *dai)
{
	struct ssp_dai_dma_data *dma_data;

	dma_data = kzalloc(sizeof(*dma_data), GFP_KERNEL);
	if (!dma_data)
		return -ENOMEM;

	snd_soc_dai_set_dma_data(dai, substream, dma_data);

	return 0;
}

static int ssp_dai_setup(struct snd_pcm_substream *substream,
			 struct snd_soc_dai *dai,
			 bool setup)
{
	struct ssp_dai_dma_data *dma_data;
	int ret = 0;

	dma_data = snd_soc_dai_get_dma_data(dai, substream);
	if (!dma_data) {
		dev_err(dai->dev, "%s: failed to get dma_data\n", __func__);
		return -EIO;
	}

	if (dma_data->setup != setup) {
		ret = ssp_dai_setup_or_free(substream, dai, setup);
		if (!ret)
			dma_data->setup = setup;
	}
	return ret;
}

static int ssp_dai_hw_params(struct snd_pcm_substream *substream,
			     struct snd_pcm_hw_params *params,
			     struct snd_soc_dai *dai)
{
	/* params are ignored for now */
	return ssp_dai_setup(substream, dai, true);
}

static int ssp_dai_prepare(struct snd_pcm_substream *substream,
			   struct snd_soc_dai *dai)
{
	/*
	 * the SSP will only be reconfigured during resume operations and
	 * not in case of xruns
	 */
	return ssp_dai_setup(substream, dai, true);
}

static int ipc3_ssp_dai_trigger(struct snd_pcm_substream *substream,
				int cmd, struct snd_soc_dai *dai)
{
	if (cmd != SNDRV_PCM_TRIGGER_SUSPEND)
		return 0;

	return ssp_dai_setup(substream, dai, false);
}

static int ssp_dai_hw_free(struct snd_pcm_substream *substream,
			   struct snd_soc_dai *dai)
{
	return ssp_dai_setup(substream, dai, false);
}

static void ssp_dai_shutdown(struct snd_pcm_substream *substream,
			     struct snd_soc_dai *dai)
{
	struct ssp_dai_dma_data *dma_data;

	dma_data = snd_soc_dai_get_dma_data(dai, substream);
	if (!dma_data) {
		dev_err(dai->dev, "%s: failed to get dma_data\n", __func__);
		return;
	}
	snd_soc_dai_set_dma_data(dai, substream, NULL);
	kfree(dma_data);
}

static const struct snd_soc_dai_ops ipc3_ssp_dai_ops = {
	.startup = ssp_dai_startup,
	.hw_params = ssp_dai_hw_params,
	.prepare = ssp_dai_prepare,
	.trigger = ipc3_ssp_dai_trigger,
	.hw_free = ssp_dai_hw_free,
	.shutdown = ssp_dai_shutdown,
};

<<<<<<< HEAD
=======
static int ipc4_be_dai_common_trigger(struct snd_soc_dai *dai, int cmd, int stream)
{
	struct snd_sof_widget *pipe_widget;
	struct sof_ipc4_pipeline *pipeline;
	struct snd_sof_widget *swidget;
	struct snd_soc_dapm_widget *w;
	struct snd_sof_dev *sdev;
	int ret;

	w = snd_soc_dai_get_widget(dai, stream);
	swidget = w->dobj.private;
	pipe_widget = swidget->pipe_widget;
	pipeline = pipe_widget->private;
	sdev = snd_soc_component_get_drvdata(swidget->scomp);

	switch (cmd) {
	case SNDRV_PCM_TRIGGER_SUSPEND:
	case SNDRV_PCM_TRIGGER_STOP:
		ret = sof_ipc4_set_pipeline_state(sdev, swidget->pipeline_id,
						  SOF_IPC4_PIPE_PAUSED);
		if (ret < 0)
			return ret;
		pipeline->state = SOF_IPC4_PIPE_PAUSED;

		ret = sof_ipc4_set_pipeline_state(sdev, swidget->pipeline_id,
						  SOF_IPC4_PIPE_RESET);
		if (ret < 0)
			return ret;
		pipeline->state = SOF_IPC4_PIPE_RESET;
		break;
	case SNDRV_PCM_TRIGGER_PAUSE_PUSH:
		ret = sof_ipc4_set_pipeline_state(sdev, swidget->pipeline_id,
						  SOF_IPC4_PIPE_PAUSED);
		if (ret < 0)
			return ret;
		pipeline->state = SOF_IPC4_PIPE_PAUSED;
		break;
	default:
		break;
	}

	return 0;
}

static int ipc4_be_dai_trigger(struct snd_pcm_substream *substream,
			       int cmd, struct snd_soc_dai *dai)
{
	return ipc4_be_dai_common_trigger(dai, cmd, substream->stream);
}

static const struct snd_soc_dai_ops ipc4_dmic_dai_ops = {
	.trigger = ipc4_be_dai_trigger,
};

static const struct snd_soc_dai_ops ipc4_ssp_dai_ops = {
	.trigger = ipc4_be_dai_trigger,
};

>>>>>>> 7365df19
void hda_set_dai_drv_ops(struct snd_sof_dev *sdev, struct snd_sof_dsp_ops *ops)
{
	int i;

	switch (sdev->pdata->ipc_type) {
	case SOF_IPC:
		for (i = 0; i < ops->num_drv; i++) {
			if (strstr(ops->drv[i].name, "SSP")) {
				ops->drv[i].ops = &ipc3_ssp_dai_ops;
				continue;
			}
#if IS_ENABLED(CONFIG_SND_SOC_SOF_HDA)
			if (strstr(ops->drv[i].name, "iDisp") ||
			    strstr(ops->drv[i].name, "Analog") ||
			    strstr(ops->drv[i].name, "Digital"))
				ops->drv[i].ops = &ipc3_hda_dai_ops;
#endif
		}
		break;
<<<<<<< HEAD
=======
	case SOF_INTEL_IPC4:
	{
		struct sof_ipc4_fw_data *ipc4_data = sdev->private;

		for (i = 0; i < ops->num_drv; i++) {
			if (strstr(ops->drv[i].name, "DMIC")) {
				ops->drv[i].ops = &ipc4_dmic_dai_ops;
				continue;
			}
			if (strstr(ops->drv[i].name, "SSP")) {
				ops->drv[i].ops = &ipc4_ssp_dai_ops;
				continue;
			}
#if IS_ENABLED(CONFIG_SND_SOC_SOF_HDA)
			if (strstr(ops->drv[i].name, "iDisp") ||
			    strstr(ops->drv[i].name, "Analog") ||
			    strstr(ops->drv[i].name, "Digital"))
				ops->drv[i].ops = &ipc4_hda_dai_ops;
#endif
		}

		if (!hda_use_tplg_nhlt)
			ipc4_data->nhlt = intel_nhlt_init(sdev->dev);

		if (IS_ENABLED(CONFIG_SND_SOC_SOF_INTEL_SOUNDWIRE))
			sdw_callback.trigger = ipc4_be_dai_common_trigger;

		break;
	}
>>>>>>> 7365df19
	default:
		break;
	}
}

<<<<<<< HEAD
=======
void hda_ops_free(struct snd_sof_dev *sdev)
{
	if (sdev->pdata->ipc_type == SOF_INTEL_IPC4) {
		struct sof_ipc4_fw_data *ipc4_data = sdev->private;

		if (!hda_use_tplg_nhlt)
			intel_nhlt_free(ipc4_data->nhlt);
	}
}
EXPORT_SYMBOL_NS(hda_ops_free, SND_SOC_SOF_INTEL_HDA_COMMON);

>>>>>>> 7365df19
/*
 * common dai driver for skl+ platforms.
 * some products who use this DAI array only physically have a subset of
 * the DAIs, but no harm is done here by adding the whole set.
 */
struct snd_soc_dai_driver skl_dai[] = {
{
	.name = "SSP0 Pin",
	.playback = {
		.channels_min = 1,
		.channels_max = 8,
	},
	.capture = {
		.channels_min = 1,
		.channels_max = 8,
	},
},
{
	.name = "SSP1 Pin",
	.playback = {
		.channels_min = 1,
		.channels_max = 8,
	},
	.capture = {
		.channels_min = 1,
		.channels_max = 8,
	},
},
{
	.name = "SSP2 Pin",
	.playback = {
		.channels_min = 1,
		.channels_max = 8,
	},
	.capture = {
		.channels_min = 1,
		.channels_max = 8,
	},
},
{
	.name = "SSP3 Pin",
	.playback = {
		.channels_min = 1,
		.channels_max = 8,
	},
	.capture = {
		.channels_min = 1,
		.channels_max = 8,
	},
},
{
	.name = "SSP4 Pin",
	.playback = {
		.channels_min = 1,
		.channels_max = 8,
	},
	.capture = {
		.channels_min = 1,
		.channels_max = 8,
	},
},
{
	.name = "SSP5 Pin",
	.playback = {
		.channels_min = 1,
		.channels_max = 8,
	},
	.capture = {
		.channels_min = 1,
		.channels_max = 8,
	},
},
{
	.name = "DMIC01 Pin",
	.capture = {
		.channels_min = 1,
		.channels_max = 4,
	},
},
{
	.name = "DMIC16k Pin",
	.capture = {
		.channels_min = 1,
		.channels_max = 4,
	},
},
#if IS_ENABLED(CONFIG_SND_SOC_SOF_HDA)
{
	.name = "iDisp1 Pin",
	.playback = {
		.channels_min = 1,
		.channels_max = 8,
	},
},
{
	.name = "iDisp2 Pin",
	.playback = {
		.channels_min = 1,
		.channels_max = 8,
	},
},
{
	.name = "iDisp3 Pin",
	.playback = {
		.channels_min = 1,
		.channels_max = 8,
	},
},
{
	.name = "iDisp4 Pin",
	.playback = {
		.channels_min = 1,
		.channels_max = 8,
	},
},
{
	.name = "Analog CPU DAI",
	.playback = {
		.channels_min = 1,
		.channels_max = 16,
	},
	.capture = {
		.channels_min = 1,
		.channels_max = 16,
	},
},
{
	.name = "Digital CPU DAI",
	.playback = {
		.channels_min = 1,
		.channels_max = 16,
	},
	.capture = {
		.channels_min = 1,
		.channels_max = 16,
	},
},
{
	.name = "Alt Analog CPU DAI",
	.playback = {
		.channels_min = 1,
		.channels_max = 16,
	},
	.capture = {
		.channels_min = 1,
		.channels_max = 16,
	},
},
#endif
};

int hda_dsp_dais_suspend(struct snd_sof_dev *sdev)
{
	/*
	 * In the corner case where a SUSPEND happens during a PAUSE, the ALSA core
	 * does not throw the TRIGGER_SUSPEND. This leaves the DAIs in an unbalanced state.
	 * Since the component suspend is called last, we can trap this corner case
	 * and force the DAIs to release their resources.
	 */
#if IS_ENABLED(CONFIG_SND_SOC_SOF_HDA)
	int ret;

	ret = hda_dai_suspend(sof_to_bus(sdev));
	if (ret < 0)
		return ret;
#endif

	return 0;
}<|MERGE_RESOLUTION|>--- conflicted
+++ resolved
@@ -216,10 +216,6 @@
 	struct hdac_bus *bus = hstream->bus;
 	struct hdac_ext_link *link;
 
-<<<<<<< HEAD
-	/* get stored dma data if resuming from system suspend */
-=======
->>>>>>> 7365df19
 	hext_stream = snd_soc_dai_get_dma_data(cpu_dai, substream);
 	if (!hext_stream) {
 		hext_stream = hda_link_stream_assign(bus, substream);
@@ -268,8 +264,6 @@
 	struct hdac_ext_stream *hext_stream = snd_soc_dai_get_dma_data(cpu_dai, substream);
 	int ret;
 
-<<<<<<< HEAD
-	dev_dbg(cpu_dai->dev, "%s: cmd=%d\n", __func__, cmd);
 	if (!hext_stream)
 		return 0;
 
@@ -362,100 +356,6 @@
 	return hda_dai_hw_params_update(substream, params, dai);
 }
 
-=======
-	if (!hext_stream)
-		return 0;
-
-	switch (cmd) {
-	case SNDRV_PCM_TRIGGER_START:
-	case SNDRV_PCM_TRIGGER_PAUSE_RELEASE:
-		snd_hdac_ext_link_stream_start(hext_stream);
-		break;
-	case SNDRV_PCM_TRIGGER_SUSPEND:
-	case SNDRV_PCM_TRIGGER_STOP:
-		ret = hda_link_dma_cleanup(substream, hstream, cpu_dai, codec_dai, true);
-		if (ret < 0)
-			return ret;
-
-		break;
-	case SNDRV_PCM_TRIGGER_PAUSE_PUSH:
-		snd_hdac_ext_link_stream_clear(hext_stream);
-
-		break;
-	default:
-		return -EINVAL;
-	}
-	return 0;
-}
-
-static int hda_link_dma_hw_free(struct snd_pcm_substream *substream)
-{
-	struct hdac_stream *hstream = substream->runtime->private_data;
-	struct snd_soc_pcm_runtime *rtd = asoc_substream_to_rtd(substream);
-	struct snd_soc_dai *cpu_dai = asoc_rtd_to_cpu(rtd, 0);
-	struct snd_soc_dai *codec_dai = asoc_rtd_to_codec(rtd, 0);
-	struct hdac_ext_stream *hext_stream;
-
-	hext_stream = snd_soc_dai_get_dma_data(cpu_dai, substream);
-	if (!hext_stream)
-		return 0;
-
-	return hda_link_dma_cleanup(substream, hstream, cpu_dai, codec_dai, false);
-}
-
-static int hda_dai_widget_update(struct snd_soc_dapm_widget *w,
-				 int channel, bool widget_setup)
-{
-	struct snd_sof_dai_config_data data;
-
-	data.dai_data = channel;
-
-	/* set up/free DAI widget and send DAI_CONFIG IPC */
-	if (widget_setup)
-		return hda_ctrl_dai_widget_setup(w, SOF_DAI_CONFIG_FLAGS_2_STEP_STOP, &data);
-
-	return hda_ctrl_dai_widget_free(w, SOF_DAI_CONFIG_FLAGS_NONE, &data);
-}
-
-static int hda_dai_hw_params_update(struct snd_pcm_substream *substream,
-				    struct snd_pcm_hw_params *params,
-				    struct snd_soc_dai *dai)
-{
-	struct hdac_ext_stream *hext_stream;
-	struct snd_soc_dapm_widget *w;
-	int stream_tag;
-
-	hext_stream = snd_soc_dai_get_dma_data(dai, substream);
-	if (!hext_stream)
-		return -EINVAL;
-
-	stream_tag = hdac_stream(hext_stream)->stream_tag;
-
-	w = snd_soc_dai_get_widget(dai, substream->stream);
-
-	/* set up the DAI widget and send the DAI_CONFIG with the new tag */
-	return hda_dai_widget_update(w, stream_tag - 1, true);
-}
-
-static int hda_dai_hw_params(struct snd_pcm_substream *substream,
-			     struct snd_pcm_hw_params *params,
-			     struct snd_soc_dai *dai)
-{
-	struct hdac_ext_stream *hext_stream =
-				snd_soc_dai_get_dma_data(dai, substream);
-	int ret;
-
-	if (hext_stream && hext_stream->link_prepared)
-		return 0;
-
-	ret = hda_link_dma_hw_params(substream, params);
-	if (ret < 0)
-		return ret;
-
-	return hda_dai_hw_params_update(substream, params, dai);
-}
-
->>>>>>> 7365df19
 
 static int hda_dai_config_pause_push_ipc(struct snd_soc_dapm_widget *w)
 {
@@ -475,12 +375,7 @@
 	return ret;
 }
 
-<<<<<<< HEAD
-static int ipc3_hda_dai_prepare(struct snd_pcm_substream *substream,
-				struct snd_soc_dai *dai)
-=======
 static int hda_dai_prepare(struct snd_pcm_substream *substream, struct snd_soc_dai *dai)
->>>>>>> 7365df19
 {
 	struct hdac_ext_stream *hext_stream =
 				snd_soc_dai_get_dma_data(dai, substream);
@@ -492,11 +387,7 @@
 	if (hext_stream && hext_stream->link_prepared)
 		return 0;
 
-<<<<<<< HEAD
-	dev_dbg(sdev->dev, "%s: prepare stream dir %d\n", __func__, substream->stream);
-=======
 	dev_dbg(sdev->dev, "prepare stream dir %d\n", substream->stream);
->>>>>>> 7365df19
 
 	ret = hda_link_dma_prepare(substream);
 	if (ret < 0)
@@ -504,7 +395,6 @@
 
 	return hda_dai_hw_params_update(substream, &rtd->dpcm[stream].hw_params, dai);
 }
-<<<<<<< HEAD
 
 static int hda_dai_hw_free_ipc(int stream, /* direction */
 			       struct snd_soc_dai *dai)
@@ -523,36 +413,15 @@
 	struct snd_soc_dapm_widget *w;
 	int ret;
 
-=======
-
-static int hda_dai_hw_free_ipc(int stream, /* direction */
-			       struct snd_soc_dai *dai)
-{
-	struct snd_soc_dapm_widget *w;
-
-	w = snd_soc_dai_get_widget(dai, stream);
-
-	/* free the link DMA channel in the FW and the DAI widget */
-	return hda_dai_widget_update(w, DMA_CHAN_INVALID, false);
-}
-
-static int ipc3_hda_dai_trigger(struct snd_pcm_substream *substream,
-				int cmd, struct snd_soc_dai *dai)
-{
-	struct snd_soc_dapm_widget *w;
-	int ret;
-
 	dev_dbg(dai->dev, "cmd=%d dai %s direction %d\n", cmd,
 		dai->name, substream->stream);
 
->>>>>>> 7365df19
 	ret = hda_link_dma_trigger(substream, cmd);
 	if (ret < 0)
 		return ret;
 
 	w = snd_soc_dai_get_widget(dai, substream->stream);
 
-	dev_dbg(dai->dev, "%s: cmd=%d\n", __func__, cmd);
 	switch (cmd) {
 	case SNDRV_PCM_TRIGGER_SUSPEND:
 	case SNDRV_PCM_TRIGGER_STOP:
@@ -576,7 +445,91 @@
 	return 0;
 }
 
-<<<<<<< HEAD
+/*
+ * In contrast to IPC3, the dai trigger in IPC4 mixes pipeline state changes
+ * (over IPC channel) and DMA state change (direct host register changes).
+ */
+static int ipc4_hda_dai_trigger(struct snd_pcm_substream *substream,
+				int cmd, struct snd_soc_dai *dai)
+{
+	struct hdac_ext_stream *hext_stream = snd_soc_dai_get_dma_data(dai, substream);
+	struct snd_sof_dev *sdev = snd_soc_component_get_drvdata(dai->component);
+	struct snd_soc_pcm_runtime *rtd;
+	struct snd_sof_widget *swidget;
+	struct snd_soc_dapm_widget *w;
+	struct snd_soc_dai *codec_dai;
+	struct hdac_stream *hstream;
+	struct snd_soc_dai *cpu_dai;
+	int ret;
+
+	dev_dbg(dai->dev, "cmd=%d dai %s direction %d\n", cmd,
+		dai->name, substream->stream);
+
+	hstream = substream->runtime->private_data;
+	rtd = asoc_substream_to_rtd(substream);
+	cpu_dai = asoc_rtd_to_cpu(rtd, 0);
+	codec_dai = asoc_rtd_to_codec(rtd, 0);
+
+	w = snd_soc_dai_get_widget(dai, substream->stream);
+	swidget = w->dobj.private;
+
+	switch (cmd) {
+	case SNDRV_PCM_TRIGGER_START:
+	case SNDRV_PCM_TRIGGER_PAUSE_RELEASE:
+		snd_hdac_ext_link_stream_start(hext_stream);
+		break;
+	case SNDRV_PCM_TRIGGER_SUSPEND:
+	case SNDRV_PCM_TRIGGER_STOP:
+	{
+		struct snd_sof_widget *pipe_widget = swidget->pipe_widget;
+		struct sof_ipc4_pipeline *pipeline = pipe_widget->private;
+
+		ret = sof_ipc4_set_pipeline_state(sdev, swidget->pipeline_id,
+						  SOF_IPC4_PIPE_PAUSED);
+		if (ret < 0)
+			return ret;
+
+		pipeline->state = SOF_IPC4_PIPE_PAUSED;
+
+		snd_hdac_ext_link_stream_clear(hext_stream);
+
+		ret = sof_ipc4_set_pipeline_state(sdev, swidget->pipeline_id,
+						  SOF_IPC4_PIPE_RESET);
+		if (ret < 0)
+			return ret;
+
+		pipeline->state = SOF_IPC4_PIPE_RESET;
+
+		ret = hda_link_dma_cleanup(substream, hstream, cpu_dai, codec_dai, false);
+		if (ret < 0) {
+			dev_err(sdev->dev, "%s: failed to clean up link DMA\n", __func__);
+			return ret;
+		}
+		break;
+	}
+	case SNDRV_PCM_TRIGGER_PAUSE_PUSH:
+	{
+		struct snd_sof_widget *pipe_widget = swidget->pipe_widget;
+		struct sof_ipc4_pipeline *pipeline = pipe_widget->private;
+
+		ret = sof_ipc4_set_pipeline_state(sdev, swidget->pipeline_id,
+						  SOF_IPC4_PIPE_PAUSED);
+		if (ret < 0)
+			return ret;
+
+		pipeline->state = SOF_IPC4_PIPE_PAUSED;
+
+		snd_hdac_ext_link_stream_clear(hext_stream);
+		break;
+	}
+	default:
+		dev_err(sdev->dev, "%s: unknown trigger command %d\n", __func__, cmd);
+		return -EINVAL;
+	}
+
+	return 0;
+}
+
 static int hda_dai_hw_free(struct snd_pcm_substream *substream,
 			   struct snd_soc_dai *dai)
 {
@@ -593,7 +546,7 @@
 	.hw_params = hda_dai_hw_params,
 	.hw_free = hda_dai_hw_free,
 	.trigger = ipc3_hda_dai_trigger,
-	.prepare = ipc3_hda_dai_prepare,
+	.prepare = hda_dai_prepare,
 };
 
 static int hda_dai_suspend(struct hdac_bus *bus)
@@ -636,151 +589,6 @@
 
 	return 0;
 }
-=======
-/*
- * In contrast to IPC3, the dai trigger in IPC4 mixes pipeline state changes
- * (over IPC channel) and DMA state change (direct host register changes).
- */
-static int ipc4_hda_dai_trigger(struct snd_pcm_substream *substream,
-				int cmd, struct snd_soc_dai *dai)
-{
-	struct hdac_ext_stream *hext_stream = snd_soc_dai_get_dma_data(dai, substream);
-	struct snd_sof_dev *sdev = snd_soc_component_get_drvdata(dai->component);
-	struct snd_soc_pcm_runtime *rtd;
-	struct snd_sof_widget *swidget;
-	struct snd_soc_dapm_widget *w;
-	struct snd_soc_dai *codec_dai;
-	struct hdac_stream *hstream;
-	struct snd_soc_dai *cpu_dai;
-	int ret;
-
-	dev_dbg(dai->dev, "cmd=%d dai %s direction %d\n", cmd,
-		dai->name, substream->stream);
-
-	hstream = substream->runtime->private_data;
-	rtd = asoc_substream_to_rtd(substream);
-	cpu_dai = asoc_rtd_to_cpu(rtd, 0);
-	codec_dai = asoc_rtd_to_codec(rtd, 0);
-
-	w = snd_soc_dai_get_widget(dai, substream->stream);
-	swidget = w->dobj.private;
-
-	switch (cmd) {
-	case SNDRV_PCM_TRIGGER_START:
-	case SNDRV_PCM_TRIGGER_PAUSE_RELEASE:
-		snd_hdac_ext_link_stream_start(hext_stream);
-		break;
-	case SNDRV_PCM_TRIGGER_SUSPEND:
-	case SNDRV_PCM_TRIGGER_STOP:
-	{
-		struct snd_sof_widget *pipe_widget = swidget->pipe_widget;
-		struct sof_ipc4_pipeline *pipeline = pipe_widget->private;
-
-		ret = sof_ipc4_set_pipeline_state(sdev, swidget->pipeline_id,
-						  SOF_IPC4_PIPE_PAUSED);
-		if (ret < 0)
-			return ret;
-
-		pipeline->state = SOF_IPC4_PIPE_PAUSED;
-
-		snd_hdac_ext_link_stream_clear(hext_stream);
-
-		ret = sof_ipc4_set_pipeline_state(sdev, swidget->pipeline_id,
-						  SOF_IPC4_PIPE_RESET);
-		if (ret < 0)
-			return ret;
-
-		pipeline->state = SOF_IPC4_PIPE_RESET;
-
-		ret = hda_link_dma_cleanup(substream, hstream, cpu_dai, codec_dai, false);
-		if (ret < 0) {
-			dev_err(sdev->dev, "%s: failed to clean up link DMA\n", __func__);
-			return ret;
-		}
-		break;
-	}
-	case SNDRV_PCM_TRIGGER_PAUSE_PUSH:
-	{
-		struct snd_sof_widget *pipe_widget = swidget->pipe_widget;
-		struct sof_ipc4_pipeline *pipeline = pipe_widget->private;
-
-		ret = sof_ipc4_set_pipeline_state(sdev, swidget->pipeline_id,
-						  SOF_IPC4_PIPE_PAUSED);
-		if (ret < 0)
-			return ret;
-
-		pipeline->state = SOF_IPC4_PIPE_PAUSED;
-
-		snd_hdac_ext_link_stream_clear(hext_stream);
-		break;
-	}
-	default:
-		dev_err(sdev->dev, "%s: unknown trigger command %d\n", __func__, cmd);
-		return -EINVAL;
-	}
-
-	return 0;
-}
-
-static int hda_dai_hw_free(struct snd_pcm_substream *substream,
-			   struct snd_soc_dai *dai)
-{
-	int ret;
-
-	ret = hda_link_dma_hw_free(substream);
-	if (ret < 0)
-		return ret;
-
-	return hda_dai_hw_free_ipc(substream->stream, dai);
-}
-
-static const struct snd_soc_dai_ops ipc3_hda_dai_ops = {
-	.hw_params = hda_dai_hw_params,
-	.hw_free = hda_dai_hw_free,
-	.trigger = ipc3_hda_dai_trigger,
-	.prepare = hda_dai_prepare,
-};
-
-static int hda_dai_suspend(struct hdac_bus *bus)
-{
-	struct snd_soc_pcm_runtime *rtd;
-	struct hdac_ext_stream *hext_stream;
-	struct hdac_stream *s;
-	int ret;
-
-	/* set internal flag for BE */
-	list_for_each_entry(s, &bus->stream_list, list) {
-
-		hext_stream = stream_to_hdac_ext_stream(s);
-
-		/*
-		 * clear stream. This should already be taken care for running
-		 * streams when the SUSPEND trigger is called. But paused
-		 * streams do not get suspended, so this needs to be done
-		 * explicitly during suspend.
-		 */
-		if (hext_stream->link_substream) {
-			struct snd_soc_dai *cpu_dai;
-			struct snd_soc_dai *codec_dai;
-
-			rtd = asoc_substream_to_rtd(hext_stream->link_substream);
-			cpu_dai = asoc_rtd_to_cpu(rtd, 0);
-			codec_dai = asoc_rtd_to_codec(rtd, 0);
-
-			ret = hda_link_dma_cleanup(hext_stream->link_substream, s,
-						   cpu_dai, codec_dai, false);
-			if (ret < 0)
-				return ret;
-
-			/* for consistency with TRIGGER_SUSPEND we free DAI resources */
-			ret = hda_dai_hw_free_ipc(hdac_stream(hext_stream)->direction, cpu_dai);
-			if (ret < 0)
-				return ret;
-		}
-	}
-
-	return 0;
-}
 
 static const struct snd_soc_dai_ops ipc4_hda_dai_ops = {
 	.hw_params = hda_dai_hw_params,
@@ -789,7 +597,6 @@
 	.prepare = hda_dai_prepare,
 };
 
->>>>>>> 7365df19
 #endif
 
 /* only one flag used so far to harden hw_params/hw_free/trigger/prepare */
@@ -901,8 +708,6 @@
 	.shutdown = ssp_dai_shutdown,
 };
 
-<<<<<<< HEAD
-=======
 static int ipc4_be_dai_common_trigger(struct snd_soc_dai *dai, int cmd, int stream)
 {
 	struct snd_sof_widget *pipe_widget;
@@ -961,7 +766,6 @@
 	.trigger = ipc4_be_dai_trigger,
 };
 
->>>>>>> 7365df19
 void hda_set_dai_drv_ops(struct snd_sof_dev *sdev, struct snd_sof_dsp_ops *ops)
 {
 	int i;
@@ -981,8 +785,6 @@
 #endif
 		}
 		break;
-<<<<<<< HEAD
-=======
 	case SOF_INTEL_IPC4:
 	{
 		struct sof_ipc4_fw_data *ipc4_data = sdev->private;
@@ -1012,14 +814,11 @@
 
 		break;
 	}
->>>>>>> 7365df19
 	default:
 		break;
 	}
 }
 
-<<<<<<< HEAD
-=======
 void hda_ops_free(struct snd_sof_dev *sdev)
 {
 	if (sdev->pdata->ipc_type == SOF_INTEL_IPC4) {
@@ -1031,7 +830,6 @@
 }
 EXPORT_SYMBOL_NS(hda_ops_free, SND_SOC_SOF_INTEL_HDA_COMMON);
 
->>>>>>> 7365df19
 /*
  * common dai driver for skl+ platforms.
  * some products who use this DAI array only physically have a subset of
