# SPDX-License-Identifier: GPL-2.0
TARGETS += alsa
TARGETS += amd-pstate
TARGETS += arm64
TARGETS += bpf
TARGETS += breakpoints
TARGETS += cachestat
TARGETS += capabilities
TARGETS += cgroup
TARGETS += clone3
TARGETS += connector
TARGETS += core
TARGETS += cpufreq
TARGETS += cpu-hotplug
TARGETS += damon
TARGETS += dmabuf-heaps
TARGETS += drivers/dma-buf
TARGETS += drivers/s390x/uvdevice
TARGETS += drivers/net/bonding
TARGETS += drivers/net/team
TARGETS += efivarfs
TARGETS += exec
TARGETS += fchmodat2
TARGETS += filesystems
TARGETS += filesystems/binderfs
TARGETS += filesystems/epoll
TARGETS += filesystems/fat
TARGETS += firmware
TARGETS += fpu
TARGETS += ftrace
TARGETS += futex
TARGETS += gpio
TARGETS += hid
TARGETS += intel_pstate
TARGETS += iommu
TARGETS += ipc
TARGETS += ir
TARGETS += kcmp
TARGETS += kexec
TARGETS += kvm
TARGETS += landlock
TARGETS += lib
TARGETS += livepatch
TARGETS += lkdtm
TARGETS += membarrier
TARGETS += memfd
TARGETS += memory-hotplug
TARGETS += mincore
TARGETS += mount
TARGETS += mount_setattr
TARGETS += move_mount_set_group
TARGETS += mqueue
TARGETS += nci
TARGETS += net
TARGETS += net/af_unix
TARGETS += net/forwarding
TARGETS += net/hsr
TARGETS += net/mptcp
TARGETS += net/openvswitch
TARGETS += netfilter
TARGETS += nsfs
TARGETS += perf_events
TARGETS += pidfd
TARGETS += pid_namespace
TARGETS += powerpc
TARGETS += prctl
TARGETS += proc
TARGETS += pstore
TARGETS += ptrace
TARGETS += openat2
TARGETS += resctrl
TARGETS += riscv
TARGETS += rlimits
TARGETS += rseq
TARGETS += rtc
TARGETS += seccomp
TARGETS += sgx
TARGETS += sigaltstack
TARGETS += size
TARGETS += sparc64
TARGETS += splice
TARGETS += static_keys
TARGETS += sync
TARGETS += syscall_user_dispatch
TARGETS += sysctl
TARGETS += tc-testing
TARGETS += tdx
TARGETS += timens
ifneq (1, $(quicktest))
TARGETS += timers
endif
TARGETS += tmpfs
TARGETS += tpm2
TARGETS += tty
<<<<<<< HEAD
TARGETS += uevents
=======
TARGETS += uevent
>>>>>>> 63ddbafb
TARGETS += user
TARGETS += user_events
TARGETS += vDSO
TARGETS += mm
TARGETS += x86
TARGETS += zram
#Please keep the TARGETS list alphabetically sorted
# Run "make quicktest=1 run_tests" or
# "make quicktest=1 kselftest" from top level Makefile

TARGETS_HOTPLUG = cpu-hotplug
TARGETS_HOTPLUG += memory-hotplug

# User can optionally provide a TARGETS skiplist.  By default we skip
# BPF since it has cutting edge build time dependencies which require
# more effort to install.
SKIP_TARGETS ?= bpf
ifneq ($(SKIP_TARGETS),)
	TMP := $(filter-out $(SKIP_TARGETS), $(TARGETS))
	override TARGETS := $(TMP)
endif

# User can set FORCE_TARGETS to 1 to require all targets to be successfully
# built; make will fail if any of the targets cannot be built. If
# FORCE_TARGETS is not set (the default), make will succeed if at least one
# of the targets gets built.
FORCE_TARGETS ?=

# Clear LDFLAGS and MAKEFLAGS when implicit rules are missing.  This provides
# implicit rules to sub-test Makefiles which avoids build failures in test
# Makefile that don't have explicit build rules.
ifeq (,$(LINK.c))
override LDFLAGS =
override MAKEFLAGS =
endif

# Append kselftest to KBUILD_OUTPUT and O to avoid cluttering
# KBUILD_OUTPUT with selftest objects and headers installed
# by selftests Makefile or lib.mk.
ifdef building_out_of_srctree
override LDFLAGS =
endif

top_srcdir ?= ../../..

ifeq ("$(origin O)", "command line")
  KBUILD_OUTPUT := $(O)
endif

ifneq ($(KBUILD_OUTPUT),)
  # Make's built-in functions such as $(abspath ...), $(realpath ...) cannot
  # expand a shell special character '~'. We use a somewhat tedious way here.
  abs_objtree := $(shell cd $(top_srcdir) && mkdir -p $(KBUILD_OUTPUT) && cd $(KBUILD_OUTPUT) && pwd)
  $(if $(abs_objtree),, \
    $(error failed to create output directory "$(KBUILD_OUTPUT)"))
  # $(realpath ...) resolves symlinks
  abs_objtree := $(realpath $(abs_objtree))
  BUILD := $(abs_objtree)/kselftest
  KHDR_INCLUDES := -isystem ${abs_objtree}/usr/include
  KHDR_DIR := ${abs_objtree}/usr/include
else
  BUILD := $(CURDIR)
  abs_srctree := $(shell cd $(top_srcdir) && pwd)
  KHDR_INCLUDES := -isystem ${abs_srctree}/usr/include
  KHDR_DIR := ${abs_srctree}/usr/include
  DEFAULT_INSTALL_HDR_PATH := 1
endif

# Prepare for headers install
include $(top_srcdir)/scripts/subarch.include
ARCH           ?= $(SUBARCH)
export BUILD
export KHDR_INCLUDES

# set default goal to all, so make without a target runs all, even when
# all isn't the first target in the file.
.DEFAULT_GOAL := all

all: kernel_header_files
	@ret=1;							\
	for TARGET in $(TARGETS); do				\
		BUILD_TARGET=$$BUILD/$$TARGET;			\
		mkdir $$BUILD_TARGET  -p;			\
		$(MAKE) OUTPUT=$$BUILD_TARGET -C $$TARGET	\
				O=$(abs_objtree)		\
				$(if $(FORCE_TARGETS),|| exit);	\
		ret=$$((ret * $$?));				\
	done; exit $$ret;

kernel_header_files:
	@ls $(KHDR_DIR)/linux/*.h >/dev/null 2>/dev/null;                          \
	if [ $$? -ne 0 ]; then                                                     \
            RED='\033[1;31m';                                                  \
            NOCOLOR='\033[0m';                                                 \
            echo;                                                              \
            echo -e "$${RED}error$${NOCOLOR}: missing kernel header files.";   \
            echo "Please run this and try again:";                             \
            echo;                                                              \
            echo "    cd $(top_srcdir)";                                       \
            echo "    make headers";                                           \
            echo;                                                              \
	    exit 1;                                                                \
	fi

.PHONY: kernel_header_files

run_tests: all
	@for TARGET in $(TARGETS); do \
		BUILD_TARGET=$$BUILD/$$TARGET;	\
		$(MAKE) OUTPUT=$$BUILD_TARGET -C $$TARGET run_tests \
				O=$(abs_objtree);		    \
	done;

hotplug:
	@for TARGET in $(TARGETS_HOTPLUG); do \
		BUILD_TARGET=$$BUILD/$$TARGET;	\
		$(MAKE) OUTPUT=$$BUILD_TARGET -C $$TARGET;\
	done;

run_hotplug: hotplug
	@for TARGET in $(TARGETS_HOTPLUG); do \
		BUILD_TARGET=$$BUILD/$$TARGET;	\
		$(MAKE) OUTPUT=$$BUILD_TARGET -C $$TARGET run_full_test;\
	done;

clean_hotplug:
	@for TARGET in $(TARGETS_HOTPLUG); do \
		BUILD_TARGET=$$BUILD/$$TARGET;	\
		$(MAKE) OUTPUT=$$BUILD_TARGET -C $$TARGET clean;\
	done;

run_pstore_crash:
	$(MAKE) -C pstore run_crash

# Use $BUILD as the default install root. $BUILD points to the
# right output location for the following cases:
# 1. output_dir=kernel_src
# 2. a separate output directory is specified using O= KBUILD_OUTPUT
# 3. a separate output directory is specified using KBUILD_OUTPUT
# Avoid conflict with INSTALL_PATH set by the main Makefile
#
KSFT_INSTALL_PATH ?= $(BUILD)/kselftest_install
KSFT_INSTALL_PATH := $(abspath $(KSFT_INSTALL_PATH))
# Avoid changing the rest of the logic here and lib.mk.
INSTALL_PATH := $(KSFT_INSTALL_PATH)
ALL_SCRIPT := $(INSTALL_PATH)/run_kselftest.sh
TEST_LIST := $(INSTALL_PATH)/kselftest-list.txt

install: all
ifdef INSTALL_PATH
	@# Ask all targets to install their files
	mkdir -p $(INSTALL_PATH)/kselftest
	install -m 744 kselftest/module.sh $(INSTALL_PATH)/kselftest/
	install -m 744 kselftest/runner.sh $(INSTALL_PATH)/kselftest/
	install -m 744 kselftest/prefix.pl $(INSTALL_PATH)/kselftest/
	install -m 744 run_kselftest.sh $(INSTALL_PATH)/
	rm -f $(TEST_LIST)
	@ret=1;	\
	for TARGET in $(TARGETS); do \
		BUILD_TARGET=$$BUILD/$$TARGET;	\
		$(MAKE) OUTPUT=$$BUILD_TARGET -C $$TARGET INSTALL_PATH=$(INSTALL_PATH)/$$TARGET install \
				O=$(abs_objtree)		\
				$(if $(FORCE_TARGETS),|| exit);	\
		ret=$$((ret * $$?));		\
	done; exit $$ret;


	@# Ask all targets to emit their test scripts
	@# While building kselftest-list.text skip also non-existent TARGET dirs:
	@# they could be the result of a build failure and should NOT be
	@# included in the generated runlist.
	for TARGET in $(TARGETS); do \
		BUILD_TARGET=$$BUILD/$$TARGET;	\
		[ ! -d $(INSTALL_PATH)/$$TARGET ] && printf "Skipping non-existent dir: $$TARGET\n" && continue; \
		printf "Emit Tests for $$TARGET\n"; \
		$(MAKE) -s --no-print-directory OUTPUT=$$BUILD_TARGET COLLECTION=$$TARGET \
			-C $$TARGET emit_tests >> $(TEST_LIST); \
	done;
else
	$(error Error: set INSTALL_PATH to use install)
endif

FORMAT ?= .gz
TAR_PATH = $(abspath ${INSTALL_PATH}/kselftest-packages/kselftest.tar${FORMAT})
gen_tar: install
	@mkdir -p ${INSTALL_PATH}/kselftest-packages/
	@tar caf ${TAR_PATH} --exclude=kselftest-packages -C ${INSTALL_PATH} .
	@echo "Created ${TAR_PATH}"

clean:
	@for TARGET in $(TARGETS); do \
		BUILD_TARGET=$$BUILD/$$TARGET;	\
		$(MAKE) OUTPUT=$$BUILD_TARGET -C $$TARGET clean;\
	done;

.PHONY: all run_tests hotplug run_hotplug clean_hotplug run_pstore_crash install clean gen_tar<|MERGE_RESOLUTION|>--- conflicted
+++ resolved
@@ -92,11 +92,7 @@
 TARGETS += tmpfs
 TARGETS += tpm2
 TARGETS += tty
-<<<<<<< HEAD
-TARGETS += uevents
-=======
 TARGETS += uevent
->>>>>>> 63ddbafb
 TARGETS += user
 TARGETS += user_events
 TARGETS += vDSO
