--- conflicted
+++ resolved
@@ -534,16 +534,8 @@
 
   for i in {0..22}
   do
-<<<<<<< HEAD
     ip -netns ioam-node-alpha route change db01::/64 encap ioam6 mode $mode \
            trace prealloc type ${bit2type[$i]} ns 123 size ${bit2size[$i]} \
-           dev veth0
-
-    run_test "out_bit$i" "${desc/<n>/$i} ($1 mode)" ioam-node-alpha \
-           ioam-node-beta db01::2 db01::1 veth0 ${bit2type[$i]} 123
-=======
-    ip -netns ioam-node-alpha route change db01::/64 encap ioam6 trace \
-           prealloc type ${bit2type[$i]} ns 123 size ${bit2size[$i]} \
            dev veth0 &>/dev/null
 
     local cmd_res=$?
@@ -560,10 +552,9 @@
         log_test_failed "$descr"
       fi
     else
-      run_test "out_bit$i" "$descr" ioam-node-alpha ioam-node-beta \
-             db01::2 db01::1 veth0 ${bit2type[$i]} 123
+	run_test "out_bit$i" "$descr ($1 mode)" ioam-node-alpha \
+           ioam-node-beta db01::2 db01::1 veth0 ${bit2type[$i]} 123
     fi
->>>>>>> ec681c53
   done
 
   [ "$1" = "encap" ] && ip -netns ioam-node-beta link set ip6tnl0 down
@@ -653,14 +644,10 @@
   local tmp=${bit2size[22]}
   bit2size[22]=$(( $tmp + ${#BETA[9]} + ((4 - (${#BETA[9]} % 4)) % 4) ))
 
-<<<<<<< HEAD
-  [ "$1" = "encap" ] && mode="$1 tundst db01::1" || mode="$1"
-  [ "$1" = "encap" ] && ip -netns ioam-node-beta link set ip6tnl0 up
-
-  for i in {0..22}
-=======
+  [ "$1" = "encap" ] && mode="$1 tundst db01::1" || mode="$1"
+  [ "$1" = "encap" ] && ip -netns ioam-node-beta link set ip6tnl0 up
+
   for i in {0..11} {22..22}
->>>>>>> ec681c53
   do
     ip -netns ioam-node-alpha route change db01::/64 encap ioam6 mode $mode \
            trace prealloc type ${bit2type[$i]} ns 123 size ${bit2size[$i]} \
