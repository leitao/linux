#include <linux/export.h>
#include <linux/bvec.h>
#include <linux/uio.h>
#include <linux/pagemap.h>
#include <linux/slab.h>
#include <linux/vmalloc.h>
#include <linux/splice.h>
#include <net/checksum.h>

#define PIPE_PARANOIA /* for now */

#define iterate_iovec(i, n, __v, __p, skip, STEP) {	\
	size_t left;					\
	size_t wanted = n;				\
	__p = i->iov;					\
	__v.iov_len = min(n, __p->iov_len - skip);	\
	if (likely(__v.iov_len)) {			\
		__v.iov_base = __p->iov_base + skip;	\
		left = (STEP);				\
		__v.iov_len -= left;			\
		skip += __v.iov_len;			\
		n -= __v.iov_len;			\
	} else {					\
		left = 0;				\
	}						\
	while (unlikely(!left && n)) {			\
		__p++;					\
		__v.iov_len = min(n, __p->iov_len);	\
		if (unlikely(!__v.iov_len))		\
			continue;			\
		__v.iov_base = __p->iov_base;		\
		left = (STEP);				\
		__v.iov_len -= left;			\
		skip = __v.iov_len;			\
		n -= __v.iov_len;			\
	}						\
	n = wanted - n;					\
}

#define iterate_kvec(i, n, __v, __p, skip, STEP) {	\
	size_t wanted = n;				\
	__p = i->kvec;					\
	__v.iov_len = min(n, __p->iov_len - skip);	\
	if (likely(__v.iov_len)) {			\
		__v.iov_base = __p->iov_base + skip;	\
		(void)(STEP);				\
		skip += __v.iov_len;			\
		n -= __v.iov_len;			\
	}						\
	while (unlikely(n)) {				\
		__p++;					\
		__v.iov_len = min(n, __p->iov_len);	\
		if (unlikely(!__v.iov_len))		\
			continue;			\
		__v.iov_base = __p->iov_base;		\
		(void)(STEP);				\
		skip = __v.iov_len;			\
		n -= __v.iov_len;			\
	}						\
	n = wanted;					\
}

#define iterate_bvec(i, n, __v, __bi, skip, STEP) {	\
	struct bvec_iter __start;			\
	__start.bi_size = n;				\
	__start.bi_bvec_done = skip;			\
	__start.bi_idx = 0;				\
	for_each_bvec(__v, i->bvec, __bi, __start) {	\
		if (!__v.bv_len)			\
			continue;			\
		(void)(STEP);				\
	}						\
}

#define iterate_all_kinds(i, n, v, I, B, K) {			\
	if (likely(n)) {					\
		size_t skip = i->iov_offset;			\
		if (unlikely(i->type & ITER_BVEC)) {		\
			struct bio_vec v;			\
			struct bvec_iter __bi;			\
			iterate_bvec(i, n, v, __bi, skip, (B))	\
		} else if (unlikely(i->type & ITER_KVEC)) {	\
			const struct kvec *kvec;		\
			struct kvec v;				\
			iterate_kvec(i, n, v, kvec, skip, (K))	\
		} else {					\
			const struct iovec *iov;		\
			struct iovec v;				\
			iterate_iovec(i, n, v, iov, skip, (I))	\
		}						\
	}							\
}

#define iterate_and_advance(i, n, v, I, B, K) {			\
	if (unlikely(i->count < n))				\
		n = i->count;					\
	if (i->count) {						\
		size_t skip = i->iov_offset;			\
		if (unlikely(i->type & ITER_BVEC)) {		\
			const struct bio_vec *bvec = i->bvec;	\
			struct bio_vec v;			\
			struct bvec_iter __bi;			\
			iterate_bvec(i, n, v, __bi, skip, (B))	\
			i->bvec = __bvec_iter_bvec(i->bvec, __bi);	\
			i->nr_segs -= i->bvec - bvec;		\
			skip = __bi.bi_bvec_done;		\
		} else if (unlikely(i->type & ITER_KVEC)) {	\
			const struct kvec *kvec;		\
			struct kvec v;				\
			iterate_kvec(i, n, v, kvec, skip, (K))	\
			if (skip == kvec->iov_len) {		\
				kvec++;				\
				skip = 0;			\
			}					\
			i->nr_segs -= kvec - i->kvec;		\
			i->kvec = kvec;				\
		} else {					\
			const struct iovec *iov;		\
			struct iovec v;				\
			iterate_iovec(i, n, v, iov, skip, (I))	\
			if (skip == iov->iov_len) {		\
				iov++;				\
				skip = 0;			\
			}					\
			i->nr_segs -= iov - i->iov;		\
			i->iov = iov;				\
		}						\
		i->count -= n;					\
		i->iov_offset = skip;				\
	}							\
}

static int copyout(void __user *to, const void *from, size_t n)
{
	if (access_ok(VERIFY_WRITE, to, n)) {
		kasan_check_read(from, n);
		n = raw_copy_to_user(to, from, n);
	}
	return n;
}

static int copyin(void *to, const void __user *from, size_t n)
{
	if (access_ok(VERIFY_READ, from, n)) {
		kasan_check_write(to, n);
		n = raw_copy_from_user(to, from, n);
	}
	return n;
}

static size_t copy_page_to_iter_iovec(struct page *page, size_t offset, size_t bytes,
			 struct iov_iter *i)
{
	size_t skip, copy, left, wanted;
	const struct iovec *iov;
	char __user *buf;
	void *kaddr, *from;

	if (unlikely(bytes > i->count))
		bytes = i->count;

	if (unlikely(!bytes))
		return 0;

	might_fault();
	wanted = bytes;
	iov = i->iov;
	skip = i->iov_offset;
	buf = iov->iov_base + skip;
	copy = min(bytes, iov->iov_len - skip);

	if (IS_ENABLED(CONFIG_HIGHMEM) && !fault_in_pages_writeable(buf, copy)) {
		kaddr = kmap_atomic(page);
		from = kaddr + offset;

		/* first chunk, usually the only one */
		left = copyout(buf, from, copy);
		copy -= left;
		skip += copy;
		from += copy;
		bytes -= copy;

		while (unlikely(!left && bytes)) {
			iov++;
			buf = iov->iov_base;
			copy = min(bytes, iov->iov_len);
			left = copyout(buf, from, copy);
			copy -= left;
			skip = copy;
			from += copy;
			bytes -= copy;
		}
		if (likely(!bytes)) {
			kunmap_atomic(kaddr);
			goto done;
		}
		offset = from - kaddr;
		buf += copy;
		kunmap_atomic(kaddr);
		copy = min(bytes, iov->iov_len - skip);
	}
	/* Too bad - revert to non-atomic kmap */

	kaddr = kmap(page);
	from = kaddr + offset;
	left = copyout(buf, from, copy);
	copy -= left;
	skip += copy;
	from += copy;
	bytes -= copy;
	while (unlikely(!left && bytes)) {
		iov++;
		buf = iov->iov_base;
		copy = min(bytes, iov->iov_len);
		left = copyout(buf, from, copy);
		copy -= left;
		skip = copy;
		from += copy;
		bytes -= copy;
	}
	kunmap(page);

done:
	if (skip == iov->iov_len) {
		iov++;
		skip = 0;
	}
	i->count -= wanted - bytes;
	i->nr_segs -= iov - i->iov;
	i->iov = iov;
	i->iov_offset = skip;
	return wanted - bytes;
}

static size_t copy_page_from_iter_iovec(struct page *page, size_t offset, size_t bytes,
			 struct iov_iter *i)
{
	size_t skip, copy, left, wanted;
	const struct iovec *iov;
	char __user *buf;
	void *kaddr, *to;

	if (unlikely(bytes > i->count))
		bytes = i->count;

	if (unlikely(!bytes))
		return 0;

	might_fault();
	wanted = bytes;
	iov = i->iov;
	skip = i->iov_offset;
	buf = iov->iov_base + skip;
	copy = min(bytes, iov->iov_len - skip);

	if (IS_ENABLED(CONFIG_HIGHMEM) && !fault_in_pages_readable(buf, copy)) {
		kaddr = kmap_atomic(page);
		to = kaddr + offset;

		/* first chunk, usually the only one */
		left = copyin(to, buf, copy);
		copy -= left;
		skip += copy;
		to += copy;
		bytes -= copy;

		while (unlikely(!left && bytes)) {
			iov++;
			buf = iov->iov_base;
			copy = min(bytes, iov->iov_len);
			left = copyin(to, buf, copy);
			copy -= left;
			skip = copy;
			to += copy;
			bytes -= copy;
		}
		if (likely(!bytes)) {
			kunmap_atomic(kaddr);
			goto done;
		}
		offset = to - kaddr;
		buf += copy;
		kunmap_atomic(kaddr);
		copy = min(bytes, iov->iov_len - skip);
	}
	/* Too bad - revert to non-atomic kmap */

	kaddr = kmap(page);
	to = kaddr + offset;
	left = copyin(to, buf, copy);
	copy -= left;
	skip += copy;
	to += copy;
	bytes -= copy;
	while (unlikely(!left && bytes)) {
		iov++;
		buf = iov->iov_base;
		copy = min(bytes, iov->iov_len);
		left = copyin(to, buf, copy);
		copy -= left;
		skip = copy;
		to += copy;
		bytes -= copy;
	}
	kunmap(page);

done:
	if (skip == iov->iov_len) {
		iov++;
		skip = 0;
	}
	i->count -= wanted - bytes;
	i->nr_segs -= iov - i->iov;
	i->iov = iov;
	i->iov_offset = skip;
	return wanted - bytes;
}

#ifdef PIPE_PARANOIA
static bool sanity(const struct iov_iter *i)
{
	struct pipe_inode_info *pipe = i->pipe;
	int idx = i->idx;
	int next = pipe->curbuf + pipe->nrbufs;
	if (i->iov_offset) {
		struct pipe_buffer *p;
		if (unlikely(!pipe->nrbufs))
			goto Bad;	// pipe must be non-empty
		if (unlikely(idx != ((next - 1) & (pipe->buffers - 1))))
			goto Bad;	// must be at the last buffer...

		p = &pipe->bufs[idx];
		if (unlikely(p->offset + p->len != i->iov_offset))
			goto Bad;	// ... at the end of segment
	} else {
		if (idx != (next & (pipe->buffers - 1)))
			goto Bad;	// must be right after the last buffer
	}
	return true;
Bad:
	printk(KERN_ERR "idx = %d, offset = %zd\n", i->idx, i->iov_offset);
	printk(KERN_ERR "curbuf = %d, nrbufs = %d, buffers = %d\n",
			pipe->curbuf, pipe->nrbufs, pipe->buffers);
	for (idx = 0; idx < pipe->buffers; idx++)
		printk(KERN_ERR "[%p %p %d %d]\n",
			pipe->bufs[idx].ops,
			pipe->bufs[idx].page,
			pipe->bufs[idx].offset,
			pipe->bufs[idx].len);
	WARN_ON(1);
	return false;
}
#else
#define sanity(i) true
#endif

static inline int next_idx(int idx, struct pipe_inode_info *pipe)
{
	return (idx + 1) & (pipe->buffers - 1);
}

static size_t copy_page_to_iter_pipe(struct page *page, size_t offset, size_t bytes,
			 struct iov_iter *i)
{
	struct pipe_inode_info *pipe = i->pipe;
	struct pipe_buffer *buf;
	size_t off;
	int idx;

	if (unlikely(bytes > i->count))
		bytes = i->count;

	if (unlikely(!bytes))
		return 0;

	if (!sanity(i))
		return 0;

	off = i->iov_offset;
	idx = i->idx;
	buf = &pipe->bufs[idx];
	if (off) {
		if (offset == off && buf->page == page) {
			/* merge with the last one */
			buf->len += bytes;
			i->iov_offset += bytes;
			goto out;
		}
		idx = next_idx(idx, pipe);
		buf = &pipe->bufs[idx];
	}
	if (idx == pipe->curbuf && pipe->nrbufs)
		return 0;
	pipe->nrbufs++;
	buf->ops = &page_cache_pipe_buf_ops;
	get_page(buf->page = page);
	buf->offset = offset;
	buf->len = bytes;
	i->iov_offset = offset + bytes;
	i->idx = idx;
out:
	i->count -= bytes;
	return bytes;
}

/*
 * Fault in one or more iovecs of the given iov_iter, to a maximum length of
 * bytes.  For each iovec, fault in each page that constitutes the iovec.
 *
 * Return 0 on success, or non-zero if the memory could not be accessed (i.e.
 * because it is an invalid address).
 */
int iov_iter_fault_in_readable(struct iov_iter *i, size_t bytes)
{
	size_t skip = i->iov_offset;
	const struct iovec *iov;
	int err;
	struct iovec v;

	if (!(i->type & (ITER_BVEC|ITER_KVEC))) {
		iterate_iovec(i, bytes, v, iov, skip, ({
			err = fault_in_pages_readable(v.iov_base, v.iov_len);
			if (unlikely(err))
			return err;
		0;}))
	}
	return 0;
}
EXPORT_SYMBOL(iov_iter_fault_in_readable);

void iov_iter_init(struct iov_iter *i, int direction,
			const struct iovec *iov, unsigned long nr_segs,
			size_t count)
{
	/* It will get better.  Eventually... */
	if (uaccess_kernel()) {
		direction |= ITER_KVEC;
		i->type = direction;
		i->kvec = (struct kvec *)iov;
	} else {
		i->type = direction;
		i->iov = iov;
	}
	i->nr_segs = nr_segs;
	i->iov_offset = 0;
	i->count = count;
}
EXPORT_SYMBOL(iov_iter_init);

static void memcpy_from_page(char *to, struct page *page, size_t offset, size_t len)
{
	char *from = kmap_atomic(page);
	memcpy(to, from + offset, len);
	kunmap_atomic(from);
}

static void memcpy_to_page(struct page *page, size_t offset, const char *from, size_t len)
{
	char *to = kmap_atomic(page);
	memcpy(to + offset, from, len);
	kunmap_atomic(to);
}

static void memzero_page(struct page *page, size_t offset, size_t len)
{
	char *addr = kmap_atomic(page);
	memset(addr + offset, 0, len);
	kunmap_atomic(addr);
}

static inline bool allocated(struct pipe_buffer *buf)
{
	return buf->ops == &default_pipe_buf_ops;
}

static inline void data_start(const struct iov_iter *i, int *idxp, size_t *offp)
{
	size_t off = i->iov_offset;
	int idx = i->idx;
	if (off && (!allocated(&i->pipe->bufs[idx]) || off == PAGE_SIZE)) {
		idx = next_idx(idx, i->pipe);
		off = 0;
	}
	*idxp = idx;
	*offp = off;
}

static size_t push_pipe(struct iov_iter *i, size_t size,
			int *idxp, size_t *offp)
{
	struct pipe_inode_info *pipe = i->pipe;
	size_t off;
	int idx;
	ssize_t left;

	if (unlikely(size > i->count))
		size = i->count;
	if (unlikely(!size))
		return 0;

	left = size;
	data_start(i, &idx, &off);
	*idxp = idx;
	*offp = off;
	if (off) {
		left -= PAGE_SIZE - off;
		if (left <= 0) {
			pipe->bufs[idx].len += size;
			return size;
		}
		pipe->bufs[idx].len = PAGE_SIZE;
		idx = next_idx(idx, pipe);
	}
	while (idx != pipe->curbuf || !pipe->nrbufs) {
		struct page *page = alloc_page(GFP_USER);
		if (!page)
			break;
		pipe->nrbufs++;
		pipe->bufs[idx].ops = &default_pipe_buf_ops;
		pipe->bufs[idx].page = page;
		pipe->bufs[idx].offset = 0;
		if (left <= PAGE_SIZE) {
			pipe->bufs[idx].len = left;
			return size;
		}
		pipe->bufs[idx].len = PAGE_SIZE;
		left -= PAGE_SIZE;
		idx = next_idx(idx, pipe);
	}
	return size - left;
}

static size_t copy_pipe_to_iter(const void *addr, size_t bytes,
				struct iov_iter *i)
{
	struct pipe_inode_info *pipe = i->pipe;
	size_t n, off;
	int idx;

	if (!sanity(i))
		return 0;

	bytes = n = push_pipe(i, bytes, &idx, &off);
	if (unlikely(!n))
		return 0;
	for ( ; n; idx = next_idx(idx, pipe), off = 0) {
		size_t chunk = min_t(size_t, n, PAGE_SIZE - off);
		memcpy_to_page(pipe->bufs[idx].page, off, addr, chunk);
		i->idx = idx;
		i->iov_offset = off + chunk;
		n -= chunk;
		addr += chunk;
	}
	i->count -= bytes;
	return bytes;
}

size_t _copy_to_iter(const void *addr, size_t bytes, struct iov_iter *i)
{
	const char *from = addr;
	if (unlikely(i->type & ITER_PIPE))
		return copy_pipe_to_iter(addr, bytes, i);
	if (iter_is_iovec(i))
		might_fault();
	iterate_and_advance(i, bytes, v,
		copyout(v.iov_base, (from += v.iov_len) - v.iov_len, v.iov_len),
		memcpy_to_page(v.bv_page, v.bv_offset,
			       (from += v.bv_len) - v.bv_len, v.bv_len),
		memcpy(v.iov_base, (from += v.iov_len) - v.iov_len, v.iov_len)
	)

	return bytes;
}
EXPORT_SYMBOL(_copy_to_iter);

#ifdef CONFIG_ARCH_HAS_UACCESS_MCSAFE
static int copyout_mcsafe(void __user *to, const void *from, size_t n)
{
	if (access_ok(VERIFY_WRITE, to, n)) {
		kasan_check_read(from, n);
		n = copy_to_user_mcsafe((__force void *) to, from, n);
	}
	return n;
}

static unsigned long memcpy_mcsafe_to_page(struct page *page, size_t offset,
		const char *from, size_t len)
{
	unsigned long ret;
	char *to;

	to = kmap_atomic(page);
	ret = memcpy_mcsafe(to + offset, from, len);
	kunmap_atomic(to);

	return ret;
}

<<<<<<< HEAD
=======
static size_t copy_pipe_to_iter_mcsafe(const void *addr, size_t bytes,
				struct iov_iter *i)
{
	struct pipe_inode_info *pipe = i->pipe;
	size_t n, off, xfer = 0;
	int idx;

	if (!sanity(i))
		return 0;

	bytes = n = push_pipe(i, bytes, &idx, &off);
	if (unlikely(!n))
		return 0;
	for ( ; n; idx = next_idx(idx, pipe), off = 0) {
		size_t chunk = min_t(size_t, n, PAGE_SIZE - off);
		unsigned long rem;

		rem = memcpy_mcsafe_to_page(pipe->bufs[idx].page, off, addr,
				chunk);
		i->idx = idx;
		i->iov_offset = off + chunk - rem;
		xfer += chunk - rem;
		if (rem)
			break;
		n -= chunk;
		addr += chunk;
	}
	i->count -= xfer;
	return xfer;
}

/**
 * _copy_to_iter_mcsafe - copy to user with source-read error exception handling
 * @addr: source kernel address
 * @bytes: total transfer length
 * @iter: destination iterator
 *
 * The pmem driver arranges for filesystem-dax to use this facility via
 * dax_copy_to_iter() for protecting read/write to persistent memory.
 * Unless / until an architecture can guarantee identical performance
 * between _copy_to_iter_mcsafe() and _copy_to_iter() it would be a
 * performance regression to switch more users to the mcsafe version.
 *
 * Otherwise, the main differences between this and typical _copy_to_iter().
 *
 * * Typical tail/residue handling after a fault retries the copy
 *   byte-by-byte until the fault happens again. Re-triggering machine
 *   checks is potentially fatal so the implementation uses source
 *   alignment and poison alignment assumptions to avoid re-triggering
 *   hardware exceptions.
 *
 * * ITER_KVEC, ITER_PIPE, and ITER_BVEC can return short copies.
 *   Compare to copy_to_iter() where only ITER_IOVEC attempts might return
 *   a short copy.
 *
 * See MCSAFE_TEST for self-test.
 */
>>>>>>> 70bd23b5
size_t _copy_to_iter_mcsafe(const void *addr, size_t bytes, struct iov_iter *i)
{
	const char *from = addr;
	unsigned long rem, curr_addr, s_addr = (unsigned long) addr;

<<<<<<< HEAD
	if (unlikely(i->type & ITER_PIPE)) {
		WARN_ON(1);
		return 0;
	}
=======
	if (unlikely(i->type & ITER_PIPE))
		return copy_pipe_to_iter_mcsafe(addr, bytes, i);
>>>>>>> 70bd23b5
	if (iter_is_iovec(i))
		might_fault();
	iterate_and_advance(i, bytes, v,
		copyout_mcsafe(v.iov_base, (from += v.iov_len) - v.iov_len, v.iov_len),
		({
		rem = memcpy_mcsafe_to_page(v.bv_page, v.bv_offset,
                               (from += v.bv_len) - v.bv_len, v.bv_len);
		if (rem) {
			curr_addr = (unsigned long) from;
			bytes = curr_addr - s_addr - rem;
			return bytes;
		}
		}),
		({
		rem = memcpy_mcsafe(v.iov_base, (from += v.iov_len) - v.iov_len,
				v.iov_len);
		if (rem) {
			curr_addr = (unsigned long) from;
			bytes = curr_addr - s_addr - rem;
			return bytes;
		}
		})
	)

	return bytes;
}
EXPORT_SYMBOL_GPL(_copy_to_iter_mcsafe);
#endif /* CONFIG_ARCH_HAS_UACCESS_MCSAFE */

size_t _copy_from_iter(void *addr, size_t bytes, struct iov_iter *i)
{
	char *to = addr;
	if (unlikely(i->type & ITER_PIPE)) {
		WARN_ON(1);
		return 0;
	}
	if (iter_is_iovec(i))
		might_fault();
	iterate_and_advance(i, bytes, v,
		copyin((to += v.iov_len) - v.iov_len, v.iov_base, v.iov_len),
		memcpy_from_page((to += v.bv_len) - v.bv_len, v.bv_page,
				 v.bv_offset, v.bv_len),
		memcpy((to += v.iov_len) - v.iov_len, v.iov_base, v.iov_len)
	)

	return bytes;
}
EXPORT_SYMBOL(_copy_from_iter);

bool _copy_from_iter_full(void *addr, size_t bytes, struct iov_iter *i)
{
	char *to = addr;
	if (unlikely(i->type & ITER_PIPE)) {
		WARN_ON(1);
		return false;
	}
	if (unlikely(i->count < bytes))
		return false;

	if (iter_is_iovec(i))
		might_fault();
	iterate_all_kinds(i, bytes, v, ({
		if (copyin((to += v.iov_len) - v.iov_len,
				      v.iov_base, v.iov_len))
			return false;
		0;}),
		memcpy_from_page((to += v.bv_len) - v.bv_len, v.bv_page,
				 v.bv_offset, v.bv_len),
		memcpy((to += v.iov_len) - v.iov_len, v.iov_base, v.iov_len)
	)

	iov_iter_advance(i, bytes);
	return true;
}
EXPORT_SYMBOL(_copy_from_iter_full);

size_t _copy_from_iter_nocache(void *addr, size_t bytes, struct iov_iter *i)
{
	char *to = addr;
	if (unlikely(i->type & ITER_PIPE)) {
		WARN_ON(1);
		return 0;
	}
	iterate_and_advance(i, bytes, v,
		__copy_from_user_inatomic_nocache((to += v.iov_len) - v.iov_len,
					 v.iov_base, v.iov_len),
		memcpy_from_page((to += v.bv_len) - v.bv_len, v.bv_page,
				 v.bv_offset, v.bv_len),
		memcpy((to += v.iov_len) - v.iov_len, v.iov_base, v.iov_len)
	)

	return bytes;
}
EXPORT_SYMBOL(_copy_from_iter_nocache);

#ifdef CONFIG_ARCH_HAS_UACCESS_FLUSHCACHE
/**
 * _copy_from_iter_flushcache - write destination through cpu cache
 * @addr: destination kernel address
 * @bytes: total transfer length
 * @iter: source iterator
 *
 * The pmem driver arranges for filesystem-dax to use this facility via
 * dax_copy_from_iter() for ensuring that writes to persistent memory
 * are flushed through the CPU cache. It is differentiated from
 * _copy_from_iter_nocache() in that guarantees all data is flushed for
 * all iterator types. The _copy_from_iter_nocache() only attempts to
 * bypass the cache for the ITER_IOVEC case, and on some archs may use
 * instructions that strand dirty-data in the cache.
 */
size_t _copy_from_iter_flushcache(void *addr, size_t bytes, struct iov_iter *i)
{
	char *to = addr;
	if (unlikely(i->type & ITER_PIPE)) {
		WARN_ON(1);
		return 0;
	}
	iterate_and_advance(i, bytes, v,
		__copy_from_user_flushcache((to += v.iov_len) - v.iov_len,
					 v.iov_base, v.iov_len),
		memcpy_page_flushcache((to += v.bv_len) - v.bv_len, v.bv_page,
				 v.bv_offset, v.bv_len),
		memcpy_flushcache((to += v.iov_len) - v.iov_len, v.iov_base,
			v.iov_len)
	)

	return bytes;
}
EXPORT_SYMBOL_GPL(_copy_from_iter_flushcache);
#endif

bool _copy_from_iter_full_nocache(void *addr, size_t bytes, struct iov_iter *i)
{
	char *to = addr;
	if (unlikely(i->type & ITER_PIPE)) {
		WARN_ON(1);
		return false;
	}
	if (unlikely(i->count < bytes))
		return false;
	iterate_all_kinds(i, bytes, v, ({
		if (__copy_from_user_inatomic_nocache((to += v.iov_len) - v.iov_len,
					     v.iov_base, v.iov_len))
			return false;
		0;}),
		memcpy_from_page((to += v.bv_len) - v.bv_len, v.bv_page,
				 v.bv_offset, v.bv_len),
		memcpy((to += v.iov_len) - v.iov_len, v.iov_base, v.iov_len)
	)

	iov_iter_advance(i, bytes);
	return true;
}
EXPORT_SYMBOL(_copy_from_iter_full_nocache);

static inline bool page_copy_sane(struct page *page, size_t offset, size_t n)
{
	struct page *head = compound_head(page);
	size_t v = n + offset + page_address(page) - page_address(head);

	if (likely(n <= v && v <= (PAGE_SIZE << compound_order(head))))
		return true;
	WARN_ON(1);
	return false;
}

size_t copy_page_to_iter(struct page *page, size_t offset, size_t bytes,
			 struct iov_iter *i)
{
	if (unlikely(!page_copy_sane(page, offset, bytes)))
		return 0;
	if (i->type & (ITER_BVEC|ITER_KVEC)) {
		void *kaddr = kmap_atomic(page);
		size_t wanted = copy_to_iter(kaddr + offset, bytes, i);
		kunmap_atomic(kaddr);
		return wanted;
	} else if (likely(!(i->type & ITER_PIPE)))
		return copy_page_to_iter_iovec(page, offset, bytes, i);
	else
		return copy_page_to_iter_pipe(page, offset, bytes, i);
}
EXPORT_SYMBOL(copy_page_to_iter);

size_t copy_page_from_iter(struct page *page, size_t offset, size_t bytes,
			 struct iov_iter *i)
{
	if (unlikely(!page_copy_sane(page, offset, bytes)))
		return 0;
	if (unlikely(i->type & ITER_PIPE)) {
		WARN_ON(1);
		return 0;
	}
	if (i->type & (ITER_BVEC|ITER_KVEC)) {
		void *kaddr = kmap_atomic(page);
		size_t wanted = _copy_from_iter(kaddr + offset, bytes, i);
		kunmap_atomic(kaddr);
		return wanted;
	} else
		return copy_page_from_iter_iovec(page, offset, bytes, i);
}
EXPORT_SYMBOL(copy_page_from_iter);

static size_t pipe_zero(size_t bytes, struct iov_iter *i)
{
	struct pipe_inode_info *pipe = i->pipe;
	size_t n, off;
	int idx;

	if (!sanity(i))
		return 0;

	bytes = n = push_pipe(i, bytes, &idx, &off);
	if (unlikely(!n))
		return 0;

	for ( ; n; idx = next_idx(idx, pipe), off = 0) {
		size_t chunk = min_t(size_t, n, PAGE_SIZE - off);
		memzero_page(pipe->bufs[idx].page, off, chunk);
		i->idx = idx;
		i->iov_offset = off + chunk;
		n -= chunk;
	}
	i->count -= bytes;
	return bytes;
}

size_t iov_iter_zero(size_t bytes, struct iov_iter *i)
{
	if (unlikely(i->type & ITER_PIPE))
		return pipe_zero(bytes, i);
	iterate_and_advance(i, bytes, v,
		clear_user(v.iov_base, v.iov_len),
		memzero_page(v.bv_page, v.bv_offset, v.bv_len),
		memset(v.iov_base, 0, v.iov_len)
	)

	return bytes;
}
EXPORT_SYMBOL(iov_iter_zero);

size_t iov_iter_copy_from_user_atomic(struct page *page,
		struct iov_iter *i, unsigned long offset, size_t bytes)
{
	char *kaddr = kmap_atomic(page), *p = kaddr + offset;
	if (unlikely(!page_copy_sane(page, offset, bytes))) {
		kunmap_atomic(kaddr);
		return 0;
	}
	if (unlikely(i->type & ITER_PIPE)) {
		kunmap_atomic(kaddr);
		WARN_ON(1);
		return 0;
	}
	iterate_all_kinds(i, bytes, v,
		copyin((p += v.iov_len) - v.iov_len, v.iov_base, v.iov_len),
		memcpy_from_page((p += v.bv_len) - v.bv_len, v.bv_page,
				 v.bv_offset, v.bv_len),
		memcpy((p += v.iov_len) - v.iov_len, v.iov_base, v.iov_len)
	)
	kunmap_atomic(kaddr);
	return bytes;
}
EXPORT_SYMBOL(iov_iter_copy_from_user_atomic);

static inline void pipe_truncate(struct iov_iter *i)
{
	struct pipe_inode_info *pipe = i->pipe;
	if (pipe->nrbufs) {
		size_t off = i->iov_offset;
		int idx = i->idx;
		int nrbufs = (idx - pipe->curbuf) & (pipe->buffers - 1);
		if (off) {
			pipe->bufs[idx].len = off - pipe->bufs[idx].offset;
			idx = next_idx(idx, pipe);
			nrbufs++;
		}
		while (pipe->nrbufs > nrbufs) {
			pipe_buf_release(pipe, &pipe->bufs[idx]);
			idx = next_idx(idx, pipe);
			pipe->nrbufs--;
		}
	}
}

static void pipe_advance(struct iov_iter *i, size_t size)
{
	struct pipe_inode_info *pipe = i->pipe;
	if (unlikely(i->count < size))
		size = i->count;
	if (size) {
		struct pipe_buffer *buf;
		size_t off = i->iov_offset, left = size;
		int idx = i->idx;
		if (off) /* make it relative to the beginning of buffer */
			left += off - pipe->bufs[idx].offset;
		while (1) {
			buf = &pipe->bufs[idx];
			if (left <= buf->len)
				break;
			left -= buf->len;
			idx = next_idx(idx, pipe);
		}
		i->idx = idx;
		i->iov_offset = buf->offset + left;
	}
	i->count -= size;
	/* ... and discard everything past that point */
	pipe_truncate(i);
}

void iov_iter_advance(struct iov_iter *i, size_t size)
{
	if (unlikely(i->type & ITER_PIPE)) {
		pipe_advance(i, size);
		return;
	}
	iterate_and_advance(i, size, v, 0, 0, 0)
}
EXPORT_SYMBOL(iov_iter_advance);

void iov_iter_revert(struct iov_iter *i, size_t unroll)
{
	if (!unroll)
		return;
	if (WARN_ON(unroll > MAX_RW_COUNT))
		return;
	i->count += unroll;
	if (unlikely(i->type & ITER_PIPE)) {
		struct pipe_inode_info *pipe = i->pipe;
		int idx = i->idx;
		size_t off = i->iov_offset;
		while (1) {
			size_t n = off - pipe->bufs[idx].offset;
			if (unroll < n) {
				off -= unroll;
				break;
			}
			unroll -= n;
			if (!unroll && idx == i->start_idx) {
				off = 0;
				break;
			}
			if (!idx--)
				idx = pipe->buffers - 1;
			off = pipe->bufs[idx].offset + pipe->bufs[idx].len;
		}
		i->iov_offset = off;
		i->idx = idx;
		pipe_truncate(i);
		return;
	}
	if (unroll <= i->iov_offset) {
		i->iov_offset -= unroll;
		return;
	}
	unroll -= i->iov_offset;
	if (i->type & ITER_BVEC) {
		const struct bio_vec *bvec = i->bvec;
		while (1) {
			size_t n = (--bvec)->bv_len;
			i->nr_segs++;
			if (unroll <= n) {
				i->bvec = bvec;
				i->iov_offset = n - unroll;
				return;
			}
			unroll -= n;
		}
	} else { /* same logics for iovec and kvec */
		const struct iovec *iov = i->iov;
		while (1) {
			size_t n = (--iov)->iov_len;
			i->nr_segs++;
			if (unroll <= n) {
				i->iov = iov;
				i->iov_offset = n - unroll;
				return;
			}
			unroll -= n;
		}
	}
}
EXPORT_SYMBOL(iov_iter_revert);

/*
 * Return the count of just the current iov_iter segment.
 */
size_t iov_iter_single_seg_count(const struct iov_iter *i)
{
	if (unlikely(i->type & ITER_PIPE))
		return i->count;	// it is a silly place, anyway
	if (i->nr_segs == 1)
		return i->count;
	else if (i->type & ITER_BVEC)
		return min(i->count, i->bvec->bv_len - i->iov_offset);
	else
		return min(i->count, i->iov->iov_len - i->iov_offset);
}
EXPORT_SYMBOL(iov_iter_single_seg_count);

void iov_iter_kvec(struct iov_iter *i, int direction,
			const struct kvec *kvec, unsigned long nr_segs,
			size_t count)
{
	BUG_ON(!(direction & ITER_KVEC));
	i->type = direction;
	i->kvec = kvec;
	i->nr_segs = nr_segs;
	i->iov_offset = 0;
	i->count = count;
}
EXPORT_SYMBOL(iov_iter_kvec);

void iov_iter_bvec(struct iov_iter *i, int direction,
			const struct bio_vec *bvec, unsigned long nr_segs,
			size_t count)
{
	BUG_ON(!(direction & ITER_BVEC));
	i->type = direction;
	i->bvec = bvec;
	i->nr_segs = nr_segs;
	i->iov_offset = 0;
	i->count = count;
}
EXPORT_SYMBOL(iov_iter_bvec);

void iov_iter_pipe(struct iov_iter *i, int direction,
			struct pipe_inode_info *pipe,
			size_t count)
{
	BUG_ON(direction != ITER_PIPE);
	WARN_ON(pipe->nrbufs == pipe->buffers);
	i->type = direction;
	i->pipe = pipe;
	i->idx = (pipe->curbuf + pipe->nrbufs) & (pipe->buffers - 1);
	i->iov_offset = 0;
	i->count = count;
	i->start_idx = i->idx;
}
EXPORT_SYMBOL(iov_iter_pipe);

unsigned long iov_iter_alignment(const struct iov_iter *i)
{
	unsigned long res = 0;
	size_t size = i->count;

	if (unlikely(i->type & ITER_PIPE)) {
		if (size && i->iov_offset && allocated(&i->pipe->bufs[i->idx]))
			return size | i->iov_offset;
		return size;
	}
	iterate_all_kinds(i, size, v,
		(res |= (unsigned long)v.iov_base | v.iov_len, 0),
		res |= v.bv_offset | v.bv_len,
		res |= (unsigned long)v.iov_base | v.iov_len
	)
	return res;
}
EXPORT_SYMBOL(iov_iter_alignment);

unsigned long iov_iter_gap_alignment(const struct iov_iter *i)
{
	unsigned long res = 0;
	size_t size = i->count;

	if (unlikely(i->type & ITER_PIPE)) {
		WARN_ON(1);
		return ~0U;
	}

	iterate_all_kinds(i, size, v,
		(res |= (!res ? 0 : (unsigned long)v.iov_base) |
			(size != v.iov_len ? size : 0), 0),
		(res |= (!res ? 0 : (unsigned long)v.bv_offset) |
			(size != v.bv_len ? size : 0)),
		(res |= (!res ? 0 : (unsigned long)v.iov_base) |
			(size != v.iov_len ? size : 0))
		);
	return res;
}
EXPORT_SYMBOL(iov_iter_gap_alignment);

static inline ssize_t __pipe_get_pages(struct iov_iter *i,
				size_t maxsize,
				struct page **pages,
				int idx,
				size_t *start)
{
	struct pipe_inode_info *pipe = i->pipe;
	ssize_t n = push_pipe(i, maxsize, &idx, start);
	if (!n)
		return -EFAULT;

	maxsize = n;
	n += *start;
	while (n > 0) {
		get_page(*pages++ = pipe->bufs[idx].page);
		idx = next_idx(idx, pipe);
		n -= PAGE_SIZE;
	}

	return maxsize;
}

static ssize_t pipe_get_pages(struct iov_iter *i,
		   struct page **pages, size_t maxsize, unsigned maxpages,
		   size_t *start)
{
	unsigned npages;
	size_t capacity;
	int idx;

	if (!maxsize)
		return 0;

	if (!sanity(i))
		return -EFAULT;

	data_start(i, &idx, start);
	/* some of this one + all after this one */
	npages = ((i->pipe->curbuf - idx - 1) & (i->pipe->buffers - 1)) + 1;
	capacity = min(npages,maxpages) * PAGE_SIZE - *start;

	return __pipe_get_pages(i, min(maxsize, capacity), pages, idx, start);
}

ssize_t iov_iter_get_pages(struct iov_iter *i,
		   struct page **pages, size_t maxsize, unsigned maxpages,
		   size_t *start)
{
	if (maxsize > i->count)
		maxsize = i->count;

	if (unlikely(i->type & ITER_PIPE))
		return pipe_get_pages(i, pages, maxsize, maxpages, start);
	iterate_all_kinds(i, maxsize, v, ({
		unsigned long addr = (unsigned long)v.iov_base;
		size_t len = v.iov_len + (*start = addr & (PAGE_SIZE - 1));
		int n;
		int res;

		if (len > maxpages * PAGE_SIZE)
			len = maxpages * PAGE_SIZE;
		addr &= ~(PAGE_SIZE - 1);
		n = DIV_ROUND_UP(len, PAGE_SIZE);
		res = get_user_pages_fast(addr, n, (i->type & WRITE) != WRITE, pages);
		if (unlikely(res < 0))
			return res;
		return (res == n ? len : res * PAGE_SIZE) - *start;
	0;}),({
		/* can't be more than PAGE_SIZE */
		*start = v.bv_offset;
		get_page(*pages = v.bv_page);
		return v.bv_len;
	}),({
		return -EFAULT;
	})
	)
	return 0;
}
EXPORT_SYMBOL(iov_iter_get_pages);

static struct page **get_pages_array(size_t n)
{
	return kvmalloc_array(n, sizeof(struct page *), GFP_KERNEL);
}

static ssize_t pipe_get_pages_alloc(struct iov_iter *i,
		   struct page ***pages, size_t maxsize,
		   size_t *start)
{
	struct page **p;
	ssize_t n;
	int idx;
	int npages;

	if (!maxsize)
		return 0;

	if (!sanity(i))
		return -EFAULT;

	data_start(i, &idx, start);
	/* some of this one + all after this one */
	npages = ((i->pipe->curbuf - idx - 1) & (i->pipe->buffers - 1)) + 1;
	n = npages * PAGE_SIZE - *start;
	if (maxsize > n)
		maxsize = n;
	else
		npages = DIV_ROUND_UP(maxsize + *start, PAGE_SIZE);
	p = get_pages_array(npages);
	if (!p)
		return -ENOMEM;
	n = __pipe_get_pages(i, maxsize, p, idx, start);
	if (n > 0)
		*pages = p;
	else
		kvfree(p);
	return n;
}

ssize_t iov_iter_get_pages_alloc(struct iov_iter *i,
		   struct page ***pages, size_t maxsize,
		   size_t *start)
{
	struct page **p;

	if (maxsize > i->count)
		maxsize = i->count;

	if (unlikely(i->type & ITER_PIPE))
		return pipe_get_pages_alloc(i, pages, maxsize, start);
	iterate_all_kinds(i, maxsize, v, ({
		unsigned long addr = (unsigned long)v.iov_base;
		size_t len = v.iov_len + (*start = addr & (PAGE_SIZE - 1));
		int n;
		int res;

		addr &= ~(PAGE_SIZE - 1);
		n = DIV_ROUND_UP(len, PAGE_SIZE);
		p = get_pages_array(n);
		if (!p)
			return -ENOMEM;
		res = get_user_pages_fast(addr, n, (i->type & WRITE) != WRITE, p);
		if (unlikely(res < 0)) {
			kvfree(p);
			return res;
		}
		*pages = p;
		return (res == n ? len : res * PAGE_SIZE) - *start;
	0;}),({
		/* can't be more than PAGE_SIZE */
		*start = v.bv_offset;
		*pages = p = get_pages_array(1);
		if (!p)
			return -ENOMEM;
		get_page(*p = v.bv_page);
		return v.bv_len;
	}),({
		return -EFAULT;
	})
	)
	return 0;
}
EXPORT_SYMBOL(iov_iter_get_pages_alloc);

size_t csum_and_copy_from_iter(void *addr, size_t bytes, __wsum *csum,
			       struct iov_iter *i)
{
	char *to = addr;
	__wsum sum, next;
	size_t off = 0;
	sum = *csum;
	if (unlikely(i->type & ITER_PIPE)) {
		WARN_ON(1);
		return 0;
	}
	iterate_and_advance(i, bytes, v, ({
		int err = 0;
		next = csum_and_copy_from_user(v.iov_base,
					       (to += v.iov_len) - v.iov_len,
					       v.iov_len, 0, &err);
		if (!err) {
			sum = csum_block_add(sum, next, off);
			off += v.iov_len;
		}
		err ? v.iov_len : 0;
	}), ({
		char *p = kmap_atomic(v.bv_page);
		next = csum_partial_copy_nocheck(p + v.bv_offset,
						 (to += v.bv_len) - v.bv_len,
						 v.bv_len, 0);
		kunmap_atomic(p);
		sum = csum_block_add(sum, next, off);
		off += v.bv_len;
	}),({
		next = csum_partial_copy_nocheck(v.iov_base,
						 (to += v.iov_len) - v.iov_len,
						 v.iov_len, 0);
		sum = csum_block_add(sum, next, off);
		off += v.iov_len;
	})
	)
	*csum = sum;
	return bytes;
}
EXPORT_SYMBOL(csum_and_copy_from_iter);

bool csum_and_copy_from_iter_full(void *addr, size_t bytes, __wsum *csum,
			       struct iov_iter *i)
{
	char *to = addr;
	__wsum sum, next;
	size_t off = 0;
	sum = *csum;
	if (unlikely(i->type & ITER_PIPE)) {
		WARN_ON(1);
		return false;
	}
	if (unlikely(i->count < bytes))
		return false;
	iterate_all_kinds(i, bytes, v, ({
		int err = 0;
		next = csum_and_copy_from_user(v.iov_base,
					       (to += v.iov_len) - v.iov_len,
					       v.iov_len, 0, &err);
		if (err)
			return false;
		sum = csum_block_add(sum, next, off);
		off += v.iov_len;
		0;
	}), ({
		char *p = kmap_atomic(v.bv_page);
		next = csum_partial_copy_nocheck(p + v.bv_offset,
						 (to += v.bv_len) - v.bv_len,
						 v.bv_len, 0);
		kunmap_atomic(p);
		sum = csum_block_add(sum, next, off);
		off += v.bv_len;
	}),({
		next = csum_partial_copy_nocheck(v.iov_base,
						 (to += v.iov_len) - v.iov_len,
						 v.iov_len, 0);
		sum = csum_block_add(sum, next, off);
		off += v.iov_len;
	})
	)
	*csum = sum;
	iov_iter_advance(i, bytes);
	return true;
}
EXPORT_SYMBOL(csum_and_copy_from_iter_full);

size_t csum_and_copy_to_iter(const void *addr, size_t bytes, __wsum *csum,
			     struct iov_iter *i)
{
	const char *from = addr;
	__wsum sum, next;
	size_t off = 0;
	sum = *csum;
	if (unlikely(i->type & ITER_PIPE)) {
		WARN_ON(1);	/* for now */
		return 0;
	}
	iterate_and_advance(i, bytes, v, ({
		int err = 0;
		next = csum_and_copy_to_user((from += v.iov_len) - v.iov_len,
					     v.iov_base,
					     v.iov_len, 0, &err);
		if (!err) {
			sum = csum_block_add(sum, next, off);
			off += v.iov_len;
		}
		err ? v.iov_len : 0;
	}), ({
		char *p = kmap_atomic(v.bv_page);
		next = csum_partial_copy_nocheck((from += v.bv_len) - v.bv_len,
						 p + v.bv_offset,
						 v.bv_len, 0);
		kunmap_atomic(p);
		sum = csum_block_add(sum, next, off);
		off += v.bv_len;
	}),({
		next = csum_partial_copy_nocheck((from += v.iov_len) - v.iov_len,
						 v.iov_base,
						 v.iov_len, 0);
		sum = csum_block_add(sum, next, off);
		off += v.iov_len;
	})
	)
	*csum = sum;
	return bytes;
}
EXPORT_SYMBOL(csum_and_copy_to_iter);

int iov_iter_npages(const struct iov_iter *i, int maxpages)
{
	size_t size = i->count;
	int npages = 0;

	if (!size)
		return 0;

	if (unlikely(i->type & ITER_PIPE)) {
		struct pipe_inode_info *pipe = i->pipe;
		size_t off;
		int idx;

		if (!sanity(i))
			return 0;

		data_start(i, &idx, &off);
		/* some of this one + all after this one */
		npages = ((pipe->curbuf - idx - 1) & (pipe->buffers - 1)) + 1;
		if (npages >= maxpages)
			return maxpages;
	} else iterate_all_kinds(i, size, v, ({
		unsigned long p = (unsigned long)v.iov_base;
		npages += DIV_ROUND_UP(p + v.iov_len, PAGE_SIZE)
			- p / PAGE_SIZE;
		if (npages >= maxpages)
			return maxpages;
	0;}),({
		npages++;
		if (npages >= maxpages)
			return maxpages;
	}),({
		unsigned long p = (unsigned long)v.iov_base;
		npages += DIV_ROUND_UP(p + v.iov_len, PAGE_SIZE)
			- p / PAGE_SIZE;
		if (npages >= maxpages)
			return maxpages;
	})
	)
	return npages;
}
EXPORT_SYMBOL(iov_iter_npages);

const void *dup_iter(struct iov_iter *new, struct iov_iter *old, gfp_t flags)
{
	*new = *old;
	if (unlikely(new->type & ITER_PIPE)) {
		WARN_ON(1);
		return NULL;
	}
	if (new->type & ITER_BVEC)
		return new->bvec = kmemdup(new->bvec,
				    new->nr_segs * sizeof(struct bio_vec),
				    flags);
	else
		/* iovec and kvec have identical layout */
		return new->iov = kmemdup(new->iov,
				   new->nr_segs * sizeof(struct iovec),
				   flags);
}
EXPORT_SYMBOL(dup_iter);

/**
 * import_iovec() - Copy an array of &struct iovec from userspace
 *     into the kernel, check that it is valid, and initialize a new
 *     &struct iov_iter iterator to access it.
 *
 * @type: One of %READ or %WRITE.
 * @uvector: Pointer to the userspace array.
 * @nr_segs: Number of elements in userspace array.
 * @fast_segs: Number of elements in @iov.
 * @iov: (input and output parameter) Pointer to pointer to (usually small
 *     on-stack) kernel array.
 * @i: Pointer to iterator that will be initialized on success.
 *
 * If the array pointed to by *@iov is large enough to hold all @nr_segs,
 * then this function places %NULL in *@iov on return. Otherwise, a new
 * array will be allocated and the result placed in *@iov. This means that
 * the caller may call kfree() on *@iov regardless of whether the small
 * on-stack array was used or not (and regardless of whether this function
 * returns an error or not).
 *
 * Return: 0 on success or negative error code on error.
 */
int import_iovec(int type, const struct iovec __user * uvector,
		 unsigned nr_segs, unsigned fast_segs,
		 struct iovec **iov, struct iov_iter *i)
{
	ssize_t n;
	struct iovec *p;
	n = rw_copy_check_uvector(type, uvector, nr_segs, fast_segs,
				  *iov, &p);
	if (n < 0) {
		if (p != *iov)
			kfree(p);
		*iov = NULL;
		return n;
	}
	iov_iter_init(i, type, p, nr_segs, n);
	*iov = p == *iov ? NULL : p;
	return 0;
}
EXPORT_SYMBOL(import_iovec);

#ifdef CONFIG_COMPAT
#include <linux/compat.h>

int compat_import_iovec(int type, const struct compat_iovec __user * uvector,
		 unsigned nr_segs, unsigned fast_segs,
		 struct iovec **iov, struct iov_iter *i)
{
	ssize_t n;
	struct iovec *p;
	n = compat_rw_copy_check_uvector(type, uvector, nr_segs, fast_segs,
				  *iov, &p);
	if (n < 0) {
		if (p != *iov)
			kfree(p);
		*iov = NULL;
		return n;
	}
	iov_iter_init(i, type, p, nr_segs, n);
	*iov = p == *iov ? NULL : p;
	return 0;
}
#endif

int import_single_range(int rw, void __user *buf, size_t len,
		 struct iovec *iov, struct iov_iter *i)
{
	if (len > MAX_RW_COUNT)
		len = MAX_RW_COUNT;
	if (unlikely(!access_ok(!rw, buf, len)))
		return -EFAULT;

	iov->iov_base = buf;
	iov->iov_len = len;
	iov_iter_init(i, rw, iov, 1, len);
	return 0;
}
EXPORT_SYMBOL(import_single_range);

int iov_iter_for_each_range(struct iov_iter *i, size_t bytes,
			    int (*f)(struct kvec *vec, void *context),
			    void *context)
{
	struct kvec w;
	int err = -EINVAL;
	if (!bytes)
		return 0;

	iterate_all_kinds(i, bytes, v, -EINVAL, ({
		w.iov_base = kmap(v.bv_page) + v.bv_offset;
		w.iov_len = v.bv_len;
		err = f(&w, context);
		kunmap(v.bv_page);
		err;}), ({
		w = v;
		err = f(&w, context);})
	)
	return err;
}
EXPORT_SYMBOL(iov_iter_for_each_range);<|MERGE_RESOLUTION|>--- conflicted
+++ resolved
@@ -596,8 +596,6 @@
 	return ret;
 }
 
-<<<<<<< HEAD
-=======
 static size_t copy_pipe_to_iter_mcsafe(const void *addr, size_t bytes,
 				struct iov_iter *i)
 {
@@ -655,21 +653,13 @@
  *
  * See MCSAFE_TEST for self-test.
  */
->>>>>>> 70bd23b5
 size_t _copy_to_iter_mcsafe(const void *addr, size_t bytes, struct iov_iter *i)
 {
 	const char *from = addr;
 	unsigned long rem, curr_addr, s_addr = (unsigned long) addr;
 
-<<<<<<< HEAD
-	if (unlikely(i->type & ITER_PIPE)) {
-		WARN_ON(1);
-		return 0;
-	}
-=======
 	if (unlikely(i->type & ITER_PIPE))
 		return copy_pipe_to_iter_mcsafe(addr, bytes, i);
->>>>>>> 70bd23b5
 	if (iter_is_iovec(i))
 		might_fault();
 	iterate_and_advance(i, bytes, v,
