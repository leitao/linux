# SPDX-License-Identifier: GPL-2.0
#
# General architecture dependent options
#

config CRASH_CORE
	bool

config KEXEC_CORE
	select CRASH_CORE
	bool

config HAVE_IMA_KEXEC
	bool

config OPROFILE
	tristate "OProfile system profiling"
	depends on PROFILING
	depends on HAVE_OPROFILE
	select RING_BUFFER
	select RING_BUFFER_ALLOW_SWAP
	help
	  OProfile is a profiling system capable of profiling the
	  whole system, include the kernel, kernel modules, libraries,
	  and applications.

	  If unsure, say N.

config OPROFILE_EVENT_MULTIPLEX
	bool "OProfile multiplexing support (EXPERIMENTAL)"
	default n
	depends on OPROFILE && X86
	help
	  The number of hardware counters is limited. The multiplexing
	  feature enables OProfile to gather more events than counters
	  are provided by the hardware. This is realized by switching
	  between events at a user specified time interval.

	  If unsure, say N.

config HAVE_OPROFILE
	bool

config OPROFILE_NMI_TIMER
	def_bool y
	depends on PERF_EVENTS && HAVE_PERF_EVENTS_NMI && !PPC64

config KPROBES
	bool "Kprobes"
	depends on MODULES
	depends on HAVE_KPROBES
	select KALLSYMS
	help
	  Kprobes allows you to trap at almost any kernel address and
	  execute a callback function.  register_kprobe() establishes
	  a probepoint and specifies the callback.  Kprobes is useful
	  for kernel debugging, non-intrusive instrumentation and testing.
	  If in doubt, say "N".

config JUMP_LABEL
       bool "Optimize very unlikely/likely branches"
       depends on HAVE_ARCH_JUMP_LABEL
       help
         This option enables a transparent branch optimization that
	 makes certain almost-always-true or almost-always-false branch
	 conditions even cheaper to execute within the kernel.

	 Certain performance-sensitive kernel code, such as trace points,
	 scheduler functionality, networking code and KVM have such
	 branches and include support for this optimization technique.

         If it is detected that the compiler has support for "asm goto",
	 the kernel will compile such branches with just a nop
	 instruction. When the condition flag is toggled to true, the
	 nop will be converted to a jump instruction to execute the
	 conditional block of instructions.

	 This technique lowers overhead and stress on the branch prediction
	 of the processor and generally makes the kernel faster. The update
	 of the condition is slower, but those are always very rare.

	 ( On 32-bit x86, the necessary options added to the compiler
	   flags may increase the size of the kernel slightly. )

config STATIC_KEYS_SELFTEST
	bool "Static key selftest"
	depends on JUMP_LABEL
	help
	  Boot time self-test of the branch patching code.

config OPTPROBES
	def_bool y
	depends on KPROBES && HAVE_OPTPROBES
	select TASKS_RCU if PREEMPT

config KPROBES_ON_FTRACE
	def_bool y
	depends on KPROBES && HAVE_KPROBES_ON_FTRACE
	depends on DYNAMIC_FTRACE_WITH_REGS
	help
	 If function tracer is enabled and the arch supports full
	 passing of pt_regs to function tracing, then kprobes can
	 optimize on top of function tracing.

config UPROBES
	def_bool n
	depends on ARCH_SUPPORTS_UPROBES
	help
	  Uprobes is the user-space counterpart to kprobes: they
	  enable instrumentation applications (such as 'perf probe')
	  to establish unintrusive probes in user-space binaries and
	  libraries, by executing handler functions when the probes
	  are hit by user-space applications.

	  ( These probes come in the form of single-byte breakpoints,
	    managed by the kernel and kept transparent to the probed
	    application. )

config HAVE_64BIT_ALIGNED_ACCESS
	def_bool 64BIT && !HAVE_EFFICIENT_UNALIGNED_ACCESS
	help
	  Some architectures require 64 bit accesses to be 64 bit
	  aligned, which also requires structs containing 64 bit values
	  to be 64 bit aligned too. This includes some 32 bit
	  architectures which can do 64 bit accesses, as well as 64 bit
	  architectures without unaligned access.

	  This symbol should be selected by an architecture if 64 bit
	  accesses are required to be 64 bit aligned in this way even
	  though it is not a 64 bit architecture.

	  See Documentation/unaligned-memory-access.txt for more
	  information on the topic of unaligned memory accesses.

config HAVE_EFFICIENT_UNALIGNED_ACCESS
	bool
	help
	  Some architectures are unable to perform unaligned accesses
	  without the use of get_unaligned/put_unaligned. Others are
	  unable to perform such accesses efficiently (e.g. trap on
	  unaligned access and require fixing it up in the exception
	  handler.)

	  This symbol should be selected by an architecture if it can
	  perform unaligned accesses efficiently to allow different
	  code paths to be selected for these cases. Some network
	  drivers, for example, could opt to not fix up alignment
	  problems with received packets if doing so would not help
	  much.

	  See Documentation/unaligned-memory-access.txt for more
	  information on the topic of unaligned memory accesses.

config ARCH_USE_BUILTIN_BSWAP
       bool
       help
	 Modern versions of GCC (since 4.4) have builtin functions
	 for handling byte-swapping. Using these, instead of the old
	 inline assembler that the architecture code provides in the
	 __arch_bswapXX() macros, allows the compiler to see what's
	 happening and offers more opportunity for optimisation. In
	 particular, the compiler will be able to combine the byteswap
	 with a nearby load or store and use load-and-swap or
	 store-and-swap instructions if the architecture has them. It
	 should almost *never* result in code which is worse than the
	 hand-coded assembler in <asm/swab.h>.  But just in case it
	 does, the use of the builtins is optional.

	 Any architecture with load-and-swap or store-and-swap
	 instructions should set this. And it shouldn't hurt to set it
	 on architectures that don't have such instructions.

config KRETPROBES
	def_bool y
	depends on KPROBES && HAVE_KRETPROBES

config USER_RETURN_NOTIFIER
	bool
	depends on HAVE_USER_RETURN_NOTIFIER
	help
	  Provide a kernel-internal notification when a cpu is about to
	  switch to user mode.

config HAVE_IOREMAP_PROT
	bool

config HAVE_KPROBES
	bool

config HAVE_KRETPROBES
	bool

config HAVE_OPTPROBES
	bool

config HAVE_KPROBES_ON_FTRACE
	bool

config HAVE_FUNCTION_ERROR_INJECTION
	bool

config HAVE_NMI
	bool

#
# An arch should select this if it provides all these things:
#
#	task_pt_regs()		in asm/processor.h or asm/ptrace.h
#	arch_has_single_step()	if there is hardware single-step support
#	arch_has_block_step()	if there is hardware block-step support
#	asm/syscall.h		supplying asm-generic/syscall.h interface
#	linux/regset.h		user_regset interfaces
#	CORE_DUMP_USE_REGSET	#define'd in linux/elf.h
#	TIF_SYSCALL_TRACE	calls tracehook_report_syscall_{entry,exit}
#	TIF_NOTIFY_RESUME	calls tracehook_notify_resume()
#	signal delivery		calls tracehook_signal_handler()
#
config HAVE_ARCH_TRACEHOOK
	bool

config HAVE_DMA_CONTIGUOUS
	bool

config GENERIC_SMP_IDLE_THREAD
       bool

config GENERIC_IDLE_POLL_SETUP
       bool

config ARCH_HAS_FORTIFY_SOURCE
	bool
	help
	  An architecture should select this when it can successfully
	  build and run with CONFIG_FORTIFY_SOURCE.

# Select if arch has all set_memory_ro/rw/x/nx() functions in asm/cacheflush.h
config ARCH_HAS_SET_MEMORY
	bool

# Select if arch init_task must go in the __init_task_data section
config ARCH_TASK_STRUCT_ON_STACK
       bool

# Select if arch has its private alloc_task_struct() function
config ARCH_TASK_STRUCT_ALLOCATOR
	bool

config HAVE_ARCH_THREAD_STRUCT_WHITELIST
	bool
	depends on !ARCH_TASK_STRUCT_ALLOCATOR
	help
	  An architecture should select this to provide hardened usercopy
	  knowledge about what region of the thread_struct should be
	  whitelisted for copying to userspace. Normally this is only the
	  FPU registers. Specifically, arch_thread_struct_whitelist()
	  should be implemented. Without this, the entire thread_struct
	  field in task_struct will be left whitelisted.

# Select if arch has its private alloc_thread_stack() function
config ARCH_THREAD_STACK_ALLOCATOR
	bool

# Select if arch wants to size task_struct dynamically via arch_task_struct_size:
config ARCH_WANTS_DYNAMIC_TASK_STRUCT
	bool

config HAVE_REGS_AND_STACK_ACCESS_API
	bool
	help
	  This symbol should be selected by an architecure if it supports
	  the API needed to access registers and stack entries from pt_regs,
	  declared in asm/ptrace.h
	  For example the kprobes-based event tracer needs this API.

config HAVE_RSEQ
	bool
	depends on HAVE_REGS_AND_STACK_ACCESS_API
	help
	  This symbol should be selected by an architecture if it
	  supports an implementation of restartable sequences.

config HAVE_CLK
	bool
	help
	  The <linux/clk.h> calls support software clock gating and
	  thus are a key power management tool on many systems.

config HAVE_HW_BREAKPOINT
	bool
	depends on PERF_EVENTS

config HAVE_MIXED_BREAKPOINTS_REGS
	bool
	depends on HAVE_HW_BREAKPOINT
	help
	  Depending on the arch implementation of hardware breakpoints,
	  some of them have separate registers for data and instruction
	  breakpoints addresses, others have mixed registers to store
	  them but define the access type in a control register.
	  Select this option if your arch implements breakpoints under the
	  latter fashion.

config HAVE_USER_RETURN_NOTIFIER
	bool

config HAVE_PERF_EVENTS_NMI
	bool
	help
	  System hardware can generate an NMI using the perf event
	  subsystem.  Also has support for calculating CPU cycle events
	  to determine how many clock cycles in a given period.

config HAVE_HARDLOCKUP_DETECTOR_PERF
	bool
	depends on HAVE_PERF_EVENTS_NMI
	help
	  The arch chooses to use the generic perf-NMI-based hardlockup
	  detector. Must define HAVE_PERF_EVENTS_NMI.

config HAVE_NMI_WATCHDOG
	depends on HAVE_NMI
	bool
	help
	  The arch provides a low level NMI watchdog. It provides
	  asm/nmi.h, and defines its own arch_touch_nmi_watchdog().

config HAVE_HARDLOCKUP_DETECTOR_ARCH
	bool
	select HAVE_NMI_WATCHDOG
	help
	  The arch chooses to provide its own hardlockup detector, which is
	  a superset of the HAVE_NMI_WATCHDOG. It also conforms to config
	  interfaces and parameters provided by hardlockup detector subsystem.

config HAVE_PERF_REGS
	bool
	help
	  Support selective register dumps for perf events. This includes
	  bit-mapping of each registers and a unique architecture id.

config HAVE_PERF_USER_STACK_DUMP
	bool
	help
	  Support user stack dumps for perf event samples. This needs
	  access to the user stack pointer which is not unified across
	  architectures.

config HAVE_ARCH_JUMP_LABEL
	bool

config HAVE_RCU_TABLE_FREE
	bool

config ARCH_HAVE_NMI_SAFE_CMPXCHG
	bool

config HAVE_ALIGNED_STRUCT_PAGE
	bool
	help
	  This makes sure that struct pages are double word aligned and that
	  e.g. the SLUB allocator can perform double word atomic operations
	  on a struct page for better performance. However selecting this
	  might increase the size of a struct page by a word.

config HAVE_CMPXCHG_LOCAL
	bool

config HAVE_CMPXCHG_DOUBLE
	bool

config ARCH_WEAK_RELEASE_ACQUIRE
	bool

config ARCH_WANT_IPC_PARSE_VERSION
	bool

config ARCH_WANT_COMPAT_IPC_PARSE_VERSION
	bool

config ARCH_WANT_OLD_COMPAT_IPC
	select ARCH_WANT_COMPAT_IPC_PARSE_VERSION
	bool

config HAVE_ARCH_SECCOMP_FILTER
	bool
	help
	  An arch should select this symbol if it provides all of these things:
	  - syscall_get_arch()
	  - syscall_get_arguments()
	  - syscall_rollback()
	  - syscall_set_return_value()
	  - SIGSYS siginfo_t support
	  - secure_computing is called from a ptrace_event()-safe context
	  - secure_computing return value is checked and a return value of -1
	    results in the system call being skipped immediately.
	  - seccomp syscall wired up

config SECCOMP_FILTER
	def_bool y
	depends on HAVE_ARCH_SECCOMP_FILTER && SECCOMP && NET
	help
	  Enable tasks to build secure computing environments defined
	  in terms of Berkeley Packet Filter programs which implement
	  task-defined system call filtering polices.

	  See Documentation/userspace-api/seccomp_filter.rst for details.

config HAVE_ARCH_STACKLEAK
	bool
	help
	  An architecture should select this if it has the code which
	  fills the used part of the kernel stack with the STACKLEAK_POISON
	  value before returning from system calls.

config HAVE_STACKPROTECTOR
	bool
	help
	  An arch should select this symbol if:
	  - it has implemented a stack canary (e.g. __stack_chk_guard)

config CC_HAS_STACKPROTECTOR_NONE
	def_bool $(cc-option,-fno-stack-protector)

config STACKPROTECTOR
	bool "Stack Protector buffer overflow detection"
	depends on HAVE_STACKPROTECTOR
	depends on $(cc-option,-fstack-protector)
	default y
	help
	  This option turns on the "stack-protector" GCC feature. This
	  feature puts, at the beginning of functions, a canary value on
	  the stack just before the return address, and validates
	  the value just before actually returning.  Stack based buffer
	  overflows (that need to overwrite this return address) now also
	  overwrite the canary, which gets detected and the attack is then
	  neutralized via a kernel panic.

	  Functions will have the stack-protector canary logic added if they
	  have an 8-byte or larger character array on the stack.

	  This feature requires gcc version 4.2 or above, or a distribution
	  gcc with the feature backported ("-fstack-protector").

	  On an x86 "defconfig" build, this feature adds canary checks to
	  about 3% of all kernel functions, which increases kernel code size
	  by about 0.3%.

config STACKPROTECTOR_STRONG
	bool "Strong Stack Protector"
	depends on STACKPROTECTOR
	depends on $(cc-option,-fstack-protector-strong)
	default y
	help
	  Functions will have the stack-protector canary logic added in any
	  of the following conditions:

	  - local variable's address used as part of the right hand side of an
	    assignment or function argument
	  - local variable is an array (or union containing an array),
	    regardless of array type or length
	  - uses register local variables

	  This feature requires gcc version 4.9 or above, or a distribution
	  gcc with the feature backported ("-fstack-protector-strong").

	  On an x86 "defconfig" build, this feature adds canary checks to
	  about 20% of all kernel functions, which increases the kernel code
	  size by about 2%.

config HAVE_ARCH_WITHIN_STACK_FRAMES
	bool
	help
	  An architecture should select this if it can walk the kernel stack
	  frames to determine if an object is part of either the arguments
	  or local variables (i.e. that it excludes saved return addresses,
	  and similar) by implementing an inline arch_within_stack_frames(),
	  which is used by CONFIG_HARDENED_USERCOPY.

config HAVE_CONTEXT_TRACKING
	bool
	help
	  Provide kernel/user boundaries probes necessary for subsystems
	  that need it, such as userspace RCU extended quiescent state.
	  Syscalls need to be wrapped inside user_exit()-user_enter() through
	  the slow path using TIF_NOHZ flag. Exceptions handlers must be
	  wrapped as well. Irqs are already protected inside
	  rcu_irq_enter/rcu_irq_exit() but preemption or signal handling on
	  irq exit still need to be protected.

config HAVE_VIRT_CPU_ACCOUNTING
	bool

config ARCH_HAS_SCALED_CPUTIME
	bool

config HAVE_VIRT_CPU_ACCOUNTING_GEN
	bool
	default y if 64BIT
	help
	  With VIRT_CPU_ACCOUNTING_GEN, cputime_t becomes 64-bit.
	  Before enabling this option, arch code must be audited
	  to ensure there are no races in concurrent read/write of
	  cputime_t. For example, reading/writing 64-bit cputime_t on
	  some 32-bit arches may require multiple accesses, so proper
	  locking is needed to protect against concurrent accesses.


config HAVE_IRQ_TIME_ACCOUNTING
	bool
	help
	  Archs need to ensure they use a high enough resolution clock to
	  support irq time accounting and then call enable_sched_clock_irqtime().

config HAVE_ARCH_TRANSPARENT_HUGEPAGE
	bool

config HAVE_ARCH_TRANSPARENT_HUGEPAGE_PUD
	bool

config HAVE_ARCH_HUGE_VMAP
	bool

config HAVE_ARCH_SOFT_DIRTY
	bool

config HAVE_MOD_ARCH_SPECIFIC
	bool
	help
	  The arch uses struct mod_arch_specific to store data.  Many arches
	  just need a simple module loader without arch specific data - those
	  should not enable this.

config MODULES_USE_ELF_RELA
	bool
	help
	  Modules only use ELF RELA relocations.  Modules with ELF REL
	  relocations will give an error.

config MODULES_USE_ELF_REL
	bool
	help
	  Modules only use ELF REL relocations.  Modules with ELF RELA
	  relocations will give an error.

config HAVE_IRQ_EXIT_ON_IRQ_STACK
	bool
	help
	  Architecture doesn't only execute the irq handler on the irq stack
	  but also irq_exit(). This way we can process softirqs on this irq
	  stack instead of switching to a new one when we call __do_softirq()
	  in the end of an hardirq.
	  This spares a stack switch and improves cache usage on softirq
	  processing.

config PGTABLE_LEVELS
	int
	default 2

config ARCH_HAS_ELF_RANDOMIZE
	bool
	help
	  An architecture supports choosing randomized locations for
	  stack, mmap, brk, and ET_DYN. Defined functions:
	  - arch_mmap_rnd()
	  - arch_randomize_brk()

config HAVE_ARCH_MMAP_RND_BITS
	bool
	help
	  An arch should select this symbol if it supports setting a variable
	  number of bits for use in establishing the base address for mmap
	  allocations, has MMU enabled and provides values for both:
	  - ARCH_MMAP_RND_BITS_MIN
	  - ARCH_MMAP_RND_BITS_MAX

config HAVE_EXIT_THREAD
	bool
	help
	  An architecture implements exit_thread.

config ARCH_MMAP_RND_BITS_MIN
	int

config ARCH_MMAP_RND_BITS_MAX
	int

config ARCH_MMAP_RND_BITS_DEFAULT
	int

config ARCH_MMAP_RND_BITS
	int "Number of bits to use for ASLR of mmap base address" if EXPERT
	range ARCH_MMAP_RND_BITS_MIN ARCH_MMAP_RND_BITS_MAX
	default ARCH_MMAP_RND_BITS_DEFAULT if ARCH_MMAP_RND_BITS_DEFAULT
	default ARCH_MMAP_RND_BITS_MIN
	depends on HAVE_ARCH_MMAP_RND_BITS
	help
	  This value can be used to select the number of bits to use to
	  determine the random offset to the base address of vma regions
	  resulting from mmap allocations. This value will be bounded
	  by the architecture's minimum and maximum supported values.

	  This value can be changed after boot using the
	  /proc/sys/vm/mmap_rnd_bits tunable

config HAVE_ARCH_MMAP_RND_COMPAT_BITS
	bool
	help
	  An arch should select this symbol if it supports running applications
	  in compatibility mode, supports setting a variable number of bits for
	  use in establishing the base address for mmap allocations, has MMU
	  enabled and provides values for both:
	  - ARCH_MMAP_RND_COMPAT_BITS_MIN
	  - ARCH_MMAP_RND_COMPAT_BITS_MAX

config ARCH_MMAP_RND_COMPAT_BITS_MIN
	int

config ARCH_MMAP_RND_COMPAT_BITS_MAX
	int

config ARCH_MMAP_RND_COMPAT_BITS_DEFAULT
	int

config ARCH_MMAP_RND_COMPAT_BITS
	int "Number of bits to use for ASLR of mmap base address for compatible applications" if EXPERT
	range ARCH_MMAP_RND_COMPAT_BITS_MIN ARCH_MMAP_RND_COMPAT_BITS_MAX
	default ARCH_MMAP_RND_COMPAT_BITS_DEFAULT if ARCH_MMAP_RND_COMPAT_BITS_DEFAULT
	default ARCH_MMAP_RND_COMPAT_BITS_MIN
	depends on HAVE_ARCH_MMAP_RND_COMPAT_BITS
	help
	  This value can be used to select the number of bits to use to
	  determine the random offset to the base address of vma regions
	  resulting from mmap allocations for compatible applications This
	  value will be bounded by the architecture's minimum and maximum
	  supported values.

	  This value can be changed after boot using the
	  /proc/sys/vm/mmap_rnd_compat_bits tunable

config HAVE_ARCH_COMPAT_MMAP_BASES
	bool
	help
	  This allows 64bit applications to invoke 32-bit mmap() syscall
	  and vice-versa 32-bit applications to call 64-bit mmap().
	  Required for applications doing different bitness syscalls.

config HAVE_COPY_THREAD_TLS
	bool
	help
	  Architecture provides copy_thread_tls to accept tls argument via
	  normal C parameter passing, rather than extracting the syscall
	  argument from pt_regs.

config HAVE_STACK_VALIDATION
	bool
	help
	  Architecture supports the 'objtool check' host tool command, which
	  performs compile-time stack metadata validation.

config HAVE_RELIABLE_STACKTRACE
	bool
	help
	  Architecture has a save_stack_trace_tsk_reliable() function which
	  only returns a stack trace if it can guarantee the trace is reliable.

config HAVE_ARCH_HASH
	bool
	default n
	help
	  If this is set, the architecture provides an <asm/hash.h>
	  file which provides platform-specific implementations of some
	  functions in <linux/hash.h> or fs/namei.c.

config ISA_BUS_API
	def_bool ISA

#
# ABI hall of shame
#
config CLONE_BACKWARDS
	bool
	help
	  Architecture has tls passed as the 4th argument of clone(2),
	  not the 5th one.

config CLONE_BACKWARDS2
	bool
	help
	  Architecture has the first two arguments of clone(2) swapped.

config CLONE_BACKWARDS3
	bool
	help
	  Architecture has tls passed as the 3rd argument of clone(2),
	  not the 5th one.

config ODD_RT_SIGACTION
	bool
	help
	  Architecture has unusual rt_sigaction(2) arguments

config OLD_SIGSUSPEND
	bool
	help
	  Architecture has old sigsuspend(2) syscall, of one-argument variety

config OLD_SIGSUSPEND3
	bool
	help
	  Even weirder antique ABI - three-argument sigsuspend(2)

config OLD_SIGACTION
	bool
	help
	  Architecture has old sigaction(2) syscall.  Nope, not the same
	  as OLD_SIGSUSPEND | OLD_SIGSUSPEND3 - alpha has sigsuspend(2),
	  but fairly different variant of sigaction(2), thanks to OSF/1
	  compatibility...

config COMPAT_OLD_SIGACTION
	bool

config 64BIT_TIME
	def_bool ARCH_HAS_64BIT_TIME
	help
	  This should be selected by all architectures that need to support
	  new system calls with a 64-bit time_t. This is relevant on all 32-bit
	  architectures, and 64-bit architectures as part of compat syscall
	  handling.

config COMPAT_32BIT_TIME
	def_bool (!64BIT && 64BIT_TIME) || COMPAT
	help
	  This enables 32 bit time_t support in addition to 64 bit time_t support.
	  This is relevant on all 32-bit architectures, and 64-bit architectures
	  as part of compat syscall handling.

config ARCH_NO_COHERENT_DMA_MMAP
	bool

config CPU_NO_EFFICIENT_FFS
	def_bool n

config HAVE_ARCH_VMAP_STACK
	def_bool n
	help
	  An arch should select this symbol if it can support kernel stacks
	  in vmalloc space.  This means:

	  - vmalloc space must be large enough to hold many kernel stacks.
	    This may rule out many 32-bit architectures.

	  - Stacks in vmalloc space need to work reliably.  For example, if
	    vmap page tables are created on demand, either this mechanism
	    needs to work while the stack points to a virtual address with
	    unpopulated page tables or arch code (switch_to() and switch_mm(),
	    most likely) needs to ensure that the stack's page table entries
	    are populated before running on a possibly unpopulated stack.

	  - If the stack overflows into a guard page, something reasonable
	    should happen.  The definition of "reasonable" is flexible, but
	    instantly rebooting without logging anything would be unfriendly.

config VMAP_STACK
	default y
	bool "Use a virtually-mapped stack"
	depends on HAVE_ARCH_VMAP_STACK && !KASAN
	---help---
	  Enable this if you want the use virtually-mapped kernel stacks
	  with guard pages.  This causes kernel stack overflows to be
	  caught immediately rather than causing difficult-to-diagnose
	  corruption.

	  This is presently incompatible with KASAN because KASAN expects
	  the stack to map directly to the KASAN shadow map using a formula
	  that is incorrect if the stack is in vmalloc space.

config ARCH_OPTIONAL_KERNEL_RWX
	def_bool n

config ARCH_OPTIONAL_KERNEL_RWX_DEFAULT
	def_bool n

config ARCH_HAS_STRICT_KERNEL_RWX
	def_bool n

config STRICT_KERNEL_RWX
	bool "Make kernel text and rodata read-only" if ARCH_OPTIONAL_KERNEL_RWX
	depends on ARCH_HAS_STRICT_KERNEL_RWX
	default !ARCH_OPTIONAL_KERNEL_RWX || ARCH_OPTIONAL_KERNEL_RWX_DEFAULT
	help
	  If this is set, kernel text and rodata memory will be made read-only,
	  and non-text memory will be made non-executable. This provides
	  protection against certain security exploits (e.g. executing the heap
	  or modifying text)

	  These features are considered standard security practice these days.
	  You should say Y here in almost all cases.

config ARCH_HAS_STRICT_MODULE_RWX
	def_bool n

config STRICT_MODULE_RWX
	bool "Set loadable kernel module data as NX and text as RO" if ARCH_OPTIONAL_KERNEL_RWX
	depends on ARCH_HAS_STRICT_MODULE_RWX && MODULES
	default !ARCH_OPTIONAL_KERNEL_RWX || ARCH_OPTIONAL_KERNEL_RWX_DEFAULT
	help
	  If this is set, module text and rodata memory will be made read-only,
	  and non-text memory will be made non-executable. This provides
	  protection against certain security exploits (e.g. writing to text)

# select if the architecture provides an asm/dma-direct.h header
config ARCH_HAS_PHYS_TO_DMA
	bool

config ARCH_HAS_REFCOUNT
	bool
	help
	  An architecture selects this when it has implemented refcount_t
	  using open coded assembly primitives that provide an optimized
	  refcount_t implementation, possibly at the expense of some full
	  refcount state checks of CONFIG_REFCOUNT_FULL=y.

	  The refcount overflow check behavior, however, must be retained.
	  Catching overflows is the primary security concern for protecting
	  against bugs in reference counts.

config REFCOUNT_FULL
	bool "Perform full reference count validation at the expense of speed"
	help
	  Enabling this switches the refcounting infrastructure from a fast
	  unchecked atomic_t implementation to a fully state checked
	  implementation, which can be (slightly) slower but provides protections
	  against various use-after-free conditions that can be used in
	  security flaw exploits.

<<<<<<< HEAD
source "kernel/gcov/Kconfig"

source "scripts/gcc-plugins/Kconfig"
=======
config HAVE_ARCH_PREL32_RELOCATIONS
	bool
	help
	  May be selected by an architecture if it supports place-relative
	  32-bit relocations, both in the toolchain and in the module loader,
	  in which case relative references can be used in special sections
	  for PCI fixup, initcalls etc which are only half the size on 64 bit
	  architectures, and don't require runtime relocation on relocatable
	  kernels.

source "kernel/gcov/Kconfig"
>>>>>>> a4e7d4df
<|MERGE_RESOLUTION|>--- conflicted
+++ resolved
@@ -834,11 +834,6 @@
 	  against various use-after-free conditions that can be used in
 	  security flaw exploits.
 
-<<<<<<< HEAD
-source "kernel/gcov/Kconfig"
-
-source "scripts/gcc-plugins/Kconfig"
-=======
 config HAVE_ARCH_PREL32_RELOCATIONS
 	bool
 	help
@@ -850,4 +845,5 @@
 	  kernels.
 
 source "kernel/gcov/Kconfig"
->>>>>>> a4e7d4df
+
+source "scripts/gcc-plugins/Kconfig"