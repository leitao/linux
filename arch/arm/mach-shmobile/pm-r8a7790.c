/*
 * r8a7790 Power management support
 *
 * Copyright (C) 2013  Renesas Electronics Corporation
 * Copyright (C) 2011  Renesas Solutions Corp.
 * Copyright (C) 2011  Magnus Damm
 *
 * This file is subject to the terms and conditions of the GNU General Public
 * License.  See the file "COPYING" in the main directory of this archive
 * for more details.
 */

#include <linux/kernel.h>
<<<<<<< HEAD

#include <asm/io.h>

=======
#include <linux/smp.h>
#include <asm/io.h>
#include <mach/r8a7790.h>
#include "common.h"
>>>>>>> bfe4cfa8
#include "pm-rcar.h"
#include "r8a7790.h"

/* RST */
#define RST		0xe6160000
#define CA15BAR		0x0020
#define CA7BAR		0x0030
#define CA15RESCNT	0x0040
#define CA7RESCNT	0x0044

/* On-chip RAM */
#define MERAM          0xe8080000

/* SYSC */
#define SYSCIER 0x0c
#define SYSCIMR 0x10

#if defined(CONFIG_SMP)

static void __init r8a7790_sysc_init(void)
{
	void __iomem *base = rcar_sysc_init(0xe6180000);

	/* enable all interrupt sources, but do not use interrupt handler */
	iowrite32(0x0131000e, base + SYSCIER);
	iowrite32(0, base + SYSCIMR);
}

#else /* CONFIG_SMP */

static inline void r8a7790_sysc_init(void) {}

#endif /* CONFIG_SMP */

void __init r8a7790_pm_init(void)
{
	void __iomem *p;
	u32 bar;
	static int once;

	if (once++)
		return;

	/* MERAM for jump stub, because BAR requires 256KB aligned address */
	p = ioremap_nocache(MERAM, shmobile_boot_size);
	memcpy_toio(p, shmobile_boot_vector, shmobile_boot_size);
	iounmap(p);

	/* setup reset vectors */
	p = ioremap_nocache(RST, 0x63);
	bar = (MERAM >> 8) & 0xfffffc00;
	writel_relaxed(bar, p + CA15BAR);
	writel_relaxed(bar, p + CA7BAR);
	writel_relaxed(bar | 0x10, p + CA15BAR);
	writel_relaxed(bar | 0x10, p + CA7BAR);

	/* de-assert reset for all CPUs */
	writel_relaxed((readl_relaxed(p + CA15RESCNT) & ~0x0f) | 0xa5a50000,
		       p + CA15RESCNT);
	writel_relaxed((readl_relaxed(p + CA7RESCNT) & ~0x0f) | 0x5a5a0000,
		       p + CA7RESCNT);
	iounmap(p);

	r8a7790_sysc_init();
	shmobile_smp_apmu_suspend_init();
}<|MERGE_RESOLUTION|>--- conflicted
+++ resolved
@@ -11,16 +11,9 @@
  */
 
 #include <linux/kernel.h>
-<<<<<<< HEAD
-
-#include <asm/io.h>
-
-=======
 #include <linux/smp.h>
 #include <asm/io.h>
-#include <mach/r8a7790.h>
 #include "common.h"
->>>>>>> bfe4cfa8
 #include "pm-rcar.h"
 #include "r8a7790.h"
 
