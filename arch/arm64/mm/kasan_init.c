/*
 * This file contains kasan initialization code for ARM64.
 *
 * Copyright (c) 2015 Samsung Electronics Co., Ltd.
 * Author: Andrey Ryabinin <ryabinin.a.a@gmail.com>
 *
 * This program is free software; you can redistribute it and/or modify
 * it under the terms of the GNU General Public License version 2 as
 * published by the Free Software Foundation.
 *
 */

#define pr_fmt(fmt) "kasan: " fmt
#include <linux/bootmem.h>
#include <linux/kasan.h>
#include <linux/kernel.h>
#include <linux/sched/task.h>
#include <linux/memblock.h>
#include <linux/start_kernel.h>
#include <linux/mm.h>

#include <asm/mmu_context.h>
#include <asm/kernel-pgtable.h>
#include <asm/page.h>
#include <asm/pgalloc.h>
#include <asm/pgtable.h>
#include <asm/sections.h>
#include <asm/tlbflush.h>

static pgd_t tmp_pg_dir[PTRS_PER_PGD] __initdata __aligned(PGD_SIZE);

/*
 * The p*d_populate functions call virt_to_phys implicitly so they can't be used
 * directly on kernel symbols (bm_p*d). All the early functions are called too
 * early to use lm_alias so __p*d_populate functions must be used to populate
 * with the physical address from __pa_symbol.
 */

static phys_addr_t __init kasan_alloc_zeroed_page(int node)
{
	void *p = memblock_virt_alloc_try_nid(PAGE_SIZE, PAGE_SIZE,
					      __pa(MAX_DMA_ADDRESS),
					      MEMBLOCK_ALLOC_ACCESSIBLE, node);
	return __pa(p);
}

<<<<<<< HEAD
static pte_t *__init kasan_pte_offset(pmd_t *pmd, unsigned long addr, int node,
				      bool early)
{
	if (pmd_none(*pmd)) {
		phys_addr_t pte_phys = early ? __pa_symbol(kasan_zero_pte)
					     : kasan_alloc_zeroed_page(node);
		__pmd_populate(pmd, pte_phys, PMD_TYPE_TABLE);
	}

	return early ? pte_offset_kimg(pmd, addr)
		     : pte_offset_kernel(pmd, addr);
}

static pmd_t *__init kasan_pmd_offset(pud_t *pud, unsigned long addr, int node,
				      bool early)
{
	if (pud_none(*pud)) {
		phys_addr_t pmd_phys = early ? __pa_symbol(kasan_zero_pmd)
					     : kasan_alloc_zeroed_page(node);
		__pud_populate(pud, pmd_phys, PMD_TYPE_TABLE);
	}

	return early ? pmd_offset_kimg(pud, addr) : pmd_offset(pud, addr);
}

static pud_t *__init kasan_pud_offset(pgd_t *pgd, unsigned long addr, int node,
				      bool early)
{
	if (pgd_none(*pgd)) {
		phys_addr_t pud_phys = early ? __pa_symbol(kasan_zero_pud)
					     : kasan_alloc_zeroed_page(node);
		__pgd_populate(pgd, pud_phys, PMD_TYPE_TABLE);
	}

	return early ? pud_offset_kimg(pgd, addr) : pud_offset(pgd, addr);
}

static void __init kasan_pte_populate(pmd_t *pmd, unsigned long addr,
				      unsigned long end, int node, bool early)
{
	unsigned long next;
	pte_t *pte = kasan_pte_offset(pmd, addr, node, early);
=======
static pte_t *__init kasan_pte_offset(pmd_t *pmdp, unsigned long addr, int node,
				      bool early)
{
	if (pmd_none(READ_ONCE(*pmdp))) {
		phys_addr_t pte_phys = early ? __pa_symbol(kasan_zero_pte)
					     : kasan_alloc_zeroed_page(node);
		__pmd_populate(pmdp, pte_phys, PMD_TYPE_TABLE);
	}

	return early ? pte_offset_kimg(pmdp, addr)
		     : pte_offset_kernel(pmdp, addr);
}

static pmd_t *__init kasan_pmd_offset(pud_t *pudp, unsigned long addr, int node,
				      bool early)
{
	if (pud_none(READ_ONCE(*pudp))) {
		phys_addr_t pmd_phys = early ? __pa_symbol(kasan_zero_pmd)
					     : kasan_alloc_zeroed_page(node);
		__pud_populate(pudp, pmd_phys, PMD_TYPE_TABLE);
	}

	return early ? pmd_offset_kimg(pudp, addr) : pmd_offset(pudp, addr);
}

static pud_t *__init kasan_pud_offset(pgd_t *pgdp, unsigned long addr, int node,
				      bool early)
{
	if (pgd_none(READ_ONCE(*pgdp))) {
		phys_addr_t pud_phys = early ? __pa_symbol(kasan_zero_pud)
					     : kasan_alloc_zeroed_page(node);
		__pgd_populate(pgdp, pud_phys, PMD_TYPE_TABLE);
	}

	return early ? pud_offset_kimg(pgdp, addr) : pud_offset(pgdp, addr);
}

static void __init kasan_pte_populate(pmd_t *pmdp, unsigned long addr,
				      unsigned long end, int node, bool early)
{
	unsigned long next;
	pte_t *ptep = kasan_pte_offset(pmdp, addr, node, early);
>>>>>>> 661e50bc

	do {
		phys_addr_t page_phys = early ? __pa_symbol(kasan_zero_page)
					      : kasan_alloc_zeroed_page(node);
		next = addr + PAGE_SIZE;
<<<<<<< HEAD
		set_pte(pte, pfn_pte(__phys_to_pfn(page_phys), PAGE_KERNEL));
	} while (pte++, addr = next, addr != end && pte_none(*pte));
}

static void __init kasan_pmd_populate(pud_t *pud, unsigned long addr,
				      unsigned long end, int node, bool early)
{
	unsigned long next;
	pmd_t *pmd = kasan_pmd_offset(pud, addr, node, early);

	do {
		next = pmd_addr_end(addr, end);
		kasan_pte_populate(pmd, addr, next, node, early);
	} while (pmd++, addr = next, addr != end && pmd_none(*pmd));
}

static void __init kasan_pud_populate(pgd_t *pgd, unsigned long addr,
				      unsigned long end, int node, bool early)
{
	unsigned long next;
	pud_t *pud = kasan_pud_offset(pgd, addr, node, early);

	do {
		next = pud_addr_end(addr, end);
		kasan_pmd_populate(pud, addr, next, node, early);
	} while (pud++, addr = next, addr != end && pud_none(*pud));
=======
		set_pte(ptep, pfn_pte(__phys_to_pfn(page_phys), PAGE_KERNEL));
	} while (ptep++, addr = next, addr != end && pte_none(READ_ONCE(*ptep)));
}

static void __init kasan_pmd_populate(pud_t *pudp, unsigned long addr,
				      unsigned long end, int node, bool early)
{
	unsigned long next;
	pmd_t *pmdp = kasan_pmd_offset(pudp, addr, node, early);

	do {
		next = pmd_addr_end(addr, end);
		kasan_pte_populate(pmdp, addr, next, node, early);
	} while (pmdp++, addr = next, addr != end && pmd_none(READ_ONCE(*pmdp)));
}

static void __init kasan_pud_populate(pgd_t *pgdp, unsigned long addr,
				      unsigned long end, int node, bool early)
{
	unsigned long next;
	pud_t *pudp = kasan_pud_offset(pgdp, addr, node, early);

	do {
		next = pud_addr_end(addr, end);
		kasan_pmd_populate(pudp, addr, next, node, early);
	} while (pudp++, addr = next, addr != end && pud_none(READ_ONCE(*pudp)));
>>>>>>> 661e50bc
}

static void __init kasan_pgd_populate(unsigned long addr, unsigned long end,
				      int node, bool early)
{
	unsigned long next;
	pgd_t *pgdp;

	pgdp = pgd_offset_k(addr);
	do {
		next = pgd_addr_end(addr, end);
<<<<<<< HEAD
		kasan_pud_populate(pgd, addr, next, node, early);
	} while (pgd++, addr = next, addr != end);
=======
		kasan_pud_populate(pgdp, addr, next, node, early);
	} while (pgdp++, addr = next, addr != end);
>>>>>>> 661e50bc
}

/* The early shadow maps everything to a single page of zeroes */
asmlinkage void __init kasan_early_init(void)
{
	BUILD_BUG_ON(KASAN_SHADOW_OFFSET !=
		KASAN_SHADOW_END - (1UL << (64 - KASAN_SHADOW_SCALE_SHIFT)));
	BUILD_BUG_ON(!IS_ALIGNED(KASAN_SHADOW_START, PGDIR_SIZE));
	BUILD_BUG_ON(!IS_ALIGNED(KASAN_SHADOW_END, PGDIR_SIZE));
	kasan_pgd_populate(KASAN_SHADOW_START, KASAN_SHADOW_END, NUMA_NO_NODE,
			   true);
}

/* Set up full kasan mappings, ensuring that the mapped pages are zeroed */
static void __init kasan_map_populate(unsigned long start, unsigned long end,
				      int node)
{
	kasan_pgd_populate(start & PAGE_MASK, PAGE_ALIGN(end), node, false);
}

/*
 * Copy the current shadow region into a new pgdir.
 */
void __init kasan_copy_shadow(pgd_t *pgdir)
{
	pgd_t *pgdp, *pgdp_new, *pgdp_end;

	pgdp = pgd_offset_k(KASAN_SHADOW_START);
	pgdp_end = pgd_offset_k(KASAN_SHADOW_END);
	pgdp_new = pgd_offset_raw(pgdir, KASAN_SHADOW_START);
	do {
		set_pgd(pgdp_new, READ_ONCE(*pgdp));
	} while (pgdp++, pgdp_new++, pgdp != pgdp_end);
}

static void __init clear_pgds(unsigned long start,
			unsigned long end)
{
	/*
	 * Remove references to kasan page tables from
	 * swapper_pg_dir. pgd_clear() can't be used
	 * here because it's nop on 2,3-level pagetable setups
	 */
	for (; start < end; start += PGDIR_SIZE)
		set_pgd(pgd_offset_k(start), __pgd(0));
}

void __init kasan_init(void)
{
	u64 kimg_shadow_start, kimg_shadow_end;
	u64 mod_shadow_start, mod_shadow_end;
	struct memblock_region *reg;
	int i;

	kimg_shadow_start = (u64)kasan_mem_to_shadow(_text) & PAGE_MASK;
	kimg_shadow_end = PAGE_ALIGN((u64)kasan_mem_to_shadow(_end));

	mod_shadow_start = (u64)kasan_mem_to_shadow((void *)MODULES_VADDR);
	mod_shadow_end = (u64)kasan_mem_to_shadow((void *)MODULES_END);

	/*
	 * We are going to perform proper setup of shadow memory.
	 * At first we should unmap early shadow (clear_pgds() call bellow).
	 * However, instrumented code couldn't execute without shadow memory.
	 * tmp_pg_dir used to keep early shadow mapped until full shadow
	 * setup will be finished.
	 */
	memcpy(tmp_pg_dir, swapper_pg_dir, sizeof(tmp_pg_dir));
	dsb(ishst);
	cpu_replace_ttbr1(lm_alias(tmp_pg_dir));

	clear_pgds(KASAN_SHADOW_START, KASAN_SHADOW_END);

	kasan_map_populate(kimg_shadow_start, kimg_shadow_end,
			   pfn_to_nid(virt_to_pfn(lm_alias(_text))));

	kasan_populate_zero_shadow((void *)KASAN_SHADOW_START,
				   (void *)mod_shadow_start);
	kasan_populate_zero_shadow((void *)kimg_shadow_end,
				   kasan_mem_to_shadow((void *)PAGE_OFFSET));

	if (kimg_shadow_start > mod_shadow_end)
		kasan_populate_zero_shadow((void *)mod_shadow_end,
					   (void *)kimg_shadow_start);

	for_each_memblock(memory, reg) {
		void *start = (void *)__phys_to_virt(reg->base);
		void *end = (void *)__phys_to_virt(reg->base + reg->size);

		if (start >= end)
			break;

		kasan_map_populate((unsigned long)kasan_mem_to_shadow(start),
				   (unsigned long)kasan_mem_to_shadow(end),
				   pfn_to_nid(virt_to_pfn(start)));
	}

	/*
	 * KAsan may reuse the contents of kasan_zero_pte directly, so we
	 * should make sure that it maps the zero page read-only.
	 */
	for (i = 0; i < PTRS_PER_PTE; i++)
		set_pte(&kasan_zero_pte[i],
			pfn_pte(sym_to_pfn(kasan_zero_page), PAGE_KERNEL_RO));

	memset(kasan_zero_page, 0, PAGE_SIZE);
	cpu_replace_ttbr1(lm_alias(swapper_pg_dir));

	/* At this point kasan is fully initialized. Enable error messages */
	init_task.kasan_depth = 0;
	pr_info("KernelAddressSanitizer initialized\n");
}<|MERGE_RESOLUTION|>--- conflicted
+++ resolved
@@ -44,50 +44,6 @@
 	return __pa(p);
 }
 
-<<<<<<< HEAD
-static pte_t *__init kasan_pte_offset(pmd_t *pmd, unsigned long addr, int node,
-				      bool early)
-{
-	if (pmd_none(*pmd)) {
-		phys_addr_t pte_phys = early ? __pa_symbol(kasan_zero_pte)
-					     : kasan_alloc_zeroed_page(node);
-		__pmd_populate(pmd, pte_phys, PMD_TYPE_TABLE);
-	}
-
-	return early ? pte_offset_kimg(pmd, addr)
-		     : pte_offset_kernel(pmd, addr);
-}
-
-static pmd_t *__init kasan_pmd_offset(pud_t *pud, unsigned long addr, int node,
-				      bool early)
-{
-	if (pud_none(*pud)) {
-		phys_addr_t pmd_phys = early ? __pa_symbol(kasan_zero_pmd)
-					     : kasan_alloc_zeroed_page(node);
-		__pud_populate(pud, pmd_phys, PMD_TYPE_TABLE);
-	}
-
-	return early ? pmd_offset_kimg(pud, addr) : pmd_offset(pud, addr);
-}
-
-static pud_t *__init kasan_pud_offset(pgd_t *pgd, unsigned long addr, int node,
-				      bool early)
-{
-	if (pgd_none(*pgd)) {
-		phys_addr_t pud_phys = early ? __pa_symbol(kasan_zero_pud)
-					     : kasan_alloc_zeroed_page(node);
-		__pgd_populate(pgd, pud_phys, PMD_TYPE_TABLE);
-	}
-
-	return early ? pud_offset_kimg(pgd, addr) : pud_offset(pgd, addr);
-}
-
-static void __init kasan_pte_populate(pmd_t *pmd, unsigned long addr,
-				      unsigned long end, int node, bool early)
-{
-	unsigned long next;
-	pte_t *pte = kasan_pte_offset(pmd, addr, node, early);
-=======
 static pte_t *__init kasan_pte_offset(pmd_t *pmdp, unsigned long addr, int node,
 				      bool early)
 {
@@ -130,40 +86,11 @@
 {
 	unsigned long next;
 	pte_t *ptep = kasan_pte_offset(pmdp, addr, node, early);
->>>>>>> 661e50bc
 
 	do {
 		phys_addr_t page_phys = early ? __pa_symbol(kasan_zero_page)
 					      : kasan_alloc_zeroed_page(node);
 		next = addr + PAGE_SIZE;
-<<<<<<< HEAD
-		set_pte(pte, pfn_pte(__phys_to_pfn(page_phys), PAGE_KERNEL));
-	} while (pte++, addr = next, addr != end && pte_none(*pte));
-}
-
-static void __init kasan_pmd_populate(pud_t *pud, unsigned long addr,
-				      unsigned long end, int node, bool early)
-{
-	unsigned long next;
-	pmd_t *pmd = kasan_pmd_offset(pud, addr, node, early);
-
-	do {
-		next = pmd_addr_end(addr, end);
-		kasan_pte_populate(pmd, addr, next, node, early);
-	} while (pmd++, addr = next, addr != end && pmd_none(*pmd));
-}
-
-static void __init kasan_pud_populate(pgd_t *pgd, unsigned long addr,
-				      unsigned long end, int node, bool early)
-{
-	unsigned long next;
-	pud_t *pud = kasan_pud_offset(pgd, addr, node, early);
-
-	do {
-		next = pud_addr_end(addr, end);
-		kasan_pmd_populate(pud, addr, next, node, early);
-	} while (pud++, addr = next, addr != end && pud_none(*pud));
-=======
 		set_pte(ptep, pfn_pte(__phys_to_pfn(page_phys), PAGE_KERNEL));
 	} while (ptep++, addr = next, addr != end && pte_none(READ_ONCE(*ptep)));
 }
@@ -190,7 +117,6 @@
 		next = pud_addr_end(addr, end);
 		kasan_pmd_populate(pudp, addr, next, node, early);
 	} while (pudp++, addr = next, addr != end && pud_none(READ_ONCE(*pudp)));
->>>>>>> 661e50bc
 }
 
 static void __init kasan_pgd_populate(unsigned long addr, unsigned long end,
@@ -202,13 +128,8 @@
 	pgdp = pgd_offset_k(addr);
 	do {
 		next = pgd_addr_end(addr, end);
-<<<<<<< HEAD
-		kasan_pud_populate(pgd, addr, next, node, early);
-	} while (pgd++, addr = next, addr != end);
-=======
 		kasan_pud_populate(pgdp, addr, next, node, early);
 	} while (pgdp++, addr = next, addr != end);
->>>>>>> 661e50bc
 }
 
 /* The early shadow maps everything to a single page of zeroes */
