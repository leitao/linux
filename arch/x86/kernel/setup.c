/*
 *  Copyright (C) 1995  Linus Torvalds
 *
 *  Support of BIGMEM added by Gerhard Wichert, Siemens AG, July 1999
 *
 *  Memory region support
 *	David Parsons <orc@pell.chi.il.us>, July-August 1999
 *
 *  Added E820 sanitization routine (removes overlapping memory regions);
 *  Brian Moyle <bmoyle@mvista.com>, February 2001
 *
 * Moved CPU detection code to cpu/${cpu}.c
 *    Patrick Mochel <mochel@osdl.org>, March 2002
 *
 *  Provisions for empty E820 memory regions (reported by certain BIOSes).
 *  Alex Achenbach <xela@slit.de>, December 2002.
 *
 */

/*
 * This file handles the architecture-dependent parts of initialization
 */

#include <linux/sched.h>
#include <linux/mm.h>
#include <linux/mmzone.h>
#include <linux/screen_info.h>
#include <linux/ioport.h>
#include <linux/acpi.h>
#include <linux/sfi.h>
#include <linux/apm_bios.h>
#include <linux/initrd.h>
#include <linux/bootmem.h>
#include <linux/memblock.h>
#include <linux/seq_file.h>
#include <linux/console.h>
#include <linux/root_dev.h>
#include <linux/highmem.h>
#include <linux/export.h>
#include <linux/efi.h>
#include <linux/init.h>
#include <linux/edd.h>
#include <linux/iscsi_ibft.h>
#include <linux/nodemask.h>
#include <linux/kexec.h>
#include <linux/dmi.h>
#include <linux/pfn.h>
#include <linux/pci.h>
#include <asm/pci-direct.h>
#include <linux/init_ohci1394_dma.h>
#include <linux/kvm_para.h>
#include <linux/dma-contiguous.h>

#include <linux/errno.h>
#include <linux/kernel.h>
#include <linux/stddef.h>
#include <linux/unistd.h>
#include <linux/ptrace.h>
#include <linux/user.h>
#include <linux/delay.h>

#include <linux/kallsyms.h>
#include <linux/cpufreq.h>
#include <linux/dma-mapping.h>
#include <linux/ctype.h>
#include <linux/uaccess.h>

#include <linux/percpu.h>
#include <linux/crash_dump.h>
#include <linux/tboot.h>
#include <linux/jiffies.h>

#include <video/edid.h>

#include <asm/mtrr.h>
#include <asm/apic.h>
#include <asm/realmode.h>
#include <asm/e820.h>
#include <asm/mpspec.h>
#include <asm/setup.h>
#include <asm/efi.h>
#include <asm/timer.h>
#include <asm/i8259.h>
#include <asm/sections.h>
#include <asm/io_apic.h>
#include <asm/ist.h>
#include <asm/setup_arch.h>
#include <asm/bios_ebda.h>
#include <asm/cacheflush.h>
#include <asm/processor.h>
#include <asm/bugs.h>
#include <asm/kasan.h>

#include <asm/vsyscall.h>
#include <asm/cpu.h>
#include <asm/desc.h>
#include <asm/dma.h>
#include <asm/iommu.h>
#include <asm/gart.h>
#include <asm/mmu_context.h>
#include <asm/proto.h>

#include <asm/paravirt.h>
#include <asm/hypervisor.h>
#include <asm/olpc_ofw.h>

#include <asm/percpu.h>
#include <asm/topology.h>
#include <asm/apicdef.h>
#include <asm/amd_nb.h>
#include <asm/mce.h>
#include <asm/alternative.h>
#include <asm/prom.h>
#include <asm/microcode.h>
#include <asm/mmu_context.h>
#include <asm/kaslr.h>

/*
 * max_low_pfn_mapped: highest direct mapped pfn under 4GB
 * max_pfn_mapped:     highest direct mapped pfn over 4GB
 *
 * The direct mapping only covers E820_RAM regions, so the ranges and gaps are
 * represented by pfn_mapped
 */
unsigned long max_low_pfn_mapped;
unsigned long max_pfn_mapped;

#ifdef CONFIG_DMI
RESERVE_BRK(dmi_alloc, 65536);
#endif


static __initdata unsigned long _brk_start = (unsigned long)__brk_base;
unsigned long _brk_end = (unsigned long)__brk_base;

#ifdef CONFIG_X86_64
int default_cpu_present_to_apicid(int mps_cpu)
{
	return __default_cpu_present_to_apicid(mps_cpu);
}

int default_check_phys_apicid_present(int phys_apicid)
{
	return __default_check_phys_apicid_present(phys_apicid);
}
#endif

struct boot_params boot_params;

/*
 * Machine setup..
 */
static struct resource data_resource = {
	.name	= "Kernel data",
	.start	= 0,
	.end	= 0,
	.flags	= IORESOURCE_BUSY | IORESOURCE_SYSTEM_RAM
};

static struct resource code_resource = {
	.name	= "Kernel code",
	.start	= 0,
	.end	= 0,
	.flags	= IORESOURCE_BUSY | IORESOURCE_SYSTEM_RAM
};

static struct resource bss_resource = {
	.name	= "Kernel bss",
	.start	= 0,
	.end	= 0,
	.flags	= IORESOURCE_BUSY | IORESOURCE_SYSTEM_RAM
};


#ifdef CONFIG_X86_32
/* cpu data as detected by the assembly code in head.S */
struct cpuinfo_x86 new_cpu_data = {
	.wp_works_ok = -1,
};
/* common cpu data for all cpus */
struct cpuinfo_x86 boot_cpu_data __read_mostly = {
	.wp_works_ok = -1,
};
EXPORT_SYMBOL(boot_cpu_data);

unsigned int def_to_bigsmp;

/* for MCA, but anyone else can use it if they want */
unsigned int machine_id;
unsigned int machine_submodel_id;
unsigned int BIOS_revision;

struct apm_info apm_info;
EXPORT_SYMBOL(apm_info);

#if defined(CONFIG_X86_SPEEDSTEP_SMI) || \
	defined(CONFIG_X86_SPEEDSTEP_SMI_MODULE)
struct ist_info ist_info;
EXPORT_SYMBOL(ist_info);
#else
struct ist_info ist_info;
#endif

#else
struct cpuinfo_x86 boot_cpu_data __read_mostly = {
	.x86_phys_bits = MAX_PHYSMEM_BITS,
};
EXPORT_SYMBOL(boot_cpu_data);
#endif


#if !defined(CONFIG_X86_PAE) || defined(CONFIG_X86_64)
__visible unsigned long mmu_cr4_features __ro_after_init;
#else
__visible unsigned long mmu_cr4_features __ro_after_init = X86_CR4_PAE;
#endif

/* Boot loader ID and version as integers, for the benefit of proc_dointvec */
int bootloader_type, bootloader_version;

/*
 * Setup options
 */
struct screen_info screen_info;
EXPORT_SYMBOL(screen_info);
struct edid_info edid_info;
EXPORT_SYMBOL_GPL(edid_info);

extern int root_mountflags;

unsigned long saved_video_mode;

#define RAMDISK_IMAGE_START_MASK	0x07FF
#define RAMDISK_PROMPT_FLAG		0x8000
#define RAMDISK_LOAD_FLAG		0x4000

static char __initdata command_line[COMMAND_LINE_SIZE];
#ifdef CONFIG_CMDLINE_BOOL
static char __initdata builtin_cmdline[COMMAND_LINE_SIZE] = CONFIG_CMDLINE;
#endif

#if defined(CONFIG_EDD) || defined(CONFIG_EDD_MODULE)
struct edd edd;
#ifdef CONFIG_EDD_MODULE
EXPORT_SYMBOL(edd);
#endif
/**
 * copy_edd() - Copy the BIOS EDD information
 *              from boot_params into a safe place.
 *
 */
static inline void __init copy_edd(void)
{
     memcpy(edd.mbr_signature, boot_params.edd_mbr_sig_buffer,
	    sizeof(edd.mbr_signature));
     memcpy(edd.edd_info, boot_params.eddbuf, sizeof(edd.edd_info));
     edd.mbr_signature_nr = boot_params.edd_mbr_sig_buf_entries;
     edd.edd_info_nr = boot_params.eddbuf_entries;
}
#else
static inline void __init copy_edd(void)
{
}
#endif

void * __init extend_brk(size_t size, size_t align)
{
	size_t mask = align - 1;
	void *ret;

	BUG_ON(_brk_start == 0);
	BUG_ON(align & mask);

	_brk_end = (_brk_end + mask) & ~mask;
	BUG_ON((char *)(_brk_end + size) > __brk_limit);

	ret = (void *)_brk_end;
	_brk_end += size;

	memset(ret, 0, size);

	return ret;
}

#ifdef CONFIG_X86_32
static void __init cleanup_highmap(void)
{
}
#endif

static void __init reserve_brk(void)
{
	if (_brk_end > _brk_start)
		memblock_reserve(__pa_symbol(_brk_start),
				 _brk_end - _brk_start);

	/* Mark brk area as locked down and no longer taking any
	   new allocations */
	_brk_start = 0;
}

u64 relocated_ramdisk;

#ifdef CONFIG_BLK_DEV_INITRD

static u64 __init get_ramdisk_image(void)
{
	u64 ramdisk_image = boot_params.hdr.ramdisk_image;

	ramdisk_image |= (u64)boot_params.ext_ramdisk_image << 32;

	return ramdisk_image;
}
static u64 __init get_ramdisk_size(void)
{
	u64 ramdisk_size = boot_params.hdr.ramdisk_size;

	ramdisk_size |= (u64)boot_params.ext_ramdisk_size << 32;

	return ramdisk_size;
}

static void __init relocate_initrd(void)
{
	/* Assume only end is not page aligned */
	u64 ramdisk_image = get_ramdisk_image();
	u64 ramdisk_size  = get_ramdisk_size();
	u64 area_size     = PAGE_ALIGN(ramdisk_size);

	/* We need to move the initrd down into directly mapped mem */
	relocated_ramdisk = memblock_find_in_range(0, PFN_PHYS(max_pfn_mapped),
						   area_size, PAGE_SIZE);

	if (!relocated_ramdisk)
		panic("Cannot find place for new RAMDISK of size %lld\n",
		      ramdisk_size);

	/* Note: this includes all the mem currently occupied by
	   the initrd, we rely on that fact to keep the data intact. */
	memblock_reserve(relocated_ramdisk, area_size);
	initrd_start = relocated_ramdisk + PAGE_OFFSET;
	initrd_end   = initrd_start + ramdisk_size;
	printk(KERN_INFO "Allocated new RAMDISK: [mem %#010llx-%#010llx]\n",
	       relocated_ramdisk, relocated_ramdisk + ramdisk_size - 1);

	copy_from_early_mem((void *)initrd_start, ramdisk_image, ramdisk_size);

	printk(KERN_INFO "Move RAMDISK from [mem %#010llx-%#010llx] to"
		" [mem %#010llx-%#010llx]\n",
		ramdisk_image, ramdisk_image + ramdisk_size - 1,
		relocated_ramdisk, relocated_ramdisk + ramdisk_size - 1);
}

static void __init early_reserve_initrd(void)
{
	/* Assume only end is not page aligned */
	u64 ramdisk_image = get_ramdisk_image();
	u64 ramdisk_size  = get_ramdisk_size();
	u64 ramdisk_end   = PAGE_ALIGN(ramdisk_image + ramdisk_size);

	if (!boot_params.hdr.type_of_loader ||
	    !ramdisk_image || !ramdisk_size)
		return;		/* No initrd provided by bootloader */

	memblock_reserve(ramdisk_image, ramdisk_end - ramdisk_image);
}
static void __init reserve_initrd(void)
{
	/* Assume only end is not page aligned */
	u64 ramdisk_image = get_ramdisk_image();
	u64 ramdisk_size  = get_ramdisk_size();
	u64 ramdisk_end   = PAGE_ALIGN(ramdisk_image + ramdisk_size);
	u64 mapped_size;

	if (!boot_params.hdr.type_of_loader ||
	    !ramdisk_image || !ramdisk_size)
		return;		/* No initrd provided by bootloader */

	initrd_start = 0;

	mapped_size = memblock_mem_size(max_pfn_mapped);
	if (ramdisk_size >= (mapped_size>>1))
		panic("initrd too large to handle, "
		       "disabling initrd (%lld needed, %lld available)\n",
		       ramdisk_size, mapped_size>>1);

	printk(KERN_INFO "RAMDISK: [mem %#010llx-%#010llx]\n", ramdisk_image,
			ramdisk_end - 1);

	if (pfn_range_is_mapped(PFN_DOWN(ramdisk_image),
				PFN_DOWN(ramdisk_end))) {
		/* All are mapped, easy case */
		initrd_start = ramdisk_image + PAGE_OFFSET;
		initrd_end = initrd_start + ramdisk_size;
		return;
	}

	relocate_initrd();

	memblock_free(ramdisk_image, ramdisk_end - ramdisk_image);
}

#else
static void __init early_reserve_initrd(void)
{
}
static void __init reserve_initrd(void)
{
}
#endif /* CONFIG_BLK_DEV_INITRD */

static void __init parse_setup_data(void)
{
	struct setup_data *data;
	u64 pa_data, pa_next;

	pa_data = boot_params.hdr.setup_data;
	while (pa_data) {
		u32 data_len, data_type;

		data = early_memremap(pa_data, sizeof(*data));
		data_len = data->len + sizeof(struct setup_data);
		data_type = data->type;
		pa_next = data->next;
		early_memunmap(data, sizeof(*data));

		switch (data_type) {
		case SETUP_E820_EXT:
			parse_e820_ext(pa_data, data_len);
			break;
		case SETUP_DTB:
			add_dtb(pa_data);
			break;
		case SETUP_EFI:
			parse_efi_setup(pa_data, data_len);
			break;
		default:
			break;
		}
		pa_data = pa_next;
	}
}

static void __init e820_reserve_setup_data(void)
{
	struct setup_data *data;
	u64 pa_data;

	pa_data = boot_params.hdr.setup_data;
	if (!pa_data)
		return;

	while (pa_data) {
		data = early_memremap(pa_data, sizeof(*data));
		e820_update_range(pa_data, sizeof(*data)+data->len,
			 E820_RAM, E820_RESERVED_KERN);
		pa_data = data->next;
		early_memunmap(data, sizeof(*data));
	}

	sanitize_e820_map(e820->map, ARRAY_SIZE(e820->map), &e820->nr_map);
	memcpy(e820_saved, e820, sizeof(struct e820map));
	printk(KERN_INFO "extended physical RAM map:\n");
	e820_print_map("reserve setup_data");
}

static void __init memblock_x86_reserve_range_setup_data(void)
{
	struct setup_data *data;
	u64 pa_data;

	pa_data = boot_params.hdr.setup_data;
	while (pa_data) {
		data = early_memremap(pa_data, sizeof(*data));
		memblock_reserve(pa_data, sizeof(*data) + data->len);
		pa_data = data->next;
		early_memunmap(data, sizeof(*data));
	}
}

/*
 * --------- Crashkernel reservation ------------------------------
 */

#ifdef CONFIG_KEXEC_CORE

/* 16M alignment for crash kernel regions */
#define CRASH_ALIGN		(16 << 20)

/*
 * Keep the crash kernel below this limit.  On 32 bits earlier kernels
 * would limit the kernel to the low 512 MiB due to mapping restrictions.
 * On 64bit, old kexec-tools need to under 896MiB.
 */
#ifdef CONFIG_X86_32
# define CRASH_ADDR_LOW_MAX	(512 << 20)
# define CRASH_ADDR_HIGH_MAX	(512 << 20)
#else
# define CRASH_ADDR_LOW_MAX	(896UL << 20)
# define CRASH_ADDR_HIGH_MAX	MAXMEM
#endif

static int __init reserve_crashkernel_low(void)
{
#ifdef CONFIG_X86_64
	unsigned long long base, low_base = 0, low_size = 0;
	unsigned long total_low_mem;
	int ret;

	total_low_mem = memblock_mem_size(1UL << (32 - PAGE_SHIFT));

	/* crashkernel=Y,low */
	ret = parse_crashkernel_low(boot_command_line, total_low_mem, &low_size, &base);
	if (ret) {
		/*
		 * two parts from lib/swiotlb.c:
		 * -swiotlb size: user-specified with swiotlb= or default.
		 *
		 * -swiotlb overflow buffer: now hardcoded to 32k. We round it
		 * to 8M for other buffers that may need to stay low too. Also
		 * make sure we allocate enough extra low memory so that we
		 * don't run out of DMA buffers for 32-bit devices.
		 */
		low_size = max(swiotlb_size_or_default() + (8UL << 20), 256UL << 20);
	} else {
		/* passed with crashkernel=0,low ? */
		if (!low_size)
			return 0;
	}

	low_base = memblock_find_in_range(low_size, 1ULL << 32, low_size, CRASH_ALIGN);
	if (!low_base) {
		pr_err("Cannot reserve %ldMB crashkernel low memory, please try smaller size.\n",
		       (unsigned long)(low_size >> 20));
		return -ENOMEM;
	}

	ret = memblock_reserve(low_base, low_size);
	if (ret) {
		pr_err("%s: Error reserving crashkernel low memblock.\n", __func__);
		return ret;
	}

	pr_info("Reserving %ldMB of low memory at %ldMB for crashkernel (System low RAM: %ldMB)\n",
		(unsigned long)(low_size >> 20),
		(unsigned long)(low_base >> 20),
		(unsigned long)(total_low_mem >> 20));

	crashk_low_res.start = low_base;
	crashk_low_res.end   = low_base + low_size - 1;
	insert_resource(&iomem_resource, &crashk_low_res);
#endif
	return 0;
}

static void __init reserve_crashkernel(void)
{
	unsigned long long crash_size, crash_base, total_mem;
	bool high = false;
	int ret;

	total_mem = memblock_phys_mem_size();

	/* crashkernel=XM */
	ret = parse_crashkernel(boot_command_line, total_mem, &crash_size, &crash_base);
	if (ret != 0 || crash_size <= 0) {
		/* crashkernel=X,high */
		ret = parse_crashkernel_high(boot_command_line, total_mem,
					     &crash_size, &crash_base);
		if (ret != 0 || crash_size <= 0)
			return;
		high = true;
	}

	/* 0 means: find the address automatically */
	if (crash_base <= 0) {
		/*
		 *  kexec want bzImage is below CRASH_KERNEL_ADDR_MAX
		 */
		crash_base = memblock_find_in_range(CRASH_ALIGN,
						    high ? CRASH_ADDR_HIGH_MAX
							 : CRASH_ADDR_LOW_MAX,
						    crash_size, CRASH_ALIGN);
		if (!crash_base) {
			pr_info("crashkernel reservation failed - No suitable area found.\n");
			return;
		}

	} else {
		unsigned long long start;

		start = memblock_find_in_range(crash_base,
					       crash_base + crash_size,
					       crash_size, 1 << 20);
		if (start != crash_base) {
			pr_info("crashkernel reservation failed - memory is in use.\n");
			return;
		}
	}
	ret = memblock_reserve(crash_base, crash_size);
	if (ret) {
		pr_err("%s: Error reserving crashkernel memblock.\n", __func__);
		return;
	}

	if (crash_base >= (1ULL << 32) && reserve_crashkernel_low()) {
		memblock_free(crash_base, crash_size);
		return;
	}

	pr_info("Reserving %ldMB of memory at %ldMB for crashkernel (System RAM: %ldMB)\n",
		(unsigned long)(crash_size >> 20),
		(unsigned long)(crash_base >> 20),
		(unsigned long)(total_mem >> 20));

	crashk_res.start = crash_base;
	crashk_res.end   = crash_base + crash_size - 1;
	insert_resource(&iomem_resource, &crashk_res);
}
#else
static void __init reserve_crashkernel(void)
{
}
#endif

static struct resource standard_io_resources[] = {
	{ .name = "dma1", .start = 0x00, .end = 0x1f,
		.flags = IORESOURCE_BUSY | IORESOURCE_IO },
	{ .name = "pic1", .start = 0x20, .end = 0x21,
		.flags = IORESOURCE_BUSY | IORESOURCE_IO },
	{ .name = "timer0", .start = 0x40, .end = 0x43,
		.flags = IORESOURCE_BUSY | IORESOURCE_IO },
	{ .name = "timer1", .start = 0x50, .end = 0x53,
		.flags = IORESOURCE_BUSY | IORESOURCE_IO },
	{ .name = "keyboard", .start = 0x60, .end = 0x60,
		.flags = IORESOURCE_BUSY | IORESOURCE_IO },
	{ .name = "keyboard", .start = 0x64, .end = 0x64,
		.flags = IORESOURCE_BUSY | IORESOURCE_IO },
	{ .name = "dma page reg", .start = 0x80, .end = 0x8f,
		.flags = IORESOURCE_BUSY | IORESOURCE_IO },
	{ .name = "pic2", .start = 0xa0, .end = 0xa1,
		.flags = IORESOURCE_BUSY | IORESOURCE_IO },
	{ .name = "dma2", .start = 0xc0, .end = 0xdf,
		.flags = IORESOURCE_BUSY | IORESOURCE_IO },
	{ .name = "fpu", .start = 0xf0, .end = 0xff,
		.flags = IORESOURCE_BUSY | IORESOURCE_IO }
};

void __init reserve_standard_io_resources(void)
{
	int i;

	/* request I/O space for devices used on all i[345]86 PCs */
	for (i = 0; i < ARRAY_SIZE(standard_io_resources); i++)
		request_resource(&ioport_resource, &standard_io_resources[i]);

}

static __init void reserve_ibft_region(void)
{
	unsigned long addr, size = 0;

	addr = find_ibft_region(&size);

	if (size)
		memblock_reserve(addr, size);
}

static bool __init snb_gfx_workaround_needed(void)
{
#ifdef CONFIG_PCI
	int i;
	u16 vendor, devid;
	static const __initconst u16 snb_ids[] = {
		0x0102,
		0x0112,
		0x0122,
		0x0106,
		0x0116,
		0x0126,
		0x010a,
	};

	/* Assume no if something weird is going on with PCI */
	if (!early_pci_allowed())
		return false;

	vendor = read_pci_config_16(0, 2, 0, PCI_VENDOR_ID);
	if (vendor != 0x8086)
		return false;

	devid = read_pci_config_16(0, 2, 0, PCI_DEVICE_ID);
	for (i = 0; i < ARRAY_SIZE(snb_ids); i++)
		if (devid == snb_ids[i])
			return true;
#endif

	return false;
}

/*
 * Sandy Bridge graphics has trouble with certain ranges, exclude
 * them from allocation.
 */
static void __init trim_snb_memory(void)
{
	static const __initconst unsigned long bad_pages[] = {
		0x20050000,
		0x20110000,
		0x20130000,
		0x20138000,
		0x40004000,
	};
	int i;

	if (!snb_gfx_workaround_needed())
		return;

	printk(KERN_DEBUG "reserving inaccessible SNB gfx pages\n");

	/*
	 * Reserve all memory below the 1 MB mark that has not
	 * already been reserved.
	 */
	memblock_reserve(0, 1<<20);
	
	for (i = 0; i < ARRAY_SIZE(bad_pages); i++) {
		if (memblock_reserve(bad_pages[i], PAGE_SIZE))
			printk(KERN_WARNING "failed to reserve 0x%08lx\n",
			       bad_pages[i]);
	}
}

/*
 * Here we put platform-specific memory range workarounds, i.e.
 * memory known to be corrupt or otherwise in need to be reserved on
 * specific platforms.
 *
 * If this gets used more widely it could use a real dispatch mechanism.
 */
static void __init trim_platform_memory_ranges(void)
{
	trim_snb_memory();
}

static void __init trim_bios_range(void)
{
	/*
	 * A special case is the first 4Kb of memory;
	 * This is a BIOS owned area, not kernel ram, but generally
	 * not listed as such in the E820 table.
	 *
	 * This typically reserves additional memory (64KiB by default)
	 * since some BIOSes are known to corrupt low memory.  See the
	 * Kconfig help text for X86_RESERVE_LOW.
	 */
	e820_update_range(0, PAGE_SIZE, E820_RAM, E820_RESERVED);

	/*
	 * special case: Some BIOSen report the PC BIOS
	 * area (640->1Mb) as ram even though it is not.
	 * take them out.
	 */
	e820_remove_range(BIOS_BEGIN, BIOS_END - BIOS_BEGIN, E820_RAM, 1);

	sanitize_e820_map(e820->map, ARRAY_SIZE(e820->map), &e820->nr_map);
}

/* called before trim_bios_range() to spare extra sanitize */
static void __init e820_add_kernel_range(void)
{
	u64 start = __pa_symbol(_text);
	u64 size = __pa_symbol(_end) - start;

	/*
	 * Complain if .text .data and .bss are not marked as E820_RAM and
	 * attempt to fix it by adding the range. We may have a confused BIOS,
	 * or the user may have used memmap=exactmap or memmap=xxM$yyM to
	 * exclude kernel range. If we really are running on top non-RAM,
	 * we will crash later anyways.
	 */
	if (e820_all_mapped(start, start + size, E820_RAM))
		return;

	pr_warn(".text .data .bss are not marked as E820_RAM!\n");
	e820_remove_range(start, size, E820_RAM, 0);
	e820_add_region(start, size, E820_RAM);
}

static unsigned reserve_low = CONFIG_X86_RESERVE_LOW << 10;

static int __init parse_reservelow(char *p)
{
	unsigned long long size;

	if (!p)
		return -EINVAL;

	size = memparse(p, &p);

	if (size < 4096)
		size = 4096;

	if (size > 640*1024)
		size = 640*1024;

	reserve_low = size;

	return 0;
}

early_param("reservelow", parse_reservelow);

static void __init trim_low_memory_range(void)
{
	memblock_reserve(0, ALIGN(reserve_low, PAGE_SIZE));
}
	
/*
 * Dump out kernel offset information on panic.
 */
static int
dump_kernel_offset(struct notifier_block *self, unsigned long v, void *p)
{
	if (kaslr_enabled()) {
		pr_emerg("Kernel Offset: 0x%lx from 0x%lx (relocation range: 0x%lx-0x%lx)\n",
			 kaslr_offset(),
			 __START_KERNEL,
			 __START_KERNEL_map,
			 MODULES_VADDR-1);
	} else {
		pr_emerg("Kernel Offset: disabled\n");
	}

	return 0;
}

/*
 * Determine if we were loaded by an EFI loader.  If so, then we have also been
 * passed the efi memmap, systab, etc., so we should use these data structures
 * for initialization.  Note, the efi init code path is determined by the
 * global efi_enabled. This allows the same kernel image to be used on existing
 * systems (with a traditional BIOS) as well as on EFI systems.
 */
/*
 * setup_arch - architecture-specific boot-time initializations
 *
 * Note: On x86_64, fixmaps are ready for use even before this is called.
 */

void __init setup_arch(char **cmdline_p)
{
	memblock_reserve(__pa_symbol(_text),
			 (unsigned long)__bss_stop - (unsigned long)_text);

	early_reserve_initrd();

	/*
	 * At this point everything still needed from the boot loader
	 * or BIOS or kernel text should be early reserved or marked not
	 * RAM in e820. All other memory is free game.
	 */

#ifdef CONFIG_X86_32
	memcpy(&boot_cpu_data, &new_cpu_data, sizeof(new_cpu_data));

	/*
	 * copy kernel address range established so far and switch
	 * to the proper swapper page table
	 */
	clone_pgd_range(swapper_pg_dir     + KERNEL_PGD_BOUNDARY,
			initial_page_table + KERNEL_PGD_BOUNDARY,
			KERNEL_PGD_PTRS);

	load_cr3(swapper_pg_dir);
	/*
	 * Note: Quark X1000 CPUs advertise PGE incorrectly and require
	 * a cr3 based tlb flush, so the following __flush_tlb_all()
	 * will not flush anything because the cpu quirk which clears
	 * X86_FEATURE_PGE has not been invoked yet. Though due to the
	 * load_cr3() above the TLB has been flushed already. The
	 * quirk is invoked before subsequent calls to __flush_tlb_all()
	 * so proper operation is guaranteed.
	 */
	__flush_tlb_all();
#else
	printk(KERN_INFO "Command line: %s\n", boot_command_line);
#endif

	/*
	 * If we have OLPC OFW, we might end up relocating the fixmap due to
	 * reserve_top(), so do this before touching the ioremap area.
	 */
	olpc_ofw_detect();

	early_trap_init();
	early_cpu_init();
	early_ioremap_init();

	setup_olpc_ofw_pgd();

	ROOT_DEV = old_decode_dev(boot_params.hdr.root_dev);
	screen_info = boot_params.screen_info;
	edid_info = boot_params.edid_info;
#ifdef CONFIG_X86_32
	apm_info.bios = boot_params.apm_bios_info;
	ist_info = boot_params.ist_info;
#endif
	saved_video_mode = boot_params.hdr.vid_mode;
	bootloader_type = boot_params.hdr.type_of_loader;
	if ((bootloader_type >> 4) == 0xe) {
		bootloader_type &= 0xf;
		bootloader_type |= (boot_params.hdr.ext_loader_type+0x10) << 4;
	}
	bootloader_version  = bootloader_type & 0xf;
	bootloader_version |= boot_params.hdr.ext_loader_ver << 4;

#ifdef CONFIG_BLK_DEV_RAM
	rd_image_start = boot_params.hdr.ram_size & RAMDISK_IMAGE_START_MASK;
	rd_prompt = ((boot_params.hdr.ram_size & RAMDISK_PROMPT_FLAG) != 0);
	rd_doload = ((boot_params.hdr.ram_size & RAMDISK_LOAD_FLAG) != 0);
#endif
#ifdef CONFIG_EFI
	if (!strncmp((char *)&boot_params.efi_info.efi_loader_signature,
		     EFI32_LOADER_SIGNATURE, 4)) {
		set_bit(EFI_BOOT, &efi.flags);
	} else if (!strncmp((char *)&boot_params.efi_info.efi_loader_signature,
		     EFI64_LOADER_SIGNATURE, 4)) {
		set_bit(EFI_BOOT, &efi.flags);
		set_bit(EFI_64BIT, &efi.flags);
	}

	if (efi_enabled(EFI_BOOT))
		efi_memblock_x86_reserve_range();
#endif

	x86_init.oem.arch_setup();

	iomem_resource.end = (1ULL << boot_cpu_data.x86_phys_bits) - 1;
	setup_memory_map();
	parse_setup_data();

	copy_edd();

	if (!boot_params.hdr.root_flags)
		root_mountflags &= ~MS_RDONLY;
	init_mm.start_code = (unsigned long) _text;
	init_mm.end_code = (unsigned long) _etext;
	init_mm.end_data = (unsigned long) _edata;
	init_mm.brk = _brk_end;

	mpx_mm_init(&init_mm);

	code_resource.start = __pa_symbol(_text);
	code_resource.end = __pa_symbol(_etext)-1;
	data_resource.start = __pa_symbol(_etext);
	data_resource.end = __pa_symbol(_edata)-1;
	bss_resource.start = __pa_symbol(__bss_start);
	bss_resource.end = __pa_symbol(__bss_stop)-1;

#ifdef CONFIG_CMDLINE_BOOL
#ifdef CONFIG_CMDLINE_OVERRIDE
	strlcpy(boot_command_line, builtin_cmdline, COMMAND_LINE_SIZE);
#else
	if (builtin_cmdline[0]) {
		/* append boot loader cmdline to builtin */
		strlcat(builtin_cmdline, " ", COMMAND_LINE_SIZE);
		strlcat(builtin_cmdline, boot_command_line, COMMAND_LINE_SIZE);
		strlcpy(boot_command_line, builtin_cmdline, COMMAND_LINE_SIZE);
	}
#endif
#endif

	strlcpy(command_line, boot_command_line, COMMAND_LINE_SIZE);
	*cmdline_p = command_line;

	/*
	 * x86_configure_nx() is called before parse_early_param() to detect
	 * whether hardware doesn't support NX (so that the early EHCI debug
	 * console setup can safely call set_fixmap()). It may then be called
	 * again from within noexec_setup() during parsing early parameters
	 * to honor the respective command line option.
	 */
	x86_configure_nx();

	parse_early_param();

	x86_report_nx();

	/* after early param, so could get panic from serial */
	memblock_x86_reserve_range_setup_data();

	if (acpi_mps_check()) {
#ifdef CONFIG_X86_LOCAL_APIC
		disable_apic = 1;
#endif
		setup_clear_cpu_cap(X86_FEATURE_APIC);
	}

#ifdef CONFIG_PCI
	if (pci_early_dump_regs)
		early_dump_pci_devices();
#endif

	/* update the e820_saved too */
	e820_reserve_setup_data();
	finish_e820_parsing();

	if (efi_enabled(EFI_BOOT))
		efi_init();

	dmi_scan_machine();
	dmi_memdev_walk();
	dmi_set_dump_stack_arch_desc();

	/*
	 * VMware detection requires dmi to be available, so this
	 * needs to be done after dmi_scan_machine, for the BP.
	 */
	init_hypervisor_platform();

	x86_init.resources.probe_roms();

	/* after parse_early_param, so could debug it */
	insert_resource(&iomem_resource, &code_resource);
	insert_resource(&iomem_resource, &data_resource);
	insert_resource(&iomem_resource, &bss_resource);

	e820_add_kernel_range();
	trim_bios_range();
#ifdef CONFIG_X86_32
	if (ppro_with_ram_bug()) {
		e820_update_range(0x70000000ULL, 0x40000ULL, E820_RAM,
				  E820_RESERVED);
		sanitize_e820_map(e820->map, ARRAY_SIZE(e820->map), &e820->nr_map);
		printk(KERN_INFO "fixed physical RAM map:\n");
		e820_print_map("bad_ppro");
	}
#else
	early_gart_iommu_check();
#endif

	/*
	 * partially used pages are not usable - thus
	 * we are rounding upwards:
	 */
	max_pfn = e820_end_of_ram_pfn();

	/* update e820 for memory not covered by WB MTRRs */
	mtrr_bp_init();
	if (mtrr_trim_uncached_memory(max_pfn))
		max_pfn = e820_end_of_ram_pfn();

	max_possible_pfn = max_pfn;

	/*
	 * Define random base addresses for memory sections after max_pfn is
	 * defined and before each memory section base is used.
	 */
	kernel_randomize_memory();

#ifdef CONFIG_X86_32
	/* max_low_pfn get updated here */
	find_low_pfn_range();
#else
	check_x2apic();

	/* How many end-of-memory variables you have, grandma! */
	/* need this before calling reserve_initrd */
	if (max_pfn > (1UL<<(32 - PAGE_SHIFT)))
		max_low_pfn = e820_end_of_low_ram_pfn();
	else
		max_low_pfn = max_pfn;

	high_memory = (void *)__va(max_pfn * PAGE_SIZE - 1) + 1;
#endif

	/*
	 * Find and reserve possible boot-time SMP configuration:
	 */
	find_smp_config();

	reserve_ibft_region();

	early_alloc_pgt_buf();

	/*
	 * Need to conclude brk, before memblock_x86_fill()
	 *  it could use memblock_find_in_range, could overlap with
	 *  brk area.
	 */
	reserve_brk();

	cleanup_highmap();

	memblock_set_current_limit(ISA_END_ADDRESS);
	memblock_x86_fill();

	reserve_bios_regions();

	if (efi_enabled(EFI_MEMMAP)) {
		efi_fake_memmap();
		efi_find_mirror();
		efi_esrt_init();

		/*
		 * The EFI specification says that boot service code won't be
		 * called after ExitBootServices(). This is, in fact, a lie.
		 */
		efi_reserve_boot_services();
	}

	/* preallocate 4k for mptable mpc */
	early_reserve_e820_mpc_new();

#ifdef CONFIG_X86_CHECK_BIOS_CORRUPTION
	setup_bios_corruption_check();
#endif

#ifdef CONFIG_X86_32
	printk(KERN_DEBUG "initial memory mapped: [mem 0x00000000-%#010lx]\n",
			(max_pfn_mapped<<PAGE_SHIFT) - 1);
#endif

	reserve_real_mode();

	trim_platform_memory_ranges();
	trim_low_memory_range();

	init_mem_mapping();

	early_trap_pf_init();

	/*
	 * Update mmu_cr4_features (and, indirectly, trampoline_cr4_features)
	 * with the current CR4 value.  This may not be necessary, but
	 * auditing all the early-boot CR4 manipulation would be needed to
	 * rule it out.
	 */
	mmu_cr4_features = __read_cr4();

	memblock_set_current_limit(get_max_mapped());

	/*
	 * NOTE: On x86-32, only from this point on, fixmaps are ready for use.
	 */

#ifdef CONFIG_PROVIDE_OHCI1394_DMA_INIT
	if (init_ohci1394_dma_early)
		init_ohci1394_dma_on_all_controllers();
#endif
	/* Allocate bigger log buffer */
	setup_log_buf(1);

	reserve_initrd();

	acpi_table_upgrade();

	vsmp_init();

	io_delay_init();

	/*
	 * Parse the ACPI tables for possible boot-time SMP configuration.
	 */
	acpi_boot_table_init();

	early_acpi_boot_init();

	initmem_init();
	dma_contiguous_reserve(max_pfn_mapped << PAGE_SHIFT);

	/*
	 * Reserve memory for crash kernel after SRAT is parsed so that it
	 * won't consume hotpluggable memory.
	 */
	reserve_crashkernel();

	memblock_find_dma_reserve();

#ifdef CONFIG_KVM_GUEST
	kvmclock_init();
#endif

	x86_init.paging.pagetable_init();

	kasan_init();

#ifdef CONFIG_X86_32
	/* sync back kernel address range */
	clone_pgd_range(initial_page_table + KERNEL_PGD_BOUNDARY,
			swapper_pg_dir     + KERNEL_PGD_BOUNDARY,
			KERNEL_PGD_PTRS);

	/*
	 * sync back low identity map too.  It is used for example
	 * in the 32-bit EFI stub.
	 */
	clone_pgd_range(initial_page_table,
			swapper_pg_dir     + KERNEL_PGD_BOUNDARY,
			min(KERNEL_PGD_PTRS, KERNEL_PGD_BOUNDARY));
#endif

	tboot_probe();

	map_vsyscall();

	generic_apic_probe();

	early_quirks();

	/*
	 * Read APIC and some other early information from ACPI tables.
	 */
	acpi_boot_init();
	sfi_init();
	x86_dtb_init();

	/*
	 * get boot-time SMP configuration:
	 */
	get_smp_config();
<<<<<<< HEAD
=======

	/*
	 * Systems w/o ACPI and mptables might not have it mapped the local
	 * APIC yet, but prefill_possible_map() might need to access it.
	 */
	init_apic_mappings();
>>>>>>> d06e622d

	prefill_possible_map();

	init_cpu_to_node();

	io_apic_init_mappings();

	kvm_guest_init();

	e820_reserve_resources();
	e820_mark_nosave_regions(max_low_pfn);

	x86_init.resources.reserve_resources();

	e820_setup_gap();

#ifdef CONFIG_VT
#if defined(CONFIG_VGA_CONSOLE)
	if (!efi_enabled(EFI_BOOT) || (efi_mem_type(0xa0000) != EFI_CONVENTIONAL_MEMORY))
		conswitchp = &vga_con;
#elif defined(CONFIG_DUMMY_CONSOLE)
	conswitchp = &dummy_con;
#endif
#endif
	x86_init.oem.banner();

	x86_init.timers.wallclock_init();

	mcheck_init();

	arch_init_ideal_nops();

	register_refined_jiffies(CLOCK_TICK_RATE);

#ifdef CONFIG_EFI
	if (efi_enabled(EFI_BOOT))
		efi_apply_memmap_quirks();
#endif
}

#ifdef CONFIG_X86_32

static struct resource video_ram_resource = {
	.name	= "Video RAM area",
	.start	= 0xa0000,
	.end	= 0xbffff,
	.flags	= IORESOURCE_BUSY | IORESOURCE_MEM
};

void __init i386_reserve_resources(void)
{
	request_resource(&iomem_resource, &video_ram_resource);
	reserve_standard_io_resources();
}

#endif /* CONFIG_X86_32 */

static struct notifier_block kernel_offset_notifier = {
	.notifier_call = dump_kernel_offset
};

static int __init register_kernel_offset_dumper(void)
{
	atomic_notifier_chain_register(&panic_notifier_list,
					&kernel_offset_notifier);
	return 0;
}
__initcall(register_kernel_offset_dumper);

void arch_show_smap(struct seq_file *m, struct vm_area_struct *vma)
{
	if (!boot_cpu_has(X86_FEATURE_OSPKE))
		return;

	seq_printf(m, "ProtectionKey:  %8u\n", vma_pkey(vma));
}<|MERGE_RESOLUTION|>--- conflicted
+++ resolved
@@ -1220,15 +1220,12 @@
 	 * get boot-time SMP configuration:
 	 */
 	get_smp_config();
-<<<<<<< HEAD
-=======
 
 	/*
 	 * Systems w/o ACPI and mptables might not have it mapped the local
 	 * APIC yet, but prefill_possible_map() might need to access it.
 	 */
 	init_apic_mappings();
->>>>>>> d06e622d
 
 	prefill_possible_map();
 
