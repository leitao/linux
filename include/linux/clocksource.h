--- conflicted
+++ resolved
@@ -346,11 +346,7 @@
 static inline void clocksource_of_init(void) {}
 #define CLOCKSOURCE_OF_DECLARE(name, compat, fn)			\
 	static const struct of_device_id __clksrc_of_table_##name	\
-<<<<<<< HEAD
-		__unused __section(__clksrc_of_table)			\
-=======
 		__attribute__((unused))					\
->>>>>>> 3d5a9658
 		 = { .compatible = compat,				\
 		     .data = (fn == (clocksource_of_init_fn)NULL) ? fn : fn }
 #endif
