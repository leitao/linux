--- conflicted
+++ resolved
@@ -166,11 +166,7 @@
  * @x: first value
  * @y: second value
  */
-<<<<<<< HEAD
-#define max_t(type, x, y)	__careful_cmp((type)(x), (type)(y), >)
-=======
 #define max_t(type, x, y)	__careful_cmp(max, (type)(x), (type)(y))
->>>>>>> b0473001
 
 /*
  * Do not check the array parameter using __must_be_array().
