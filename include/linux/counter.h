/* SPDX-License-Identifier: GPL-2.0 */
/*
 * Counter interface
 * Copyright (C) 2018 William Breathitt Gray
 */
#ifndef _COUNTER_H_
#define _COUNTER_H_

#include <linux/cdev.h>
#include <linux/device.h>
#include <linux/kernel.h>
#include <linux/kfifo.h>
#include <linux/mutex.h>
#include <linux/spinlock_types.h>
#include <linux/types.h>
#include <linux/wait.h>
#include <uapi/linux/counter.h>

struct counter_device;
struct counter_count;
struct counter_synapse;
struct counter_signal;

enum counter_comp_type {
	COUNTER_COMP_U8,
	COUNTER_COMP_U64,
	COUNTER_COMP_BOOL,
	COUNTER_COMP_SIGNAL_LEVEL,
	COUNTER_COMP_FUNCTION,
	COUNTER_COMP_SYNAPSE_ACTION,
	COUNTER_COMP_ENUM,
	COUNTER_COMP_COUNT_DIRECTION,
	COUNTER_COMP_COUNT_MODE,
};

/**
 * struct counter_comp - Counter component node
 * @type:		Counter component data type
 * @name:		device-specific component name
 * @priv:		component-relevant data
<<<<<<< HEAD
 * @action_read		Synapse action mode read callback. The read value of the
 *			respective Synapse action mode should be passed back via
 *			the action parameter.
 * @device_u8_read	Device u8 component read callback. The read value of the
 *			respective Device u8 component should be passed back via
 *			the val parameter.
 * @count_u8_read	Count u8 component read callback. The read value of the
 *			respective Count u8 component should be passed back via
 *			the val parameter.
 * @signal_u8_read	Signal u8 component read callback. The read value of the
 *			respective Signal u8 component should be passed back via
 *			the val parameter.
 * @device_u32_read	Device u32 component read callback. The read value of
 *			the respective Device u32 component should be passed
 *			back via the val parameter.
 * @count_u32_read	Count u32 component read callback. The read value of the
 *			respective Count u32 component should be passed back via
 *			the val parameter.
 * @signal_u32_read	Signal u32 component read callback. The read value of
 *			the respective Signal u32 component should be passed
 *			back via the val parameter.
 * @device_u64_read	Device u64 component read callback. The read value of
 *			the respective Device u64 component should be passed
 *			back via the val parameter.
 * @count_u64_read	Count u64 component read callback. The read value of the
 *			respective Count u64 component should be passed back via
 *			the val parameter.
 * @signal_u64_read	Signal u64 component read callback. The read value of
 *			the respective Signal u64 component should be passed
 *			back via the val parameter.
 * @action_write	Synapse action mode write callback. The write value of
 *			the respective Synapse action mode is passed via the
 *			action parameter.
 * @device_u8_write	Device u8 component write callback. The write value of
 *			the respective Device u8 component is passed via the val
 *			parameter.
 * @count_u8_write	Count u8 component write callback. The write value of
 *			the respective Count u8 component is passed via the val
 *			parameter.
 * @signal_u8_write	Signal u8 component write callback. The write value of
 *			the respective Signal u8 component is passed via the val
 *			parameter.
 * @device_u32_write	Device u32 component write callback. The write value of
 *			the respective Device u32 component is passed via the
 *			val parameter.
 * @count_u32_write	Count u32 component write callback. The write value of
 *			the respective Count u32 component is passed via the val
 *			parameter.
 * @signal_u32_write	Signal u32 component write callback. The write value of
 *			the respective Signal u32 component is passed via the
 *			val parameter.
 * @device_u64_write	Device u64 component write callback. The write value of
 *			the respective Device u64 component is passed via the
 *			val parameter.
 * @count_u64_write	Count u64 component write callback. The write value of
 *			the respective Count u64 component is passed via the val
 *			parameter.
 * @signal_u64_write	Signal u64 component write callback. The write value of
=======
 * @action_read:		Synapse action mode read callback. The read value of the
 *			respective Synapse action mode should be passed back via
 *			the action parameter.
 * @device_u8_read:		Device u8 component read callback. The read value of the
 *			respective Device u8 component should be passed back via
 *			the val parameter.
 * @count_u8_read:		Count u8 component read callback. The read value of the
 *			respective Count u8 component should be passed back via
 *			the val parameter.
 * @signal_u8_read:		Signal u8 component read callback. The read value of the
 *			respective Signal u8 component should be passed back via
 *			the val parameter.
 * @device_u32_read:		Device u32 component read callback. The read value of
 *			the respective Device u32 component should be passed
 *			back via the val parameter.
 * @count_u32_read:		Count u32 component read callback. The read value of the
 *			respective Count u32 component should be passed back via
 *			the val parameter.
 * @signal_u32_read:		Signal u32 component read callback. The read value of
 *			the respective Signal u32 component should be passed
 *			back via the val parameter.
 * @device_u64_read:		Device u64 component read callback. The read value of
 *			the respective Device u64 component should be passed
 *			back via the val parameter.
 * @count_u64_read:		Count u64 component read callback. The read value of the
 *			respective Count u64 component should be passed back via
 *			the val parameter.
 * @signal_u64_read:		Signal u64 component read callback. The read value of
 *			the respective Signal u64 component should be passed
 *			back via the val parameter.
 * @action_write:		Synapse action mode write callback. The write value of
 *			the respective Synapse action mode is passed via the
 *			action parameter.
 * @device_u8_write:		Device u8 component write callback. The write value of
 *			the respective Device u8 component is passed via the val
 *			parameter.
 * @count_u8_write:		Count u8 component write callback. The write value of
 *			the respective Count u8 component is passed via the val
 *			parameter.
 * @signal_u8_write:		Signal u8 component write callback. The write value of
 *			the respective Signal u8 component is passed via the val
 *			parameter.
 * @device_u32_write:		Device u32 component write callback. The write value of
 *			the respective Device u32 component is passed via the
 *			val parameter.
 * @count_u32_write:		Count u32 component write callback. The write value of
 *			the respective Count u32 component is passed via the val
 *			parameter.
 * @signal_u32_write:		Signal u32 component write callback. The write value of
 *			the respective Signal u32 component is passed via the
 *			val parameter.
 * @device_u64_write:		Device u64 component write callback. The write value of
 *			the respective Device u64 component is passed via the
 *			val parameter.
 * @count_u64_write:		Count u64 component write callback. The write value of
 *			the respective Count u64 component is passed via the val
 *			parameter.
 * @signal_u64_write:		Signal u64 component write callback. The write value of
>>>>>>> 754e0b0e
 *			the respective Signal u64 component is passed via the
 *			val parameter.
 */
struct counter_comp {
	enum counter_comp_type type;
	const char *name;
	void *priv;
	union {
		int (*action_read)(struct counter_device *counter,
				   struct counter_count *count,
				   struct counter_synapse *synapse,
				   enum counter_synapse_action *action);
		int (*device_u8_read)(struct counter_device *counter, u8 *val);
		int (*count_u8_read)(struct counter_device *counter,
				     struct counter_count *count, u8 *val);
		int (*signal_u8_read)(struct counter_device *counter,
				      struct counter_signal *signal, u8 *val);
		int (*device_u32_read)(struct counter_device *counter,
				       u32 *val);
		int (*count_u32_read)(struct counter_device *counter,
				      struct counter_count *count, u32 *val);
		int (*signal_u32_read)(struct counter_device *counter,
				       struct counter_signal *signal, u32 *val);
		int (*device_u64_read)(struct counter_device *counter,
				       u64 *val);
		int (*count_u64_read)(struct counter_device *counter,
				      struct counter_count *count, u64 *val);
		int (*signal_u64_read)(struct counter_device *counter,
				       struct counter_signal *signal, u64 *val);
	};
	union {
		int (*action_write)(struct counter_device *counter,
				    struct counter_count *count,
				    struct counter_synapse *synapse,
				    enum counter_synapse_action action);
		int (*device_u8_write)(struct counter_device *counter, u8 val);
		int (*count_u8_write)(struct counter_device *counter,
				      struct counter_count *count, u8 val);
		int (*signal_u8_write)(struct counter_device *counter,
				       struct counter_signal *signal, u8 val);
		int (*device_u32_write)(struct counter_device *counter,
					u32 val);
		int (*count_u32_write)(struct counter_device *counter,
				       struct counter_count *count, u32 val);
		int (*signal_u32_write)(struct counter_device *counter,
					struct counter_signal *signal, u32 val);
		int (*device_u64_write)(struct counter_device *counter,
					u64 val);
		int (*count_u64_write)(struct counter_device *counter,
				       struct counter_count *count, u64 val);
		int (*signal_u64_write)(struct counter_device *counter,
					struct counter_signal *signal, u64 val);
	};
};

/**
 * struct counter_signal - Counter Signal node
 * @id:		unique ID used to identify the Signal
 * @name:	device-specific Signal name
 * @ext:	optional array of Signal extensions
 * @num_ext:	number of Signal extensions specified in @ext
 */
struct counter_signal {
	int id;
	const char *name;

	struct counter_comp *ext;
	size_t num_ext;
};

/**
 * struct counter_synapse - Counter Synapse node
 * @actions_list:	array of available action modes
 * @num_actions:	number of action modes specified in @actions_list
 * @signal:		pointer to the associated Signal
 */
struct counter_synapse {
	const enum counter_synapse_action *actions_list;
	size_t num_actions;

	struct counter_signal *signal;
};

/**
 * struct counter_count - Counter Count node
 * @id:			unique ID used to identify the Count
 * @name:		device-specific Count name
 * @functions_list:	array of available function modes
 * @num_functions:	number of function modes specified in @functions_list
 * @synapses:		array of Synapses for initialization
 * @num_synapses:	number of Synapses specified in @synapses
 * @ext:		optional array of Count extensions
 * @num_ext:		number of Count extensions specified in @ext
 */
struct counter_count {
	int id;
	const char *name;

	const enum counter_function *functions_list;
	size_t num_functions;

	struct counter_synapse *synapses;
	size_t num_synapses;

	struct counter_comp *ext;
	size_t num_ext;
};

/**
 * struct counter_event_node - Counter Event node
 * @l:		list of current watching Counter events
 * @event:	event that triggers
 * @channel:	event channel
 * @comp_list:	list of components to watch when event triggers
 */
struct counter_event_node {
	struct list_head l;
	u8 event;
	u8 channel;
	struct list_head comp_list;
};

/**
 * struct counter_ops - Callbacks from driver
 * @signal_read:	optional read callback for Signals. The read level of
 *			the respective Signal should be passed back via the
 *			level parameter.
 * @count_read:		read callback for Counts. The read value of the
 *			respective Count should be passed back via the value
 *			parameter.
 * @count_write:	optional write callback for Counts. The write value for
 *			the respective Count is passed in via the value
 *			parameter.
 * @function_read:	read callback the Count function modes. The read
 *			function mode of the respective Count should be passed
 *			back via the function parameter.
 * @function_write:	optional write callback for Count function modes. The
 *			function mode to write for the respective Count is
 *			passed in via the function parameter.
 * @action_read:	optional read callback the Synapse action modes. The
 *			read action mode of the respective Synapse should be
 *			passed back via the action parameter.
 * @action_write:	optional write callback for Synapse action modes. The
 *			action mode to write for the respective Synapse is
 *			passed in via the action parameter.
 * @events_configure:	optional write callback to configure events. The list of
 *			struct counter_event_node may be accessed via the
 *			events_list member of the counter parameter.
 * @watch_validate:	optional callback to validate a watch. The Counter
 *			component watch configuration is passed in via the watch
 *			parameter. A return value of 0 indicates a valid Counter
 *			component watch configuration.
 */
struct counter_ops {
	int (*signal_read)(struct counter_device *counter,
			   struct counter_signal *signal,
			   enum counter_signal_level *level);
	int (*count_read)(struct counter_device *counter,
			  struct counter_count *count, u64 *value);
	int (*count_write)(struct counter_device *counter,
			   struct counter_count *count, u64 value);
	int (*function_read)(struct counter_device *counter,
			     struct counter_count *count,
			     enum counter_function *function);
	int (*function_write)(struct counter_device *counter,
			      struct counter_count *count,
			      enum counter_function function);
	int (*action_read)(struct counter_device *counter,
			   struct counter_count *count,
			   struct counter_synapse *synapse,
			   enum counter_synapse_action *action);
	int (*action_write)(struct counter_device *counter,
			    struct counter_count *count,
			    struct counter_synapse *synapse,
			    enum counter_synapse_action action);
	int (*events_configure)(struct counter_device *counter);
	int (*watch_validate)(struct counter_device *counter,
			      const struct counter_watch *watch);
};

/**
 * struct counter_device - Counter data structure
 * @name:		name of the device
 * @parent:		optional parent device providing the counters
 * @ops:		callbacks from driver
 * @signals:		array of Signals
 * @num_signals:	number of Signals specified in @signals
 * @counts:		array of Counts
 * @num_counts:		number of Counts specified in @counts
 * @ext:		optional array of Counter device extensions
 * @num_ext:		number of Counter device extensions specified in @ext
 * @priv:		optional private data supplied by driver
 * @dev:		internal device structure
 * @chrdev:		internal character device structure
 * @events_list:	list of current watching Counter events
 * @events_list_lock:	lock to protect Counter events list operations
 * @next_events_list:	list of next watching Counter events
 * @n_events_list_lock:	lock to protect Counter next events list operations
 * @events:		queue of detected Counter events
 * @events_wait:	wait queue to allow blocking reads of Counter events
 * @events_in_lock:	lock to protect Counter events queue in operations
 * @events_out_lock:	lock to protect Counter events queue out operations
 * @ops_exist_lock:	lock to prevent use during removal
 */
struct counter_device {
	const char *name;
	struct device *parent;

	const struct counter_ops *ops;

	struct counter_signal *signals;
	size_t num_signals;
	struct counter_count *counts;
	size_t num_counts;

	struct counter_comp *ext;
	size_t num_ext;

<<<<<<< HEAD
	void *priv;

=======
>>>>>>> 754e0b0e
	struct device dev;
	struct cdev chrdev;
	struct list_head events_list;
	spinlock_t events_list_lock;
	struct list_head next_events_list;
	struct mutex n_events_list_lock;
	DECLARE_KFIFO_PTR(events, struct counter_event);
	wait_queue_head_t events_wait;
	spinlock_t events_in_lock;
	struct mutex events_out_lock;
	struct mutex ops_exist_lock;
};

void *counter_priv(const struct counter_device *const counter);

struct counter_device *counter_alloc(size_t sizeof_priv);
void counter_put(struct counter_device *const counter);
int counter_add(struct counter_device *const counter);

void counter_unregister(struct counter_device *const counter);
<<<<<<< HEAD
int devm_counter_register(struct device *dev,
			  struct counter_device *const counter);
=======
struct counter_device *devm_counter_alloc(struct device *dev,
					  size_t sizeof_priv);
int devm_counter_add(struct device *dev,
		     struct counter_device *const counter);
>>>>>>> 754e0b0e
void counter_push_event(struct counter_device *const counter, const u8 event,
			const u8 channel);

#define COUNTER_COMP_DEVICE_U8(_name, _read, _write) \
{ \
	.type = COUNTER_COMP_U8, \
	.name = (_name), \
	.device_u8_read = (_read), \
	.device_u8_write = (_write), \
}
#define COUNTER_COMP_COUNT_U8(_name, _read, _write) \
{ \
	.type = COUNTER_COMP_U8, \
	.name = (_name), \
	.count_u8_read = (_read), \
	.count_u8_write = (_write), \
}
#define COUNTER_COMP_SIGNAL_U8(_name, _read, _write) \
{ \
	.type = COUNTER_COMP_U8, \
	.name = (_name), \
	.signal_u8_read = (_read), \
	.signal_u8_write = (_write), \
}

#define COUNTER_COMP_DEVICE_U64(_name, _read, _write) \
{ \
	.type = COUNTER_COMP_U64, \
	.name = (_name), \
	.device_u64_read = (_read), \
	.device_u64_write = (_write), \
}
#define COUNTER_COMP_COUNT_U64(_name, _read, _write) \
{ \
	.type = COUNTER_COMP_U64, \
	.name = (_name), \
	.count_u64_read = (_read), \
	.count_u64_write = (_write), \
}
#define COUNTER_COMP_SIGNAL_U64(_name, _read, _write) \
{ \
	.type = COUNTER_COMP_U64, \
	.name = (_name), \
	.signal_u64_read = (_read), \
	.signal_u64_write = (_write), \
}

#define COUNTER_COMP_DEVICE_BOOL(_name, _read, _write) \
{ \
	.type = COUNTER_COMP_BOOL, \
	.name = (_name), \
	.device_u8_read = (_read), \
	.device_u8_write = (_write), \
}
#define COUNTER_COMP_COUNT_BOOL(_name, _read, _write) \
{ \
	.type = COUNTER_COMP_BOOL, \
	.name = (_name), \
	.count_u8_read = (_read), \
	.count_u8_write = (_write), \
}
#define COUNTER_COMP_SIGNAL_BOOL(_name, _read, _write) \
{ \
	.type = COUNTER_COMP_BOOL, \
	.name = (_name), \
	.signal_u8_read = (_read), \
	.signal_u8_write = (_write), \
}

struct counter_available {
	union {
		const u32 *enums;
		const char *const *strs;
	};
	size_t num_items;
};

#define DEFINE_COUNTER_AVAILABLE(_name, _enums) \
	struct counter_available _name = { \
		.enums = (_enums), \
		.num_items = ARRAY_SIZE(_enums), \
	}

#define DEFINE_COUNTER_ENUM(_name, _strs) \
	struct counter_available _name = { \
		.strs = (_strs), \
		.num_items = ARRAY_SIZE(_strs), \
	}

#define COUNTER_COMP_DEVICE_ENUM(_name, _get, _set, _available) \
{ \
	.type = COUNTER_COMP_ENUM, \
	.name = (_name), \
	.device_u32_read = (_get), \
	.device_u32_write = (_set), \
	.priv = &(_available), \
}
#define COUNTER_COMP_COUNT_ENUM(_name, _get, _set, _available) \
{ \
	.type = COUNTER_COMP_ENUM, \
	.name = (_name), \
	.count_u32_read = (_get), \
	.count_u32_write = (_set), \
	.priv = &(_available), \
}
#define COUNTER_COMP_SIGNAL_ENUM(_name, _get, _set, _available) \
{ \
	.type = COUNTER_COMP_ENUM, \
	.name = (_name), \
	.signal_u32_read = (_get), \
	.signal_u32_write = (_set), \
	.priv = &(_available), \
}

#define COUNTER_COMP_CEILING(_read, _write) \
	COUNTER_COMP_COUNT_U64("ceiling", _read, _write)

#define COUNTER_COMP_COUNT_MODE(_read, _write, _available) \
{ \
	.type = COUNTER_COMP_COUNT_MODE, \
	.name = "count_mode", \
	.count_u32_read = (_read), \
	.count_u32_write = (_write), \
	.priv = &(_available), \
}

#define COUNTER_COMP_DIRECTION(_read) \
{ \
	.type = COUNTER_COMP_COUNT_DIRECTION, \
	.name = "direction", \
	.count_u32_read = (_read), \
}

#define COUNTER_COMP_ENABLE(_read, _write) \
	COUNTER_COMP_COUNT_BOOL("enable", _read, _write)

#define COUNTER_COMP_FLOOR(_read, _write) \
	COUNTER_COMP_COUNT_U64("floor", _read, _write)

#define COUNTER_COMP_PRESET(_read, _write) \
	COUNTER_COMP_COUNT_U64("preset", _read, _write)

#define COUNTER_COMP_PRESET_ENABLE(_read, _write) \
	COUNTER_COMP_COUNT_BOOL("preset_enable", _read, _write)

#endif /* _COUNTER_H_ */<|MERGE_RESOLUTION|>--- conflicted
+++ resolved
@@ -38,66 +38,6 @@
  * @type:		Counter component data type
  * @name:		device-specific component name
  * @priv:		component-relevant data
-<<<<<<< HEAD
- * @action_read		Synapse action mode read callback. The read value of the
- *			respective Synapse action mode should be passed back via
- *			the action parameter.
- * @device_u8_read	Device u8 component read callback. The read value of the
- *			respective Device u8 component should be passed back via
- *			the val parameter.
- * @count_u8_read	Count u8 component read callback. The read value of the
- *			respective Count u8 component should be passed back via
- *			the val parameter.
- * @signal_u8_read	Signal u8 component read callback. The read value of the
- *			respective Signal u8 component should be passed back via
- *			the val parameter.
- * @device_u32_read	Device u32 component read callback. The read value of
- *			the respective Device u32 component should be passed
- *			back via the val parameter.
- * @count_u32_read	Count u32 component read callback. The read value of the
- *			respective Count u32 component should be passed back via
- *			the val parameter.
- * @signal_u32_read	Signal u32 component read callback. The read value of
- *			the respective Signal u32 component should be passed
- *			back via the val parameter.
- * @device_u64_read	Device u64 component read callback. The read value of
- *			the respective Device u64 component should be passed
- *			back via the val parameter.
- * @count_u64_read	Count u64 component read callback. The read value of the
- *			respective Count u64 component should be passed back via
- *			the val parameter.
- * @signal_u64_read	Signal u64 component read callback. The read value of
- *			the respective Signal u64 component should be passed
- *			back via the val parameter.
- * @action_write	Synapse action mode write callback. The write value of
- *			the respective Synapse action mode is passed via the
- *			action parameter.
- * @device_u8_write	Device u8 component write callback. The write value of
- *			the respective Device u8 component is passed via the val
- *			parameter.
- * @count_u8_write	Count u8 component write callback. The write value of
- *			the respective Count u8 component is passed via the val
- *			parameter.
- * @signal_u8_write	Signal u8 component write callback. The write value of
- *			the respective Signal u8 component is passed via the val
- *			parameter.
- * @device_u32_write	Device u32 component write callback. The write value of
- *			the respective Device u32 component is passed via the
- *			val parameter.
- * @count_u32_write	Count u32 component write callback. The write value of
- *			the respective Count u32 component is passed via the val
- *			parameter.
- * @signal_u32_write	Signal u32 component write callback. The write value of
- *			the respective Signal u32 component is passed via the
- *			val parameter.
- * @device_u64_write	Device u64 component write callback. The write value of
- *			the respective Device u64 component is passed via the
- *			val parameter.
- * @count_u64_write	Count u64 component write callback. The write value of
- *			the respective Count u64 component is passed via the val
- *			parameter.
- * @signal_u64_write	Signal u64 component write callback. The write value of
-=======
  * @action_read:		Synapse action mode read callback. The read value of the
  *			respective Synapse action mode should be passed back via
  *			the action parameter.
@@ -156,7 +96,6 @@
  *			the respective Count u64 component is passed via the val
  *			parameter.
  * @signal_u64_write:		Signal u64 component write callback. The write value of
->>>>>>> 754e0b0e
  *			the respective Signal u64 component is passed via the
  *			val parameter.
  */
@@ -375,11 +314,6 @@
 	struct counter_comp *ext;
 	size_t num_ext;
 
-<<<<<<< HEAD
-	void *priv;
-
-=======
->>>>>>> 754e0b0e
 	struct device dev;
 	struct cdev chrdev;
 	struct list_head events_list;
@@ -400,15 +334,10 @@
 int counter_add(struct counter_device *const counter);
 
 void counter_unregister(struct counter_device *const counter);
-<<<<<<< HEAD
-int devm_counter_register(struct device *dev,
-			  struct counter_device *const counter);
-=======
 struct counter_device *devm_counter_alloc(struct device *dev,
 					  size_t sizeof_priv);
 int devm_counter_add(struct device *dev,
 		     struct counter_device *const counter);
->>>>>>> 754e0b0e
 void counter_push_event(struct counter_device *const counter, const u8 event,
 			const u8 channel);
 
