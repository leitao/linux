--- conflicted
+++ resolved
@@ -348,12 +348,7 @@
 struct sk_buff *tcp_stream_alloc_skb(struct sock *sk, gfp_t gfp,
 				     bool force_schedule);
 
-<<<<<<< HEAD
-static inline void tcp_dec_quickack_mode(struct sock *sk,
-					 const unsigned int pkts)
-=======
 static inline void tcp_dec_quickack_mode(struct sock *sk)
->>>>>>> 63ddbafb
 {
 	struct inet_connection_sock *icsk = inet_csk(sk);
 
