/* SPDX-License-Identifier: GPL-2.0 WITH Linux-syscall-note */
#ifndef __LINUX_PKT_CLS_H
#define __LINUX_PKT_CLS_H

#include <linux/types.h>
#include <linux/pkt_sched.h>

#define TC_COOKIE_MAX_SIZE 16

/* Action attributes */
enum {
	TCA_ACT_UNSPEC,
	TCA_ACT_KIND,
	TCA_ACT_OPTIONS,
	TCA_ACT_INDEX,
	TCA_ACT_STATS,
	TCA_ACT_PAD,
	TCA_ACT_COOKIE,
	TCA_ACT_FLAGS,
	TCA_ACT_HW_STATS,
	TCA_ACT_USED_HW_STATS,
	TCA_ACT_IN_HW_COUNT,
	__TCA_ACT_MAX
};

/* See other TCA_ACT_FLAGS_ * flags in include/net/act_api.h. */
#define TCA_ACT_FLAGS_NO_PERCPU_STATS (1 << 0) /* Don't use percpu allocator for
						* actions stats.
						*/
#define TCA_ACT_FLAGS_SKIP_HW	(1 << 1) /* don't offload action to HW */
#define TCA_ACT_FLAGS_SKIP_SW	(1 << 2) /* don't use action in SW */

/* tca HW stats type
 * When user does not pass the attribute, he does not care.
 * It is the same as if he would pass the attribute with
 * all supported bits set.
 * In case no bits are set, user is not interested in getting any HW statistics.
 */
#define TCA_ACT_HW_STATS_IMMEDIATE (1 << 0) /* Means that in dump, user
					     * gets the current HW stats
					     * state from the device
					     * queried at the dump time.
					     */
#define TCA_ACT_HW_STATS_DELAYED (1 << 1) /* Means that in dump, user gets
					   * HW stats that might be out of date
					   * for some time, maybe couple of
					   * seconds. This is the case when
					   * driver polls stats updates
					   * periodically or when it gets async
					   * stats update from the device.
					   */

#define TCA_ACT_MAX __TCA_ACT_MAX
#define TCA_OLD_COMPAT (TCA_ACT_MAX+1)
#define TCA_ACT_MAX_PRIO 32
#define TCA_ACT_BIND	1
#define TCA_ACT_NOBIND	0
#define TCA_ACT_UNBIND	1
#define TCA_ACT_NOUNBIND	0
#define TCA_ACT_REPLACE		1
#define TCA_ACT_NOREPLACE	0

#define TC_ACT_UNSPEC	(-1)
#define TC_ACT_OK		0
#define TC_ACT_RECLASSIFY	1
#define TC_ACT_SHOT		2
#define TC_ACT_PIPE		3
#define TC_ACT_STOLEN		4
#define TC_ACT_QUEUED		5
#define TC_ACT_REPEAT		6
#define TC_ACT_REDIRECT		7
#define TC_ACT_TRAP		8 /* For hw path, this means "trap to cpu"
				   * and don't further process the frame
				   * in hardware. For sw path, this is
				   * equivalent of TC_ACT_STOLEN - drop
				   * the skb and act like everything
				   * is alright.
				   */
#define TC_ACT_VALUE_MAX	TC_ACT_TRAP

/* There is a special kind of actions called "extended actions",
 * which need a value parameter. These have a local opcode located in
 * the highest nibble, starting from 1. The rest of the bits
 * are used to carry the value. These two parts together make
 * a combined opcode.
 */
#define __TC_ACT_EXT_SHIFT 28
#define __TC_ACT_EXT(local) ((local) << __TC_ACT_EXT_SHIFT)
#define TC_ACT_EXT_VAL_MASK ((1 << __TC_ACT_EXT_SHIFT) - 1)
#define TC_ACT_EXT_OPCODE(combined) ((combined) & (~TC_ACT_EXT_VAL_MASK))
#define TC_ACT_EXT_CMP(combined, opcode) (TC_ACT_EXT_OPCODE(combined) == opcode)

#define TC_ACT_JUMP __TC_ACT_EXT(1)
#define TC_ACT_GOTO_CHAIN __TC_ACT_EXT(2)
#define TC_ACT_EXT_OPCODE_MAX	TC_ACT_GOTO_CHAIN

/* These macros are put here for binary compatibility with userspace apps that
 * make use of them. For kernel code and new userspace apps, use the TCA_ID_*
 * versions.
 */
#define TCA_ACT_GACT 5
#define TCA_ACT_IPT 6
#define TCA_ACT_PEDIT 7
#define TCA_ACT_MIRRED 8
#define TCA_ACT_NAT 9
#define TCA_ACT_XT 10
#define TCA_ACT_SKBEDIT 11
#define TCA_ACT_VLAN 12
#define TCA_ACT_BPF 13
#define TCA_ACT_CONNMARK 14
#define TCA_ACT_SKBMOD 15
#define TCA_ACT_CSUM 16
#define TCA_ACT_TUNNEL_KEY 17
#define TCA_ACT_SIMP 22
#define TCA_ACT_IFE 25
#define TCA_ACT_SAMPLE 26

/* Action type identifiers*/
enum tca_id {
	TCA_ID_UNSPEC = 0,
	TCA_ID_POLICE = 1,
	TCA_ID_GACT = TCA_ACT_GACT,
	TCA_ID_IPT = TCA_ACT_IPT,
	TCA_ID_PEDIT = TCA_ACT_PEDIT,
	TCA_ID_MIRRED = TCA_ACT_MIRRED,
	TCA_ID_NAT = TCA_ACT_NAT,
	TCA_ID_XT = TCA_ACT_XT,
	TCA_ID_SKBEDIT = TCA_ACT_SKBEDIT,
	TCA_ID_VLAN = TCA_ACT_VLAN,
	TCA_ID_BPF = TCA_ACT_BPF,
	TCA_ID_CONNMARK = TCA_ACT_CONNMARK,
	TCA_ID_SKBMOD = TCA_ACT_SKBMOD,
	TCA_ID_CSUM = TCA_ACT_CSUM,
	TCA_ID_TUNNEL_KEY = TCA_ACT_TUNNEL_KEY,
	TCA_ID_SIMP = TCA_ACT_SIMP,
	TCA_ID_IFE = TCA_ACT_IFE,
	TCA_ID_SAMPLE = TCA_ACT_SAMPLE,
	TCA_ID_CTINFO,
	TCA_ID_MPLS,
	TCA_ID_CT,
	TCA_ID_GATE,
	/* other actions go here */
	__TCA_ID_MAX = 255
};

#define TCA_ID_MAX __TCA_ID_MAX

struct tc_police {
	__u32			index;
	int			action;
#define TC_POLICE_UNSPEC	TC_ACT_UNSPEC
#define TC_POLICE_OK		TC_ACT_OK
#define TC_POLICE_RECLASSIFY	TC_ACT_RECLASSIFY
#define TC_POLICE_SHOT		TC_ACT_SHOT
#define TC_POLICE_PIPE		TC_ACT_PIPE

	__u32			limit;
	__u32			burst;
	__u32			mtu;
	struct tc_ratespec	rate;
	struct tc_ratespec	peakrate;
	int			refcnt;
	int			bindcnt;
	__u32			capab;
};

struct tcf_t {
	__u64   install;
	__u64   lastuse;
	__u64   expires;
	__u64   firstuse;
};

struct tc_cnt {
	int                   refcnt;
	int                   bindcnt;
};

#define tc_gen \
	__u32                 index; \
	__u32                 capab; \
	int                   action; \
	int                   refcnt; \
	int                   bindcnt

enum {
	TCA_POLICE_UNSPEC,
	TCA_POLICE_TBF,
	TCA_POLICE_RATE,
	TCA_POLICE_PEAKRATE,
	TCA_POLICE_AVRATE,
	TCA_POLICE_RESULT,
	TCA_POLICE_TM,
	TCA_POLICE_PAD,
	TCA_POLICE_RATE64,
	TCA_POLICE_PEAKRATE64,
	TCA_POLICE_PKTRATE64,
	TCA_POLICE_PKTBURST64,
	__TCA_POLICE_MAX
#define TCA_POLICE_RESULT TCA_POLICE_RESULT
};

#define TCA_POLICE_MAX (__TCA_POLICE_MAX - 1)

/* tca flags definitions */
#define TCA_CLS_FLAGS_SKIP_HW	(1 << 0) /* don't offload filter to HW */
#define TCA_CLS_FLAGS_SKIP_SW	(1 << 1) /* don't use filter in SW */
#define TCA_CLS_FLAGS_IN_HW	(1 << 2) /* filter is offloaded to HW */
#define TCA_CLS_FLAGS_NOT_IN_HW (1 << 3) /* filter isn't offloaded to HW */
#define TCA_CLS_FLAGS_VERBOSE	(1 << 4) /* verbose logging */

/* U32 filters */

#define TC_U32_HTID(h) ((h)&0xFFF00000)
#define TC_U32_USERHTID(h) (TC_U32_HTID(h)>>20)
#define TC_U32_HASH(h) (((h)>>12)&0xFF)
#define TC_U32_NODE(h) ((h)&0xFFF)
#define TC_U32_KEY(h) ((h)&0xFFFFF)
#define TC_U32_UNSPEC	0
#define TC_U32_ROOT	(0xFFF00000)

enum {
	TCA_U32_UNSPEC,
	TCA_U32_CLASSID,
	TCA_U32_HASH,
	TCA_U32_LINK,
	TCA_U32_DIVISOR,
	TCA_U32_SEL,
	TCA_U32_POLICE,
	TCA_U32_ACT,
	TCA_U32_INDEV,
	TCA_U32_PCNT,
	TCA_U32_MARK,
	TCA_U32_FLAGS,
	TCA_U32_PAD,
	__TCA_U32_MAX
};

#define TCA_U32_MAX (__TCA_U32_MAX - 1)

struct tc_u32_key {
	__be32		mask;
	__be32		val;
	int		off;
	int		offmask;
};

struct tc_u32_sel {
	unsigned char		flags;
	unsigned char		offshift;
	unsigned char		nkeys;

	__be16			offmask;
	__u16			off;
	short			offoff;

	short			hoff;
	__be32			hmask;
	struct tc_u32_key	keys[];
};

struct tc_u32_mark {
	__u32		val;
	__u32		mask;
	__u32		success;
};

struct tc_u32_pcnt {
	__u64 rcnt;
	__u64 rhit;
	__u64 kcnts[];
};

/* Flags */

#define TC_U32_TERMINAL		1
#define TC_U32_OFFSET		2
#define TC_U32_VAROFFSET	4
#define TC_U32_EAT		8

#define TC_U32_MAXDEPTH 8


/* RSVP filter */

enum {
	TCA_RSVP_UNSPEC,
	TCA_RSVP_CLASSID,
	TCA_RSVP_DST,
	TCA_RSVP_SRC,
	TCA_RSVP_PINFO,
	TCA_RSVP_POLICE,
	TCA_RSVP_ACT,
	__TCA_RSVP_MAX
};

#define TCA_RSVP_MAX (__TCA_RSVP_MAX - 1 )

struct tc_rsvp_gpi {
	__u32	key;
	__u32	mask;
	int	offset;
};

struct tc_rsvp_pinfo {
	struct tc_rsvp_gpi dpi;
	struct tc_rsvp_gpi spi;
	__u8	protocol;
	__u8	tunnelid;
	__u8	tunnelhdr;
	__u8	pad;
};

/* ROUTE filter */

enum {
	TCA_ROUTE4_UNSPEC,
	TCA_ROUTE4_CLASSID,
	TCA_ROUTE4_TO,
	TCA_ROUTE4_FROM,
	TCA_ROUTE4_IIF,
	TCA_ROUTE4_POLICE,
	TCA_ROUTE4_ACT,
	__TCA_ROUTE4_MAX
};

#define TCA_ROUTE4_MAX (__TCA_ROUTE4_MAX - 1)


/* FW filter */

enum {
	TCA_FW_UNSPEC,
	TCA_FW_CLASSID,
	TCA_FW_POLICE,
	TCA_FW_INDEV,
	TCA_FW_ACT, /* used by CONFIG_NET_CLS_ACT */
	TCA_FW_MASK,
	__TCA_FW_MAX
};

#define TCA_FW_MAX (__TCA_FW_MAX - 1)

/* TC index filter */

enum {
	TCA_TCINDEX_UNSPEC,
	TCA_TCINDEX_HASH,
	TCA_TCINDEX_MASK,
	TCA_TCINDEX_SHIFT,
	TCA_TCINDEX_FALL_THROUGH,
	TCA_TCINDEX_CLASSID,
	TCA_TCINDEX_POLICE,
	TCA_TCINDEX_ACT,
	__TCA_TCINDEX_MAX
};

#define TCA_TCINDEX_MAX     (__TCA_TCINDEX_MAX - 1)

/* Flow filter */

enum {
	FLOW_KEY_SRC,
	FLOW_KEY_DST,
	FLOW_KEY_PROTO,
	FLOW_KEY_PROTO_SRC,
	FLOW_KEY_PROTO_DST,
	FLOW_KEY_IIF,
	FLOW_KEY_PRIORITY,
	FLOW_KEY_MARK,
	FLOW_KEY_NFCT,
	FLOW_KEY_NFCT_SRC,
	FLOW_KEY_NFCT_DST,
	FLOW_KEY_NFCT_PROTO_SRC,
	FLOW_KEY_NFCT_PROTO_DST,
	FLOW_KEY_RTCLASSID,
	FLOW_KEY_SKUID,
	FLOW_KEY_SKGID,
	FLOW_KEY_VLAN_TAG,
	FLOW_KEY_RXHASH,
	__FLOW_KEY_MAX,
};

#define FLOW_KEY_MAX	(__FLOW_KEY_MAX - 1)

enum {
	FLOW_MODE_MAP,
	FLOW_MODE_HASH,
};

enum {
	TCA_FLOW_UNSPEC,
	TCA_FLOW_KEYS,
	TCA_FLOW_MODE,
	TCA_FLOW_BASECLASS,
	TCA_FLOW_RSHIFT,
	TCA_FLOW_ADDEND,
	TCA_FLOW_MASK,
	TCA_FLOW_XOR,
	TCA_FLOW_DIVISOR,
	TCA_FLOW_ACT,
	TCA_FLOW_POLICE,
	TCA_FLOW_EMATCHES,
	TCA_FLOW_PERTURB,
	__TCA_FLOW_MAX
};

#define TCA_FLOW_MAX	(__TCA_FLOW_MAX - 1)

/* Basic filter */

struct tc_basic_pcnt {
	__u64 rcnt;
	__u64 rhit;
};

enum {
	TCA_BASIC_UNSPEC,
	TCA_BASIC_CLASSID,
	TCA_BASIC_EMATCHES,
	TCA_BASIC_ACT,
	TCA_BASIC_POLICE,
	TCA_BASIC_PCNT,
	TCA_BASIC_PAD,
	__TCA_BASIC_MAX
};

#define TCA_BASIC_MAX (__TCA_BASIC_MAX - 1)


/* Cgroup classifier */

enum {
	TCA_CGROUP_UNSPEC,
	TCA_CGROUP_ACT,
	TCA_CGROUP_POLICE,
	TCA_CGROUP_EMATCHES,
	__TCA_CGROUP_MAX,
};

#define TCA_CGROUP_MAX (__TCA_CGROUP_MAX - 1)

/* BPF classifier */

#define TCA_BPF_FLAG_ACT_DIRECT		(1 << 0)

enum {
	TCA_BPF_UNSPEC,
	TCA_BPF_ACT,
	TCA_BPF_POLICE,
	TCA_BPF_CLASSID,
	TCA_BPF_OPS_LEN,
	TCA_BPF_OPS,
	TCA_BPF_FD,
	TCA_BPF_NAME,
	TCA_BPF_FLAGS,
	TCA_BPF_FLAGS_GEN,
	TCA_BPF_TAG,
	TCA_BPF_ID,
	__TCA_BPF_MAX,
};

#define TCA_BPF_MAX (__TCA_BPF_MAX - 1)

/* Flower classifier */

enum {
	TCA_FLOWER_UNSPEC,
	TCA_FLOWER_CLASSID,
	TCA_FLOWER_INDEV,
	TCA_FLOWER_ACT,
	TCA_FLOWER_KEY_ETH_DST,		/* ETH_ALEN */
	TCA_FLOWER_KEY_ETH_DST_MASK,	/* ETH_ALEN */
	TCA_FLOWER_KEY_ETH_SRC,		/* ETH_ALEN */
	TCA_FLOWER_KEY_ETH_SRC_MASK,	/* ETH_ALEN */
	TCA_FLOWER_KEY_ETH_TYPE,	/* be16 */
	TCA_FLOWER_KEY_IP_PROTO,	/* u8 */
	TCA_FLOWER_KEY_IPV4_SRC,	/* be32 */
	TCA_FLOWER_KEY_IPV4_SRC_MASK,	/* be32 */
	TCA_FLOWER_KEY_IPV4_DST,	/* be32 */
	TCA_FLOWER_KEY_IPV4_DST_MASK,	/* be32 */
	TCA_FLOWER_KEY_IPV6_SRC,	/* struct in6_addr */
	TCA_FLOWER_KEY_IPV6_SRC_MASK,	/* struct in6_addr */
	TCA_FLOWER_KEY_IPV6_DST,	/* struct in6_addr */
	TCA_FLOWER_KEY_IPV6_DST_MASK,	/* struct in6_addr */
	TCA_FLOWER_KEY_TCP_SRC,		/* be16 */
	TCA_FLOWER_KEY_TCP_DST,		/* be16 */
	TCA_FLOWER_KEY_UDP_SRC,		/* be16 */
	TCA_FLOWER_KEY_UDP_DST,		/* be16 */

	TCA_FLOWER_FLAGS,
	TCA_FLOWER_KEY_VLAN_ID,		/* be16 */
	TCA_FLOWER_KEY_VLAN_PRIO,	/* u8   */
	TCA_FLOWER_KEY_VLAN_ETH_TYPE,	/* be16 */

	TCA_FLOWER_KEY_ENC_KEY_ID,	/* be32 */
	TCA_FLOWER_KEY_ENC_IPV4_SRC,	/* be32 */
	TCA_FLOWER_KEY_ENC_IPV4_SRC_MASK,/* be32 */
	TCA_FLOWER_KEY_ENC_IPV4_DST,	/* be32 */
	TCA_FLOWER_KEY_ENC_IPV4_DST_MASK,/* be32 */
	TCA_FLOWER_KEY_ENC_IPV6_SRC,	/* struct in6_addr */
	TCA_FLOWER_KEY_ENC_IPV6_SRC_MASK,/* struct in6_addr */
	TCA_FLOWER_KEY_ENC_IPV6_DST,	/* struct in6_addr */
	TCA_FLOWER_KEY_ENC_IPV6_DST_MASK,/* struct in6_addr */

	TCA_FLOWER_KEY_TCP_SRC_MASK,	/* be16 */
	TCA_FLOWER_KEY_TCP_DST_MASK,	/* be16 */
	TCA_FLOWER_KEY_UDP_SRC_MASK,	/* be16 */
	TCA_FLOWER_KEY_UDP_DST_MASK,	/* be16 */
	TCA_FLOWER_KEY_SCTP_SRC_MASK,	/* be16 */
	TCA_FLOWER_KEY_SCTP_DST_MASK,	/* be16 */

	TCA_FLOWER_KEY_SCTP_SRC,	/* be16 */
	TCA_FLOWER_KEY_SCTP_DST,	/* be16 */

	TCA_FLOWER_KEY_ENC_UDP_SRC_PORT,	/* be16 */
	TCA_FLOWER_KEY_ENC_UDP_SRC_PORT_MASK,	/* be16 */
	TCA_FLOWER_KEY_ENC_UDP_DST_PORT,	/* be16 */
	TCA_FLOWER_KEY_ENC_UDP_DST_PORT_MASK,	/* be16 */

	TCA_FLOWER_KEY_FLAGS,		/* be32 */
	TCA_FLOWER_KEY_FLAGS_MASK,	/* be32 */

	TCA_FLOWER_KEY_ICMPV4_CODE,	/* u8 */
	TCA_FLOWER_KEY_ICMPV4_CODE_MASK,/* u8 */
	TCA_FLOWER_KEY_ICMPV4_TYPE,	/* u8 */
	TCA_FLOWER_KEY_ICMPV4_TYPE_MASK,/* u8 */
	TCA_FLOWER_KEY_ICMPV6_CODE,	/* u8 */
	TCA_FLOWER_KEY_ICMPV6_CODE_MASK,/* u8 */
	TCA_FLOWER_KEY_ICMPV6_TYPE,	/* u8 */
	TCA_FLOWER_KEY_ICMPV6_TYPE_MASK,/* u8 */

	TCA_FLOWER_KEY_ARP_SIP,		/* be32 */
	TCA_FLOWER_KEY_ARP_SIP_MASK,	/* be32 */
	TCA_FLOWER_KEY_ARP_TIP,		/* be32 */
	TCA_FLOWER_KEY_ARP_TIP_MASK,	/* be32 */
	TCA_FLOWER_KEY_ARP_OP,		/* u8 */
	TCA_FLOWER_KEY_ARP_OP_MASK,	/* u8 */
	TCA_FLOWER_KEY_ARP_SHA,		/* ETH_ALEN */
	TCA_FLOWER_KEY_ARP_SHA_MASK,	/* ETH_ALEN */
	TCA_FLOWER_KEY_ARP_THA,		/* ETH_ALEN */
	TCA_FLOWER_KEY_ARP_THA_MASK,	/* ETH_ALEN */

	TCA_FLOWER_KEY_MPLS_TTL,	/* u8 - 8 bits */
	TCA_FLOWER_KEY_MPLS_BOS,	/* u8 - 1 bit */
	TCA_FLOWER_KEY_MPLS_TC,		/* u8 - 3 bits */
	TCA_FLOWER_KEY_MPLS_LABEL,	/* be32 - 20 bits */

	TCA_FLOWER_KEY_TCP_FLAGS,	/* be16 */
	TCA_FLOWER_KEY_TCP_FLAGS_MASK,	/* be16 */

	TCA_FLOWER_KEY_IP_TOS,		/* u8 */
	TCA_FLOWER_KEY_IP_TOS_MASK,	/* u8 */
	TCA_FLOWER_KEY_IP_TTL,		/* u8 */
	TCA_FLOWER_KEY_IP_TTL_MASK,	/* u8 */

	TCA_FLOWER_KEY_CVLAN_ID,	/* be16 */
	TCA_FLOWER_KEY_CVLAN_PRIO,	/* u8   */
	TCA_FLOWER_KEY_CVLAN_ETH_TYPE,	/* be16 */

	TCA_FLOWER_KEY_ENC_IP_TOS,	/* u8 */
	TCA_FLOWER_KEY_ENC_IP_TOS_MASK,	/* u8 */
	TCA_FLOWER_KEY_ENC_IP_TTL,	/* u8 */
	TCA_FLOWER_KEY_ENC_IP_TTL_MASK,	/* u8 */

	TCA_FLOWER_KEY_ENC_OPTS,
	TCA_FLOWER_KEY_ENC_OPTS_MASK,

	TCA_FLOWER_IN_HW_COUNT,

	TCA_FLOWER_KEY_PORT_SRC_MIN,	/* be16 */
	TCA_FLOWER_KEY_PORT_SRC_MAX,	/* be16 */
	TCA_FLOWER_KEY_PORT_DST_MIN,	/* be16 */
	TCA_FLOWER_KEY_PORT_DST_MAX,	/* be16 */

	TCA_FLOWER_KEY_CT_STATE,	/* u16 */
	TCA_FLOWER_KEY_CT_STATE_MASK,	/* u16 */
	TCA_FLOWER_KEY_CT_ZONE,		/* u16 */
	TCA_FLOWER_KEY_CT_ZONE_MASK,	/* u16 */
	TCA_FLOWER_KEY_CT_MARK,		/* u32 */
	TCA_FLOWER_KEY_CT_MARK_MASK,	/* u32 */
	TCA_FLOWER_KEY_CT_LABELS,	/* u128 */
	TCA_FLOWER_KEY_CT_LABELS_MASK,	/* u128 */

	TCA_FLOWER_KEY_MPLS_OPTS,

	TCA_FLOWER_KEY_HASH,		/* u32 */
	TCA_FLOWER_KEY_HASH_MASK,	/* u32 */

	TCA_FLOWER_KEY_NUM_OF_VLANS,    /* u8 */

	TCA_FLOWER_KEY_PPPOE_SID,	/* be16 */
	TCA_FLOWER_KEY_PPP_PROTO,	/* be16 */

<<<<<<< HEAD
=======
	TCA_FLOWER_KEY_L2TPV3_SID,	/* be32 */

>>>>>>> 7365df19
	__TCA_FLOWER_MAX,
};

#define TCA_FLOWER_MAX (__TCA_FLOWER_MAX - 1)

enum {
	TCA_FLOWER_KEY_CT_FLAGS_NEW = 1 << 0, /* Beginning of a new connection. */
	TCA_FLOWER_KEY_CT_FLAGS_ESTABLISHED = 1 << 1, /* Part of an existing connection. */
	TCA_FLOWER_KEY_CT_FLAGS_RELATED = 1 << 2, /* Related to an established connection. */
	TCA_FLOWER_KEY_CT_FLAGS_TRACKED = 1 << 3, /* Conntrack has occurred. */
	TCA_FLOWER_KEY_CT_FLAGS_INVALID = 1 << 4, /* Conntrack is invalid. */
	TCA_FLOWER_KEY_CT_FLAGS_REPLY = 1 << 5, /* Packet is in the reply direction. */
	__TCA_FLOWER_KEY_CT_FLAGS_MAX,
};

enum {
	TCA_FLOWER_KEY_ENC_OPTS_UNSPEC,
	TCA_FLOWER_KEY_ENC_OPTS_GENEVE, /* Nested
					 * TCA_FLOWER_KEY_ENC_OPT_GENEVE_
					 * attributes
					 */
	TCA_FLOWER_KEY_ENC_OPTS_VXLAN,	/* Nested
					 * TCA_FLOWER_KEY_ENC_OPT_VXLAN_
					 * attributes
					 */
	TCA_FLOWER_KEY_ENC_OPTS_ERSPAN,	/* Nested
					 * TCA_FLOWER_KEY_ENC_OPT_ERSPAN_
					 * attributes
					 */
	TCA_FLOWER_KEY_ENC_OPTS_GTP,	/* Nested
					 * TCA_FLOWER_KEY_ENC_OPT_GTP_
					 * attributes
					 */
	__TCA_FLOWER_KEY_ENC_OPTS_MAX,
};

#define TCA_FLOWER_KEY_ENC_OPTS_MAX (__TCA_FLOWER_KEY_ENC_OPTS_MAX - 1)

enum {
	TCA_FLOWER_KEY_ENC_OPT_GENEVE_UNSPEC,
	TCA_FLOWER_KEY_ENC_OPT_GENEVE_CLASS,            /* u16 */
	TCA_FLOWER_KEY_ENC_OPT_GENEVE_TYPE,             /* u8 */
	TCA_FLOWER_KEY_ENC_OPT_GENEVE_DATA,             /* 4 to 128 bytes */

	__TCA_FLOWER_KEY_ENC_OPT_GENEVE_MAX,
};

#define TCA_FLOWER_KEY_ENC_OPT_GENEVE_MAX \
		(__TCA_FLOWER_KEY_ENC_OPT_GENEVE_MAX - 1)

enum {
	TCA_FLOWER_KEY_ENC_OPT_VXLAN_UNSPEC,
	TCA_FLOWER_KEY_ENC_OPT_VXLAN_GBP,		/* u32 */
	__TCA_FLOWER_KEY_ENC_OPT_VXLAN_MAX,
};

#define TCA_FLOWER_KEY_ENC_OPT_VXLAN_MAX \
		(__TCA_FLOWER_KEY_ENC_OPT_VXLAN_MAX - 1)

enum {
	TCA_FLOWER_KEY_ENC_OPT_ERSPAN_UNSPEC,
	TCA_FLOWER_KEY_ENC_OPT_ERSPAN_VER,              /* u8 */
	TCA_FLOWER_KEY_ENC_OPT_ERSPAN_INDEX,            /* be32 */
	TCA_FLOWER_KEY_ENC_OPT_ERSPAN_DIR,              /* u8 */
	TCA_FLOWER_KEY_ENC_OPT_ERSPAN_HWID,             /* u8 */
	__TCA_FLOWER_KEY_ENC_OPT_ERSPAN_MAX,
};

#define TCA_FLOWER_KEY_ENC_OPT_ERSPAN_MAX \
		(__TCA_FLOWER_KEY_ENC_OPT_ERSPAN_MAX - 1)

enum {
	TCA_FLOWER_KEY_ENC_OPT_GTP_UNSPEC,
	TCA_FLOWER_KEY_ENC_OPT_GTP_PDU_TYPE,		/* u8 */
	TCA_FLOWER_KEY_ENC_OPT_GTP_QFI,			/* u8 */

	__TCA_FLOWER_KEY_ENC_OPT_GTP_MAX,
};

#define TCA_FLOWER_KEY_ENC_OPT_GTP_MAX \
		(__TCA_FLOWER_KEY_ENC_OPT_GTP_MAX - 1)

enum {
	TCA_FLOWER_KEY_MPLS_OPTS_UNSPEC,
	TCA_FLOWER_KEY_MPLS_OPTS_LSE,
	__TCA_FLOWER_KEY_MPLS_OPTS_MAX,
};

#define TCA_FLOWER_KEY_MPLS_OPTS_MAX (__TCA_FLOWER_KEY_MPLS_OPTS_MAX - 1)

enum {
	TCA_FLOWER_KEY_MPLS_OPT_LSE_UNSPEC,
	TCA_FLOWER_KEY_MPLS_OPT_LSE_DEPTH,
	TCA_FLOWER_KEY_MPLS_OPT_LSE_TTL,
	TCA_FLOWER_KEY_MPLS_OPT_LSE_BOS,
	TCA_FLOWER_KEY_MPLS_OPT_LSE_TC,
	TCA_FLOWER_KEY_MPLS_OPT_LSE_LABEL,
	__TCA_FLOWER_KEY_MPLS_OPT_LSE_MAX,
};

#define TCA_FLOWER_KEY_MPLS_OPT_LSE_MAX \
		(__TCA_FLOWER_KEY_MPLS_OPT_LSE_MAX - 1)

enum {
	TCA_FLOWER_KEY_FLAGS_IS_FRAGMENT = (1 << 0),
	TCA_FLOWER_KEY_FLAGS_FRAG_IS_FIRST = (1 << 1),
};

#define TCA_FLOWER_MASK_FLAGS_RANGE	(1 << 0) /* Range-based match */

/* Match-all classifier */

struct tc_matchall_pcnt {
	__u64 rhit;
};

enum {
	TCA_MATCHALL_UNSPEC,
	TCA_MATCHALL_CLASSID,
	TCA_MATCHALL_ACT,
	TCA_MATCHALL_FLAGS,
	TCA_MATCHALL_PCNT,
	TCA_MATCHALL_PAD,
	__TCA_MATCHALL_MAX,
};

#define TCA_MATCHALL_MAX (__TCA_MATCHALL_MAX - 1)

/* Extended Matches */

struct tcf_ematch_tree_hdr {
	__u16		nmatches;
	__u16		progid;
};

enum {
	TCA_EMATCH_TREE_UNSPEC,
	TCA_EMATCH_TREE_HDR,
	TCA_EMATCH_TREE_LIST,
	__TCA_EMATCH_TREE_MAX
};
#define TCA_EMATCH_TREE_MAX (__TCA_EMATCH_TREE_MAX - 1)

struct tcf_ematch_hdr {
	__u16		matchid;
	__u16		kind;
	__u16		flags;
	__u16		pad; /* currently unused */
};

/*  0                   1
 *  0 1 2 3 4 5 6 7 8 9 0 1 2 3 4 5 
 * +-----------------------+-+-+---+
 * |         Unused        |S|I| R |
 * +-----------------------+-+-+---+
 *
 * R(2) ::= relation to next ematch
 *          where: 0 0 END (last ematch)
 *                 0 1 AND
 *                 1 0 OR
 *                 1 1 Unused (invalid)
 * I(1) ::= invert result
 * S(1) ::= simple payload
 */
#define TCF_EM_REL_END	0
#define TCF_EM_REL_AND	(1<<0)
#define TCF_EM_REL_OR	(1<<1)
#define TCF_EM_INVERT	(1<<2)
#define TCF_EM_SIMPLE	(1<<3)

#define TCF_EM_REL_MASK	3
#define TCF_EM_REL_VALID(v) (((v) & TCF_EM_REL_MASK) != TCF_EM_REL_MASK)

enum {
	TCF_LAYER_LINK,
	TCF_LAYER_NETWORK,
	TCF_LAYER_TRANSPORT,
	__TCF_LAYER_MAX
};
#define TCF_LAYER_MAX (__TCF_LAYER_MAX - 1)

/* Ematch type assignments
 *   1..32767		Reserved for ematches inside kernel tree
 *   32768..65535	Free to use, not reliable
 */
#define	TCF_EM_CONTAINER	0
#define	TCF_EM_CMP		1
#define	TCF_EM_NBYTE		2
#define	TCF_EM_U32		3
#define	TCF_EM_META		4
#define	TCF_EM_TEXT		5
#define	TCF_EM_VLAN		6
#define	TCF_EM_CANID		7
#define	TCF_EM_IPSET		8
#define	TCF_EM_IPT		9
#define	TCF_EM_MAX		9

enum {
	TCF_EM_PROG_TC
};

enum {
	TCF_EM_OPND_EQ,
	TCF_EM_OPND_GT,
	TCF_EM_OPND_LT
};

#endif<|MERGE_RESOLUTION|>--- conflicted
+++ resolved
@@ -592,11 +592,8 @@
 	TCA_FLOWER_KEY_PPPOE_SID,	/* be16 */
 	TCA_FLOWER_KEY_PPP_PROTO,	/* be16 */
 
-<<<<<<< HEAD
-=======
 	TCA_FLOWER_KEY_L2TPV3_SID,	/* be32 */
 
->>>>>>> 7365df19
 	__TCA_FLOWER_MAX,
 };
 
