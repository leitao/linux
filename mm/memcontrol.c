--- conflicted
+++ resolved
@@ -4279,14 +4279,8 @@
 	for (i = 0; i < ARRAY_SIZE(memcg1_stats); i++) {
 		unsigned long nr;
 
-<<<<<<< HEAD
-		nr = memcg_page_state_local(memcg, memcg1_stats[i]);
-		seq_buf_printf(s, "%s %lu\n", memcg1_stat_names[i],
-			   nr * memcg_page_state_unit(memcg1_stats[i]));
-=======
 		nr = memcg_page_state_local_output(memcg, memcg1_stats[i]);
 		seq_buf_printf(s, "%s %lu\n", memcg1_stat_names[i], nr);
->>>>>>> b0473001
 	}
 
 	for (i = 0; i < ARRAY_SIZE(memcg1_events); i++)
@@ -4312,11 +4306,7 @@
 	for (i = 0; i < ARRAY_SIZE(memcg1_stats); i++) {
 		unsigned long nr;
 
-<<<<<<< HEAD
-		nr = memcg_page_state(memcg, memcg1_stats[i]);
-=======
 		nr = memcg_page_state_output(memcg, memcg1_stats[i]);
->>>>>>> b0473001
 		seq_buf_printf(s, "total_%s %llu\n", memcg1_stat_names[i],
 			       (u64)nr);
 	}
