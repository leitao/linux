--- conflicted
+++ resolved
@@ -265,10 +265,6 @@
 #define SENSOR_SET_TEMP_WATER (SENSOR_TEMP_WATER_IN | SENSOR_TEMP_WATER_OUT)
 #define SENSOR_SET_WATER_BLOCK                                                 \
 	(SENSOR_TEMP_WATER_BLOCK_IN | SENSOR_TEMP_WATER_BLOCK_OUT)
-<<<<<<< HEAD
-
-=======
->>>>>>> 7365df19
 
 struct ec_board_info {
 	unsigned long sensors;
@@ -283,154 +279,6 @@
 	enum board_family family;
 };
 
-<<<<<<< HEAD
-static const struct ec_board_info board_info[] = {
-	{
-		.board_names = {"PRIME X470-PRO"},
-		.sensors = SENSOR_SET_TEMP_CHIPSET_CPU_MB |
-			SENSOR_TEMP_T_SENSOR | SENSOR_TEMP_VRM |
-			SENSOR_FAN_CPU_OPT |
-			SENSOR_CURR_CPU | SENSOR_IN_CPU_CORE,
-		.mutex_path = ACPI_GLOBAL_LOCK_PSEUDO_PATH,
-		.family = family_amd_400_series,
-	},
-	{
-		.board_names = {"PRIME X570-PRO"},
-		.sensors = SENSOR_SET_TEMP_CHIPSET_CPU_MB | SENSOR_TEMP_VRM |
-			SENSOR_TEMP_T_SENSOR | SENSOR_FAN_CHIPSET,
-		.mutex_path = ASUS_HW_ACCESS_MUTEX_ASMX,
-		.family = family_amd_500_series,
-	},
-	{
-		.board_names = {"ProArt X570-CREATOR WIFI"},
-		.sensors = SENSOR_SET_TEMP_CHIPSET_CPU_MB | SENSOR_TEMP_VRM |
-			SENSOR_TEMP_T_SENSOR | SENSOR_FAN_CPU_OPT |
-			SENSOR_CURR_CPU | SENSOR_IN_CPU_CORE,
-	},
-	{
-		.board_names = {"Pro WS X570-ACE"},
-		.sensors = SENSOR_SET_TEMP_CHIPSET_CPU_MB | SENSOR_TEMP_VRM |
-			SENSOR_TEMP_T_SENSOR | SENSOR_FAN_CHIPSET |
-			SENSOR_CURR_CPU | SENSOR_IN_CPU_CORE,
-		.mutex_path = ASUS_HW_ACCESS_MUTEX_ASMX,
-		.family = family_amd_500_series,
-	},
-	{
-		.board_names = {"ROG CROSSHAIR VIII DARK HERO"},
-		.sensors = SENSOR_SET_TEMP_CHIPSET_CPU_MB |
-			SENSOR_TEMP_T_SENSOR |
-			SENSOR_TEMP_VRM | SENSOR_SET_TEMP_WATER |
-			SENSOR_FAN_CPU_OPT | SENSOR_FAN_WATER_FLOW |
-			SENSOR_CURR_CPU | SENSOR_IN_CPU_CORE,
-		.mutex_path = ASUS_HW_ACCESS_MUTEX_ASMX,
-		.family = family_amd_500_series,
-	},
-	{
-		.board_names = {
-			"ROG CROSSHAIR VIII FORMULA",
-			"ROG CROSSHAIR VIII HERO",
-			"ROG CROSSHAIR VIII HERO (WI-FI)",
-		},
-		.sensors = SENSOR_SET_TEMP_CHIPSET_CPU_MB |
-			SENSOR_TEMP_T_SENSOR |
-			SENSOR_TEMP_VRM | SENSOR_SET_TEMP_WATER |
-			SENSOR_FAN_CPU_OPT | SENSOR_FAN_CHIPSET |
-			SENSOR_FAN_WATER_FLOW | SENSOR_CURR_CPU |
-			SENSOR_IN_CPU_CORE,
-		.mutex_path = ASUS_HW_ACCESS_MUTEX_ASMX,
-		.family = family_amd_500_series,
-	},
-	{
-		.board_names = {
-			"ROG MAXIMUS XI HERO",
-			"ROG MAXIMUS XI HERO (WI-FI)",
-		},
-		.sensors = SENSOR_SET_TEMP_CHIPSET_CPU_MB |
-			SENSOR_TEMP_T_SENSOR |
-			SENSOR_TEMP_VRM | SENSOR_SET_TEMP_WATER |
-			SENSOR_FAN_CPU_OPT | SENSOR_FAN_WATER_FLOW,
-		.mutex_path = ASUS_HW_ACCESS_MUTEX_ASMX,
-		.family = family_intel_300_series,
-	},
-	{
-		.board_names = {"ROG CROSSHAIR VIII IMPACT"},
-		.sensors = SENSOR_SET_TEMP_CHIPSET_CPU_MB |
-			SENSOR_TEMP_T_SENSOR | SENSOR_TEMP_VRM |
-			SENSOR_FAN_CHIPSET | SENSOR_CURR_CPU |
-			SENSOR_IN_CPU_CORE,
-		.mutex_path = ASUS_HW_ACCESS_MUTEX_ASMX,
-		.family = family_amd_500_series,
-	},
-	{
-		.board_names = {"ROG STRIX B550-E GAMING"},
-		.sensors = SENSOR_SET_TEMP_CHIPSET_CPU_MB |
-			SENSOR_TEMP_T_SENSOR | SENSOR_TEMP_VRM |
-			SENSOR_FAN_CPU_OPT,
-		.mutex_path = ASUS_HW_ACCESS_MUTEX_ASMX,
-		.family = family_amd_500_series,
-	},
-	{
-		.board_names = {"ROG STRIX B550-I GAMING"},
-		.sensors = SENSOR_SET_TEMP_CHIPSET_CPU_MB |
-			SENSOR_TEMP_T_SENSOR | SENSOR_TEMP_VRM |
-			SENSOR_FAN_VRM_HS | SENSOR_CURR_CPU |
-			SENSOR_IN_CPU_CORE,
-		.mutex_path = ASUS_HW_ACCESS_MUTEX_ASMX,
-		.family = family_amd_500_series,
-	},
-	{
-		.board_names = {"ROG STRIX X570-E GAMING"},
-		.sensors = SENSOR_SET_TEMP_CHIPSET_CPU_MB |
-			SENSOR_TEMP_T_SENSOR | SENSOR_TEMP_VRM |
-			SENSOR_FAN_CHIPSET | SENSOR_CURR_CPU |
-			SENSOR_IN_CPU_CORE,
-		.mutex_path = ASUS_HW_ACCESS_MUTEX_ASMX,
-		.family = family_amd_500_series,
-	},
-	{
-		.board_names = {"ROG STRIX X570-E GAMING WIFI II"},
-		.sensors = SENSOR_SET_TEMP_CHIPSET_CPU_MB |
-			SENSOR_TEMP_T_SENSOR | SENSOR_CURR_CPU |
-			SENSOR_IN_CPU_CORE,
-		.mutex_path = ASUS_HW_ACCESS_MUTEX_ASMX,
-		.family = family_amd_500_series,
-	},
-	{
-		.board_names = {"ROG STRIX X570-F GAMING"},
-		.sensors = SENSOR_SET_TEMP_CHIPSET_CPU_MB |
-			SENSOR_TEMP_T_SENSOR | SENSOR_FAN_CHIPSET,
-		.mutex_path = ASUS_HW_ACCESS_MUTEX_ASMX,
-		.family = family_amd_500_series,
-	},
-	{
-		.board_names = {"ROG STRIX X570-I GAMING"},
-		.sensors = SENSOR_TEMP_CHIPSET | SENSOR_TEMP_VRM |
-			SENSOR_TEMP_T_SENSOR |
-			SENSOR_FAN_VRM_HS | SENSOR_FAN_CHIPSET |
-			SENSOR_CURR_CPU | SENSOR_IN_CPU_CORE,
-		.mutex_path = ASUS_HW_ACCESS_MUTEX_ASMX,
-		.family = family_amd_500_series,
-	},
-	{
-		.board_names = {"ROG STRIX Z690-A GAMING WIFI D4"},
-		.sensors = SENSOR_TEMP_T_SENSOR | SENSOR_TEMP_VRM,
-		.mutex_path = ASUS_HW_ACCESS_MUTEX_RMTW_ASMX,
-		.family = family_intel_600_series,
-	},
-	{
-		.board_names = {"ROG ZENITH II EXTREME"},
-		.sensors = SENSOR_SET_TEMP_CHIPSET_CPU_MB | SENSOR_TEMP_T_SENSOR |
-			SENSOR_TEMP_VRM | SENSOR_SET_TEMP_WATER |
-			SENSOR_FAN_CPU_OPT | SENSOR_FAN_CHIPSET | SENSOR_FAN_VRM_HS |
-			SENSOR_FAN_WATER_FLOW | SENSOR_CURR_CPU | SENSOR_IN_CPU_CORE |
-			SENSOR_SET_WATER_BLOCK |
-			SENSOR_TEMP_T_SENSOR_2 | SENSOR_TEMP_SENSOR_EXTRA_1 |
-			SENSOR_TEMP_SENSOR_EXTRA_2 | SENSOR_TEMP_SENSOR_EXTRA_3,
-		.mutex_path = ASUS_HW_ACCESS_MUTEX_SB_PCI0_SBRG_SIO1_MUT0,
-		.family = family_amd_500_series,
-	},
-	{}
-=======
 static const struct ec_board_info board_info_prime_x470_pro = {
 	.sensors = SENSOR_SET_TEMP_CHIPSET_CPU_MB |
 		SENSOR_TEMP_T_SENSOR | SENSOR_TEMP_VRM |
@@ -619,7 +467,6 @@
 	DMI_EXACT_MATCH_ASUS_BOARD_NAME("ROG ZENITH II EXTREME",
 					&board_info_zenith_ii_extreme),
 	{},
->>>>>>> 7365df19
 };
 
 struct ec_sensor {
