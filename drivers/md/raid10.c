--- conflicted
+++ resolved
@@ -2688,11 +2688,7 @@
 	if (is_badblock(rdev, sector, sectors, &first_bad, &bad_sectors)
 	    && (op == REQ_OP_READ || test_bit(WriteErrorSeen, &rdev->flags)))
 		return -1;
-<<<<<<< HEAD
-	if (sync_page_io(rdev, sector, sectors << 9, page, rw, false))
-=======
 	if (sync_page_io(rdev, sector, sectors << 9, page, op, false))
->>>>>>> 7365df19
 		/* success */
 		return 1;
 	if (op == REQ_OP_WRITE) {
