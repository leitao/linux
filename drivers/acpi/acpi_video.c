--- conflicted
+++ resolved
@@ -70,8 +70,6 @@
 static int only_lcd = -1;
 module_param(only_lcd, int, 0444);
 
-<<<<<<< HEAD
-=======
 /*
  * Display probing is known to take up to 5 seconds, so delay the fallback
  * backlight registration by 5 seconds + 3 seconds for some extra margin.
@@ -82,7 +80,6 @@
 	"Delay in seconds before doing fallback (non GPU driver triggered) "
 	"backlight registration, set to 0 to disable.");
 
->>>>>>> 7365df19
 static bool may_report_brightness_keys;
 static int register_count;
 static DEFINE_MUTEX(register_count_mutex);
