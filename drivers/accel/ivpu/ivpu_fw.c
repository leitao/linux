// SPDX-License-Identifier: GPL-2.0-only
/*
 * Copyright (C) 2020-2023 Intel Corporation
 */

#include <linux/firmware.h>
#include <linux/highmem.h>
#include <linux/moduleparam.h>
#include <linux/pci.h>

#include "vpu_boot_api.h"
#include "ivpu_drv.h"
#include "ivpu_fw.h"
#include "ivpu_fw_log.h"
#include "ivpu_gem.h"
#include "ivpu_hw.h"
#include "ivpu_ipc.h"
#include "ivpu_pm.h"

#define FW_GLOBAL_MEM_START	(2ull * SZ_1G)
#define FW_GLOBAL_MEM_END	(3ull * SZ_1G)
#define FW_SHARED_MEM_SIZE	SZ_256M /* Must be aligned to FW_SHARED_MEM_ALIGNMENT */
#define FW_SHARED_MEM_ALIGNMENT	SZ_128K /* VPU MTRR limitation */
#define FW_RUNTIME_MAX_SIZE	SZ_512M
#define FW_SHAVE_NN_MAX_SIZE	SZ_2M
#define FW_RUNTIME_MIN_ADDR	(FW_GLOBAL_MEM_START)
#define FW_RUNTIME_MAX_ADDR	(FW_GLOBAL_MEM_END - FW_SHARED_MEM_SIZE)
#define FW_VERSION_HEADER_SIZE	SZ_4K
#define FW_FILE_IMAGE_OFFSET	(VPU_FW_HEADER_SIZE + FW_VERSION_HEADER_SIZE)

#define WATCHDOG_MSS_REDIRECT	32
#define WATCHDOG_NCE_REDIRECT	33

#define ADDR_TO_L2_CACHE_CFG(addr) ((addr) >> 31)

#define IVPU_FW_CHECK_API(vdev, fw_hdr, name, min_major) \
	ivpu_fw_check_api(vdev, fw_hdr, #name, \
			  VPU_##name##_API_VER_INDEX, \
			  VPU_##name##_API_VER_MAJOR, \
			  VPU_##name##_API_VER_MINOR, min_major)

static char *ivpu_firmware;
module_param_named_unsafe(firmware, ivpu_firmware, charp, 0644);
MODULE_PARM_DESC(firmware, "VPU firmware binary in /lib/firmware/..");

/* TODO: Remove mtl_vpu.bin from names after transition to generation based FW names */
static struct {
	int gen;
	const char *name;
} fw_names[] = {
	{ IVPU_HW_37XX, "vpu_37xx.bin" },
	{ IVPU_HW_37XX, "mtl_vpu.bin" },
	{ IVPU_HW_37XX, "intel/vpu/vpu_37xx_v0.0.bin" },
	{ IVPU_HW_40XX, "vpu_40xx.bin" },
	{ IVPU_HW_40XX, "intel/vpu/vpu_40xx_v0.0.bin" },
};

static int ivpu_fw_request(struct ivpu_device *vdev)
{
	int ret = -ENOENT;
	int i;

	if (ivpu_firmware) {
		ret = request_firmware(&vdev->fw->file, ivpu_firmware, vdev->drm.dev);
		if (!ret)
			vdev->fw->name = ivpu_firmware;
		return ret;
	}

	for (i = 0; i < ARRAY_SIZE(fw_names); i++) {
		if (fw_names[i].gen != ivpu_hw_gen(vdev))
			continue;

		ret = firmware_request_nowarn(&vdev->fw->file, fw_names[i].name, vdev->drm.dev);
		if (!ret) {
			vdev->fw->name = fw_names[i].name;
			return 0;
		}
	}

	ivpu_err(vdev, "Failed to request firmware: %d\n", ret);
	return ret;
}

static int
ivpu_fw_check_api(struct ivpu_device *vdev, const struct vpu_firmware_header *fw_hdr,
		  const char *str, int index, u16 expected_major, u16 expected_minor,
		  u16 min_major)
{
	u16 major = (u16)(fw_hdr->api_version[index] >> 16);
	u16 minor = (u16)(fw_hdr->api_version[index]);

	if (major < min_major) {
		ivpu_err(vdev, "Incompatible FW %s API version: %d.%d, required %d.0 or later\n",
			 str, major, minor, min_major);
		return -EINVAL;
	}
	if (major != expected_major) {
		ivpu_warn(vdev, "Major FW %s API version different: %d.%d (expected %d.%d)\n",
			  str, major, minor, expected_major, expected_minor);
	}
	ivpu_dbg(vdev, FW_BOOT, "FW %s API version: %d.%d (expected %d.%d)\n",
		 str, major, minor, expected_major, expected_minor);

	return 0;
}

static int ivpu_fw_parse(struct ivpu_device *vdev)
{
	struct ivpu_fw_info *fw = vdev->fw;
	const struct vpu_firmware_header *fw_hdr = (const void *)fw->file->data;
	u64 runtime_addr, image_load_addr, runtime_size, image_size;

	if (fw->file->size <= FW_FILE_IMAGE_OFFSET) {
		ivpu_err(vdev, "Firmware file is too small: %zu\n", fw->file->size);
		return -EINVAL;
	}

	if (fw_hdr->header_version != VPU_FW_HEADER_VERSION) {
		ivpu_err(vdev, "Invalid firmware header version: %u\n", fw_hdr->header_version);
		return -EINVAL;
	}

	runtime_addr = fw_hdr->boot_params_load_address;
	runtime_size = fw_hdr->runtime_size;
	image_load_addr = fw_hdr->image_load_address;
	image_size = fw_hdr->image_size;

	if (runtime_addr < FW_RUNTIME_MIN_ADDR || runtime_addr > FW_RUNTIME_MAX_ADDR) {
		ivpu_err(vdev, "Invalid firmware runtime address: 0x%llx\n", runtime_addr);
		return -EINVAL;
	}

	if (runtime_size < fw->file->size || runtime_size > FW_RUNTIME_MAX_SIZE) {
		ivpu_err(vdev, "Invalid firmware runtime size: %llu\n", runtime_size);
		return -EINVAL;
	}

	if (FW_FILE_IMAGE_OFFSET + image_size > fw->file->size) {
		ivpu_err(vdev, "Invalid image size: %llu\n", image_size);
		return -EINVAL;
	}

	if (image_load_addr < runtime_addr ||
	    image_load_addr + image_size > runtime_addr + runtime_size) {
		ivpu_err(vdev, "Invalid firmware load address size: 0x%llx and size %llu\n",
			 image_load_addr, image_size);
		return -EINVAL;
	}

	if (fw_hdr->shave_nn_fw_size > FW_SHAVE_NN_MAX_SIZE) {
		ivpu_err(vdev, "SHAVE NN firmware is too big: %u\n", fw_hdr->shave_nn_fw_size);
		return -EINVAL;
	}

	if (fw_hdr->entry_point < image_load_addr ||
	    fw_hdr->entry_point >= image_load_addr + image_size) {
		ivpu_err(vdev, "Invalid entry point: 0x%llx\n", fw_hdr->entry_point);
		return -EINVAL;
	}
	ivpu_dbg(vdev, FW_BOOT, "Header version: 0x%x, format 0x%x\n",
		 fw_hdr->header_version, fw_hdr->image_format);

	ivpu_info(vdev, "Firmware: %s, version: %s", fw->name,
		  (const char *)fw_hdr + VPU_FW_HEADER_SIZE);

	if (IVPU_FW_CHECK_API(vdev, fw_hdr, BOOT, 3))
		return -EINVAL;
	if (IVPU_FW_CHECK_API(vdev, fw_hdr, JSM, 3))
		return -EINVAL;

	fw->runtime_addr = runtime_addr;
	fw->runtime_size = runtime_size;
	fw->image_load_offset = image_load_addr - runtime_addr;
	fw->image_size = image_size;
	fw->shave_nn_size = PAGE_ALIGN(fw_hdr->shave_nn_fw_size);

	fw->cold_boot_entry_point = fw_hdr->entry_point;
	fw->entry_point = fw->cold_boot_entry_point;

	fw->trace_level = min_t(u32, ivpu_log_level, IVPU_FW_LOG_FATAL);
	fw->trace_destination_mask = VPU_TRACE_DESTINATION_VERBOSE_TRACING;
	fw->trace_hw_component_mask = -1;

	ivpu_dbg(vdev, FW_BOOT, "Size: file %lu image %u runtime %u shavenn %u\n",
		 fw->file->size, fw->image_size, fw->runtime_size, fw->shave_nn_size);
	ivpu_dbg(vdev, FW_BOOT, "Address: runtime 0x%llx, load 0x%llx, entry point 0x%llx\n",
		 fw->runtime_addr, image_load_addr, fw->entry_point);

	return 0;
}

static void ivpu_fw_release(struct ivpu_device *vdev)
{
	release_firmware(vdev->fw->file);
}

static int ivpu_fw_update_global_range(struct ivpu_device *vdev)
{
	struct ivpu_fw_info *fw = vdev->fw;
	u64 start = ALIGN(fw->runtime_addr + fw->runtime_size, FW_SHARED_MEM_ALIGNMENT);
	u64 size = FW_SHARED_MEM_SIZE;

	if (start + size > FW_GLOBAL_MEM_END) {
		ivpu_err(vdev, "No space for shared region, start %lld, size %lld\n", start, size);
		return -EINVAL;
	}

	ivpu_hw_init_range(&vdev->hw->ranges.global, start, size);
	return 0;
}

static int ivpu_fw_mem_init(struct ivpu_device *vdev)
{
	struct ivpu_fw_info *fw = vdev->fw;
	int log_verb_size;
	int ret;

	ret = ivpu_fw_update_global_range(vdev);
	if (ret)
		return ret;

	fw->mem = ivpu_bo_alloc_internal(vdev, fw->runtime_addr, fw->runtime_size,
					 DRM_IVPU_BO_CACHED | DRM_IVPU_BO_NOSNOOP);
	if (!fw->mem) {
		ivpu_err(vdev, "Failed to allocate firmware runtime memory\n");
		return -ENOMEM;
	}

	fw->mem_log_crit = ivpu_bo_alloc_internal(vdev, 0, IVPU_FW_CRITICAL_BUFFER_SIZE,
						  DRM_IVPU_BO_CACHED);
	if (!fw->mem_log_crit) {
		ivpu_err(vdev, "Failed to allocate critical log buffer\n");
		ret = -ENOMEM;
		goto err_free_fw_mem;
	}

	if (ivpu_log_level <= IVPU_FW_LOG_INFO)
		log_verb_size = IVPU_FW_VERBOSE_BUFFER_LARGE_SIZE;
	else
		log_verb_size = IVPU_FW_VERBOSE_BUFFER_SMALL_SIZE;

	fw->mem_log_verb = ivpu_bo_alloc_internal(vdev, 0, log_verb_size, DRM_IVPU_BO_CACHED);
	if (!fw->mem_log_verb) {
		ivpu_err(vdev, "Failed to allocate verbose log buffer\n");
		ret = -ENOMEM;
		goto err_free_log_crit;
	}

	if (fw->shave_nn_size) {
		fw->mem_shave_nn = ivpu_bo_alloc_internal(vdev, vdev->hw->ranges.shave.start,
							  fw->shave_nn_size, DRM_IVPU_BO_UNCACHED);
		if (!fw->mem_shave_nn) {
			ivpu_err(vdev, "Failed to allocate shavenn buffer\n");
			ret = -ENOMEM;
			goto err_free_log_verb;
		}
	}

	return 0;

err_free_log_verb:
	ivpu_bo_free_internal(fw->mem_log_verb);
err_free_log_crit:
	ivpu_bo_free_internal(fw->mem_log_crit);
err_free_fw_mem:
	ivpu_bo_free_internal(fw->mem);
	return ret;
}

static void ivpu_fw_mem_fini(struct ivpu_device *vdev)
{
	struct ivpu_fw_info *fw = vdev->fw;

	if (fw->mem_shave_nn) {
		ivpu_bo_free_internal(fw->mem_shave_nn);
		fw->mem_shave_nn = NULL;
	}

	ivpu_bo_free_internal(fw->mem_log_verb);
	ivpu_bo_free_internal(fw->mem_log_crit);
	ivpu_bo_free_internal(fw->mem);

	fw->mem_log_verb = NULL;
	fw->mem_log_crit = NULL;
	fw->mem = NULL;
}

int ivpu_fw_init(struct ivpu_device *vdev)
{
	int ret;

	ret = ivpu_fw_request(vdev);
	if (ret)
		return ret;

	ret = ivpu_fw_parse(vdev);
	if (ret)
		goto err_fw_release;

	ret = ivpu_fw_mem_init(vdev);
	if (ret)
		goto err_fw_release;

	ivpu_fw_load(vdev);

	return 0;

err_fw_release:
	ivpu_fw_release(vdev);
	return ret;
}

void ivpu_fw_fini(struct ivpu_device *vdev)
{
	ivpu_fw_mem_fini(vdev);
	ivpu_fw_release(vdev);
}

void ivpu_fw_load(struct ivpu_device *vdev)
{
	struct ivpu_fw_info *fw = vdev->fw;
	u64 image_end_offset = fw->image_load_offset + fw->image_size;

	memset(fw->mem->kvaddr, 0, fw->image_load_offset);
	memcpy(fw->mem->kvaddr + fw->image_load_offset,
	       fw->file->data + FW_FILE_IMAGE_OFFSET, fw->image_size);

	if (IVPU_WA(clear_runtime_mem)) {
		u8 *start = fw->mem->kvaddr + image_end_offset;
		u64 size = fw->mem->base.size - image_end_offset;

		memset(start, 0, size);
	}

<<<<<<< HEAD
	clflush_cache_range(fw->mem->kvaddr, fw->mem->base.size);

	return 0;
=======
	wmb(); /* Flush WC buffers after writing fw->mem */
>>>>>>> 389af786
}

static void ivpu_fw_boot_params_print(struct ivpu_device *vdev, struct vpu_boot_params *boot_params)
{
	ivpu_dbg(vdev, FW_BOOT, "boot_params.magic = 0x%x\n",
		 boot_params->magic);
	ivpu_dbg(vdev, FW_BOOT, "boot_params.vpu_id = 0x%x\n",
		 boot_params->vpu_id);
	ivpu_dbg(vdev, FW_BOOT, "boot_params.vpu_count = 0x%x\n",
		 boot_params->vpu_count);
	ivpu_dbg(vdev, FW_BOOT, "boot_params.frequency = %u\n",
		 boot_params->frequency);
	ivpu_dbg(vdev, FW_BOOT, "boot_params.perf_clk_frequency = %u\n",
		 boot_params->perf_clk_frequency);

	ivpu_dbg(vdev, FW_BOOT, "boot_params.ipc_header_area_start = 0x%llx\n",
		 boot_params->ipc_header_area_start);
	ivpu_dbg(vdev, FW_BOOT, "boot_params.ipc_header_area_size = 0x%x\n",
		 boot_params->ipc_header_area_size);
	ivpu_dbg(vdev, FW_BOOT, "boot_params.shared_region_base = 0x%llx\n",
		 boot_params->shared_region_base);
	ivpu_dbg(vdev, FW_BOOT, "boot_params.shared_region_size = 0x%x\n",
		 boot_params->shared_region_size);
	ivpu_dbg(vdev, FW_BOOT, "boot_params.ipc_payload_area_start = 0x%llx\n",
		 boot_params->ipc_payload_area_start);
	ivpu_dbg(vdev, FW_BOOT, "boot_params.ipc_payload_area_size = 0x%x\n",
		 boot_params->ipc_payload_area_size);
	ivpu_dbg(vdev, FW_BOOT, "boot_params.global_aliased_pio_base = 0x%llx\n",
		 boot_params->global_aliased_pio_base);
	ivpu_dbg(vdev, FW_BOOT, "boot_params.global_aliased_pio_size = 0x%x\n",
		 boot_params->global_aliased_pio_size);

	ivpu_dbg(vdev, FW_BOOT, "boot_params.autoconfig = 0x%x\n",
		 boot_params->autoconfig);

	ivpu_dbg(vdev, FW_BOOT, "boot_params.cache_defaults[VPU_BOOT_L2_CACHE_CFG_NN].use = 0x%x\n",
		 boot_params->cache_defaults[VPU_BOOT_L2_CACHE_CFG_NN].use);
	ivpu_dbg(vdev, FW_BOOT, "boot_params.cache_defaults[VPU_BOOT_L2_CACHE_CFG_NN].cfg = 0x%x\n",
		 boot_params->cache_defaults[VPU_BOOT_L2_CACHE_CFG_NN].cfg);

	ivpu_dbg(vdev, FW_BOOT, "boot_params.global_memory_allocator_base = 0x%llx\n",
		 boot_params->global_memory_allocator_base);
	ivpu_dbg(vdev, FW_BOOT, "boot_params.global_memory_allocator_size = 0x%x\n",
		 boot_params->global_memory_allocator_size);

	ivpu_dbg(vdev, FW_BOOT, "boot_params.shave_nn_fw_base = 0x%llx\n",
		 boot_params->shave_nn_fw_base);

	ivpu_dbg(vdev, FW_BOOT, "boot_params.watchdog_irq_mss = 0x%x\n",
		 boot_params->watchdog_irq_mss);
	ivpu_dbg(vdev, FW_BOOT, "boot_params.watchdog_irq_nce = 0x%x\n",
		 boot_params->watchdog_irq_nce);
	ivpu_dbg(vdev, FW_BOOT, "boot_params.host_to_vpu_irq = 0x%x\n",
		 boot_params->host_to_vpu_irq);
	ivpu_dbg(vdev, FW_BOOT, "boot_params.job_done_irq = 0x%x\n",
		 boot_params->job_done_irq);

	ivpu_dbg(vdev, FW_BOOT, "boot_params.host_version_id = 0x%x\n",
		 boot_params->host_version_id);
	ivpu_dbg(vdev, FW_BOOT, "boot_params.si_stepping = 0x%x\n",
		 boot_params->si_stepping);
	ivpu_dbg(vdev, FW_BOOT, "boot_params.device_id = 0x%llx\n",
		 boot_params->device_id);
	ivpu_dbg(vdev, FW_BOOT, "boot_params.feature_exclusion = 0x%llx\n",
		 boot_params->feature_exclusion);
	ivpu_dbg(vdev, FW_BOOT, "boot_params.sku = 0x%llx\n",
		 boot_params->sku);
	ivpu_dbg(vdev, FW_BOOT, "boot_params.min_freq_pll_ratio = 0x%x\n",
		 boot_params->min_freq_pll_ratio);
	ivpu_dbg(vdev, FW_BOOT, "boot_params.pn_freq_pll_ratio = 0x%x\n",
		 boot_params->pn_freq_pll_ratio);
	ivpu_dbg(vdev, FW_BOOT, "boot_params.max_freq_pll_ratio = 0x%x\n",
		 boot_params->max_freq_pll_ratio);
	ivpu_dbg(vdev, FW_BOOT, "boot_params.default_trace_level = 0x%x\n",
		 boot_params->default_trace_level);
	ivpu_dbg(vdev, FW_BOOT, "boot_params.tracing_buff_message_format_mask = 0x%llx\n",
		 boot_params->tracing_buff_message_format_mask);
	ivpu_dbg(vdev, FW_BOOT, "boot_params.trace_destination_mask = 0x%x\n",
		 boot_params->trace_destination_mask);
	ivpu_dbg(vdev, FW_BOOT, "boot_params.trace_hw_component_mask = 0x%llx\n",
		 boot_params->trace_hw_component_mask);
	ivpu_dbg(vdev, FW_BOOT, "boot_params.boot_type = 0x%x\n",
		 boot_params->boot_type);
	ivpu_dbg(vdev, FW_BOOT, "boot_params.punit_telemetry_sram_base = 0x%llx\n",
		 boot_params->punit_telemetry_sram_base);
	ivpu_dbg(vdev, FW_BOOT, "boot_params.punit_telemetry_sram_size = 0x%llx\n",
		 boot_params->punit_telemetry_sram_size);
	ivpu_dbg(vdev, FW_BOOT, "boot_params.vpu_telemetry_enable = 0x%x\n",
		 boot_params->vpu_telemetry_enable);
}

void ivpu_fw_boot_params_setup(struct ivpu_device *vdev, struct vpu_boot_params *boot_params)
{
	struct ivpu_bo *ipc_mem_rx = vdev->ipc->mem_rx;

	/* In case of warm boot we only have to reset the entrypoint addr */
	if (!ivpu_fw_is_cold_boot(vdev)) {
		boot_params->save_restore_ret_address = 0;
		vdev->pm->is_warmboot = true;
		clflush_cache_range(vdev->fw->mem->kvaddr, SZ_4K);
		return;
	}

	vdev->pm->is_warmboot = false;

	boot_params->magic = VPU_BOOT_PARAMS_MAGIC;
	boot_params->vpu_id = to_pci_dev(vdev->drm.dev)->bus->number;
	boot_params->frequency = ivpu_hw_reg_pll_freq_get(vdev);

	/*
	 * Uncached region of VPU address space, covers IPC buffers, job queues
	 * and log buffers, programmable to L2$ Uncached by VPU MTRR
	 */
	boot_params->shared_region_base = vdev->hw->ranges.global.start;
	boot_params->shared_region_size = vdev->hw->ranges.global.end -
					  vdev->hw->ranges.global.start;

	boot_params->ipc_header_area_start = ipc_mem_rx->vpu_addr;
	boot_params->ipc_header_area_size = ipc_mem_rx->base.size / 2;

	boot_params->ipc_payload_area_start = ipc_mem_rx->vpu_addr + ipc_mem_rx->base.size / 2;
	boot_params->ipc_payload_area_size = ipc_mem_rx->base.size / 2;

	boot_params->global_aliased_pio_base = vdev->hw->ranges.user.start;
	boot_params->global_aliased_pio_size = ivpu_hw_range_size(&vdev->hw->ranges.user);

	/* Allow configuration for L2C_PAGE_TABLE with boot param value */
	boot_params->autoconfig = 1;

	/* Enable L2 cache for first 2GB of high memory */
	boot_params->cache_defaults[VPU_BOOT_L2_CACHE_CFG_NN].use = 1;
	boot_params->cache_defaults[VPU_BOOT_L2_CACHE_CFG_NN].cfg =
		ADDR_TO_L2_CACHE_CFG(vdev->hw->ranges.shave.start);

	if (vdev->fw->mem_shave_nn)
		boot_params->shave_nn_fw_base = vdev->fw->mem_shave_nn->vpu_addr;

	boot_params->watchdog_irq_mss = WATCHDOG_MSS_REDIRECT;
	boot_params->watchdog_irq_nce = WATCHDOG_NCE_REDIRECT;
	boot_params->si_stepping = ivpu_revision(vdev);
	boot_params->device_id = ivpu_device_id(vdev);
	boot_params->feature_exclusion = vdev->hw->tile_fuse;
	boot_params->sku = vdev->hw->sku;

	boot_params->min_freq_pll_ratio = vdev->hw->pll.min_ratio;
	boot_params->pn_freq_pll_ratio = vdev->hw->pll.pn_ratio;
	boot_params->max_freq_pll_ratio = vdev->hw->pll.max_ratio;

	boot_params->default_trace_level = vdev->fw->trace_level;
	boot_params->tracing_buff_message_format_mask = BIT(VPU_TRACING_FORMAT_STRING);
	boot_params->trace_destination_mask = vdev->fw->trace_destination_mask;
	boot_params->trace_hw_component_mask = vdev->fw->trace_hw_component_mask;
	boot_params->crit_tracing_buff_addr = vdev->fw->mem_log_crit->vpu_addr;
	boot_params->crit_tracing_buff_size = vdev->fw->mem_log_crit->base.size;
	boot_params->verbose_tracing_buff_addr = vdev->fw->mem_log_verb->vpu_addr;
	boot_params->verbose_tracing_buff_size = vdev->fw->mem_log_verb->base.size;

	boot_params->punit_telemetry_sram_base = ivpu_hw_reg_telemetry_offset_get(vdev);
	boot_params->punit_telemetry_sram_size = ivpu_hw_reg_telemetry_size_get(vdev);
	boot_params->vpu_telemetry_enable = ivpu_hw_reg_telemetry_enable_get(vdev);

	clflush_cache_range(vdev->fw->mem->kvaddr, SZ_4K);

	ivpu_fw_boot_params_print(vdev, boot_params);
}<|MERGE_RESOLUTION|>--- conflicted
+++ resolved
@@ -333,13 +333,7 @@
 		memset(start, 0, size);
 	}
 
-<<<<<<< HEAD
 	clflush_cache_range(fw->mem->kvaddr, fw->mem->base.size);
-
-	return 0;
-=======
-	wmb(); /* Flush WC buffers after writing fw->mem */
->>>>>>> 389af786
 }
 
 static void ivpu_fw_boot_params_print(struct ivpu_device *vdev, struct vpu_boot_params *boot_params)
