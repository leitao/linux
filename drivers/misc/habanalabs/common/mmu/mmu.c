--- conflicted
+++ resolved
@@ -9,11 +9,8 @@
 
 #include "../habanalabs.h"
 
-<<<<<<< HEAD
-=======
 #include <trace/events/habanalabs.h>
 
->>>>>>> 7365df19
 /**
  * hl_mmu_get_funcs() - get MMU functions structure
  * @hdev: habanalabs device structure.
@@ -206,53 +203,6 @@
 }
 
 /*
- * hl_mmu_get_real_page_size - get real page size to use in map/unmap operation
- *
- * @hdev: pointer to device data.
- * @mmu_prop: MMU properties.
- * @page_size: page size
- * @real_page_size: set here the actual page size to use for the operation
- * @is_dram_addr: true if DRAM address, otherwise false.
- *
- * @return 0 on success, otherwise non 0 error code
- *
- * note that this is general implementation that can fit most MMU arch. but as this is used as an
- * MMU function:
- * 1. it shall not be called directly- only from mmu_func structure instance
- * 2. each MMU may modify the implementation internally
- */
-int hl_mmu_get_real_page_size(struct hl_device *hdev, struct hl_mmu_properties *mmu_prop,
-				u32 page_size, u32 *real_page_size, bool is_dram_addr)
-{
-	/*
-	 * The H/W handles mapping of specific page sizes. Hence if the page
-	 * size is bigger, we break it to sub-pages and map them separately.
-	 */
-	if ((page_size % mmu_prop->page_size) == 0) {
-		*real_page_size = mmu_prop->page_size;
-		return 0;
-	}
-
-	dev_err(hdev->dev, "page size of %u is not %uKB aligned, can't map\n",
-						page_size, mmu_prop->page_size >> 10);
-
-	return -EFAULT;
-}
-
-static struct hl_mmu_properties *hl_mmu_get_prop(struct hl_device *hdev, u32 page_size,
-							bool is_dram_addr)
-{
-	struct asic_fixed_properties *prop = &hdev->asic_prop;
-
-	if (is_dram_addr)
-		return &prop->dmmu;
-	else if ((page_size % prop->pmmu_huge.page_size) == 0)
-		return &prop->pmmu_huge;
-
-	return &prop->pmmu;
-}
-
-/*
  * hl_mmu_unmap_page - unmaps a virtual addr
  *
  * @ctx: pointer to the context structure
@@ -310,12 +260,9 @@
 
 	if (flush_pte)
 		mmu_funcs->flush(ctx);
-<<<<<<< HEAD
-=======
 
 	if (trace_habanalabs_mmu_unmap_enabled() && !rc)
 		trace_habanalabs_mmu_unmap(hdev->dev, virt_addr, 0, page_size, flush_pte);
->>>>>>> 7365df19
 
 	return rc;
 }
@@ -401,11 +348,8 @@
 
 	if (flush_pte)
 		mmu_funcs->flush(ctx);
-<<<<<<< HEAD
-=======
 
 	trace_habanalabs_mmu_map(hdev->dev, virt_addr, phys_addr, page_size, flush_pte);
->>>>>>> 7365df19
 
 	return 0;
 
@@ -665,18 +609,9 @@
 	pgt_residency = mmu_prop->host_resident ? MMU_HR_PGT : MMU_DR_PGT;
 	mmu_funcs = hl_mmu_get_funcs(hdev, pgt_residency, is_dram_addr);
 
-<<<<<<< HEAD
-	mutex_lock(&ctx->mmu_lock);
-	rc = mmu_funcs->get_tlb_info(ctx, virt_addr, hops);
-	mutex_unlock(&ctx->mmu_lock);
-=======
 	mutex_lock(&hdev->mmu_lock);
 	rc = mmu_funcs->get_tlb_info(ctx, virt_addr, hops);
 	mutex_unlock(&hdev->mmu_lock);
-
-	if (rc)
-		return rc;
->>>>>>> 7365df19
 
 	if (rc)
 		return rc;
@@ -766,18 +701,6 @@
 {
 	struct hl_prefetch_work *pfw = container_of(work, struct hl_prefetch_work, pf_work);
 	struct hl_ctx *ctx = pfw->ctx;
-<<<<<<< HEAD
-
-	if (!hl_device_operational(ctx->hdev, NULL))
-		goto put_ctx;
-
-	mutex_lock(&ctx->mmu_lock);
-
-	ctx->hdev->asic_funcs->mmu_prefetch_cache_range(ctx, pfw->flags, pfw->asid,
-								pfw->va, pfw->size);
-
-	mutex_unlock(&ctx->mmu_lock);
-=======
 	struct hl_device *hdev = ctx->hdev;
 
 	if (!hl_device_operational(hdev, NULL))
@@ -788,7 +711,6 @@
 	hdev->asic_funcs->mmu_prefetch_cache_range(ctx, pfw->flags, pfw->asid, pfw->va, pfw->size);
 
 	mutex_unlock(&hdev->mmu_lock);
->>>>>>> 7365df19
 
 put_ctx:
 	/*
