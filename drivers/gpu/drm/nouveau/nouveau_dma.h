--- conflicted
+++ resolved
@@ -49,12 +49,9 @@
 /* Maximum push buffer size. */
 #define NV50_DMA_PUSH_MAX_LENGTH 0x7fffff
 
-<<<<<<< HEAD
-=======
 /* Maximum IBs per ring. */
 #define NV50_DMA_IB_MAX ((0x02000 / 8) - 1)
 
->>>>>>> 63ddbafb
 /* Object handles - for stuff that's doesn't use handle == oclass. */
 enum {
 	NvDmaFB		= 0x80000002,
