--- conflicted
+++ resolved
@@ -70,9 +70,6 @@
 
 int gm200_fb_init_page(struct nvkm_fb *);
 
-<<<<<<< HEAD
-=======
 void gp100_fb_init_remapper(struct nvkm_fb *);
->>>>>>> 70bd23b5
 void gp100_fb_init_unkn(struct nvkm_fb *);
 #endif