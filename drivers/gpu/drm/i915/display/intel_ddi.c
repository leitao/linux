--- conflicted
+++ resolved
@@ -324,33 +324,8 @@
 	}
 }
 
-int intel_crtc_dotclock(const struct intel_crtc_state *pipe_config)
-{
-<<<<<<< HEAD
-	int dotclock;
-
-	if (intel_crtc_has_dp_encoder(pipe_config))
-		dotclock = intel_dotclock_calculate(pipe_config->port_clock,
-						    &pipe_config->dp_m_n);
-	else if (pipe_config->has_hdmi_sink && pipe_config->pipe_bpp > 24)
-		dotclock = pipe_config->port_clock * 24 / pipe_config->pipe_bpp;
-	else
-		dotclock = pipe_config->port_clock;
-
-	if (pipe_config->output_format == INTEL_OUTPUT_FORMAT_YCBCR420 &&
-	    !intel_crtc_has_dp_encoder(pipe_config))
-		dotclock *= 2;
-
-	if (pipe_config->pixel_multiplier)
-		dotclock /= pipe_config->pixel_multiplier;
-
-	return dotclock;
-}
-
 static void ddi_dotclock_get(struct intel_crtc_state *pipe_config)
 {
-=======
->>>>>>> 7365df19
 	/* CRT dotclock is determined via other means */
 	if (pipe_config->has_pch_encoder)
 		return;
