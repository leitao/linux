--- conflicted
+++ resolved
@@ -118,11 +118,7 @@
 
 	kunit_release_action(test,
 			     kunit_action_platform_driver_unregister,
-<<<<<<< HEAD
-			     pdev);
-=======
 			     &fake_platform_driver);
->>>>>>> 63ddbafb
 }
 EXPORT_SYMBOL_GPL(drm_kunit_helper_free_device);
 
