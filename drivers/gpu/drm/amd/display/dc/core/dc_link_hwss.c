--- conflicted
+++ resolved
@@ -136,11 +136,7 @@
 
 #if defined(CONFIG_DRM_AMD_DC_DCN)
 	if (dp_get_link_encoding_format(link_settings) == DP_128b_132b_ENCODING) {
-<<<<<<< HEAD
-		enable_dp_hpo_output(link, link_settings);
-=======
 		enable_dp_hpo_output(link, link_res, link_settings);
->>>>>>> 754e0b0e
 	} else if (dp_get_link_encoding_format(link_settings) == DP_8b_10b_ENCODING) {
 		if (dc_is_dp_sst_signal(signal)) {
 			link_enc->funcs->enable_dp_output(
@@ -247,11 +243,7 @@
 	struct dc  *dc = link->ctx->dc;
 	struct dmcu *dmcu = dc->res_pool->dmcu;
 #if defined(CONFIG_DRM_AMD_DC_DCN)
-<<<<<<< HEAD
-	struct hpo_dp_link_encoder *hpo_link_enc = link->hpo_dp_link_enc;
-=======
 	struct hpo_dp_link_encoder *hpo_link_enc = link_res->hpo_dp_link_enc;
->>>>>>> 754e0b0e
 #endif
 	struct link_encoder *link_enc;
 
@@ -270,11 +262,7 @@
 			link->dc->hwss.edp_backlight_control(link, false);
 #if defined(CONFIG_DRM_AMD_DC_DCN)
 		if (dp_get_link_encoding_format(&link->cur_link_settings) == DP_128b_132b_ENCODING)
-<<<<<<< HEAD
-			disable_dp_hpo_output(link, signal);
-=======
 			disable_dp_hpo_output(link, link_res, signal);
->>>>>>> 754e0b0e
 		else
 			link_enc->funcs->disable_output(link_enc, signal);
 #else
@@ -288,11 +276,7 @@
 #if defined(CONFIG_DRM_AMD_DC_DCN)
 		if (dp_get_link_encoding_format(&link->cur_link_settings) == DP_128b_132b_ENCODING &&
 				hpo_link_enc)
-<<<<<<< HEAD
-			disable_dp_hpo_output(link, signal);
-=======
 			disable_dp_hpo_output(link, link_res, signal);
->>>>>>> 754e0b0e
 		else
 			link_enc->funcs->disable_output(link_enc, signal);
 #else
@@ -382,13 +366,8 @@
 #if defined(CONFIG_DRM_AMD_DC_DCN)
 	if (dp_get_link_encoding_format(&link_settings->link_settings) ==
 			DP_128b_132b_ENCODING) {
-<<<<<<< HEAD
-		link->hpo_dp_link_enc->funcs->set_ffe(
-				link->hpo_dp_link_enc,
-=======
 		link_res->hpo_dp_link_enc->funcs->set_ffe(
 				link_res->hpo_dp_link_enc,
->>>>>>> 754e0b0e
 				&link_settings->link_settings,
 				link_settings->lane_settings[0].FFE_PRESET.raw);
 	} else if (dp_get_link_encoding_format(&link_settings->link_settings)
@@ -433,13 +412,8 @@
 #if defined(CONFIG_DRM_AMD_DC_DCN)
 	switch (link_encoding_format) {
 	case DP_128b_132b_ENCODING:
-<<<<<<< HEAD
-		link->hpo_dp_link_enc->funcs->set_link_test_pattern(
-				link->hpo_dp_link_enc, &pattern_param);
-=======
 		link_res->hpo_dp_link_enc->funcs->set_link_test_pattern(
 				link_res->hpo_dp_link_enc, &pattern_param);
->>>>>>> 754e0b0e
 		break;
 	case DP_8b_10b_ENCODING:
 		ASSERT(encoder);
@@ -795,13 +769,9 @@
 	}
 }
 
-<<<<<<< HEAD
-void enable_dp_hpo_output(struct dc_link *link, const struct dc_link_settings *link_settings)
-=======
 void enable_dp_hpo_output(struct dc_link *link,
 		const struct link_resource *link_res,
 		const struct dc_link_settings *link_settings)
->>>>>>> 754e0b0e
 {
 	const struct dc *dc = link->dc;
 	enum phyd32clk_clock_source phyd32clk;
@@ -827,18 +797,11 @@
 		}
 	} else {
 		/* DP2.0 HW: call transmitter control to enable PHY */
-<<<<<<< HEAD
-		link->hpo_dp_link_enc->funcs->enable_link_phy(
-				link->hpo_dp_link_enc,
-				link_settings,
-				link->link_enc->transmitter);
-=======
 		link_res->hpo_dp_link_enc->funcs->enable_link_phy(
 				link_res->hpo_dp_link_enc,
 				link_settings,
 				link->link_enc->transmitter,
 				link->link_enc->hpd_source);
->>>>>>> 754e0b0e
 	}
 
 	/* DCCG muxing and DTBCLK DTO */
@@ -852,21 +815,6 @@
 		phyd32clk = get_phyd32clk_src(link);
 		dc->res_pool->dccg->funcs->enable_symclk32_le(
 				dc->res_pool->dccg,
-<<<<<<< HEAD
-				link->hpo_dp_link_enc->inst,
-				phyd32clk);
-		link->hpo_dp_link_enc->funcs->link_enable(
-					link->hpo_dp_link_enc,
-					link_settings->lane_count);
-	}
-}
-
-void disable_dp_hpo_output(struct dc_link *link, enum signal_type signal)
-{
-	const struct dc *dc = link->dc;
-
-	link->hpo_dp_link_enc->funcs->link_disable(link->hpo_dp_link_enc);
-=======
 				link_res->hpo_dp_link_enc->inst,
 				phyd32clk);
 		link_res->hpo_dp_link_enc->funcs->link_enable(
@@ -882,16 +830,11 @@
 	const struct dc *dc = link->dc;
 
 	link_res->hpo_dp_link_enc->funcs->link_disable(link_res->hpo_dp_link_enc);
->>>>>>> 754e0b0e
 
 	if (IS_FPGA_MAXIMUS_DC(dc->ctx->dce_environment)) {
 		dc->res_pool->dccg->funcs->disable_symclk32_le(
 					dc->res_pool->dccg,
-<<<<<<< HEAD
-					link->hpo_dp_link_enc->inst);
-=======
 					link_res->hpo_dp_link_enc->inst);
->>>>>>> 754e0b0e
 
 		dc->res_pool->dccg->funcs->set_physymclk(
 					dc->res_pool->dccg,
@@ -902,13 +845,8 @@
 		dm_set_phyd32clk(dc->ctx, 0);
 	} else {
 		/* DP2.0 HW: call transmitter control to disable PHY */
-<<<<<<< HEAD
-		link->hpo_dp_link_enc->funcs->disable_link_phy(
-				link->hpo_dp_link_enc,
-=======
 		link_res->hpo_dp_link_enc->funcs->disable_link_phy(
 				link_res->hpo_dp_link_enc,
->>>>>>> 754e0b0e
 				signal);
 	}
 }
