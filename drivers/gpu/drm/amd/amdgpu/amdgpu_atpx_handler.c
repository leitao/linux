--- conflicted
+++ resolved
@@ -575,10 +575,7 @@
 	{ 0x1002, 0x6900, 0x1002, 0x0124, AMDGPU_PX_QUIRK_FORCE_ATPX },
 	{ 0x1002, 0x6900, 0x1028, 0x0812, AMDGPU_PX_QUIRK_FORCE_ATPX },
 	{ 0x1002, 0x6900, 0x1028, 0x0813, AMDGPU_PX_QUIRK_FORCE_ATPX },
-<<<<<<< HEAD
-=======
 	{ 0x1002, 0x6900, 0x1025, 0x125A, AMDGPU_PX_QUIRK_FORCE_ATPX },
->>>>>>> 70bd23b5
 	{ 0, 0, 0, 0, 0 },
 };
 
