/* SPDX-License-Identifier: GPL-2.0-only */
/*
 * Copyright 2008 Cisco Systems, Inc.  All rights reserved.
 * Copyright 2007 Nuova Systems, Inc.  All rights reserved.
 */
#ifndef _FNIC_H_
#define _FNIC_H_

#include <linux/interrupt.h>
#include <linux/netdevice.h>
#include <linux/workqueue.h>
#include <linux/bitops.h>
#include <scsi/libfc.h>
#include <scsi/libfcoe.h>
#include "fnic_io.h"
#include "fnic_res.h"
#include "fnic_trace.h"
#include "fnic_stats.h"
#include "vnic_dev.h"
#include "vnic_wq.h"
#include "vnic_rq.h"
#include "vnic_cq.h"
#include "vnic_wq_copy.h"
#include "vnic_intr.h"
#include "vnic_stats.h"
#include "vnic_scsi.h"

#define DRV_NAME		"fnic"
#define DRV_DESCRIPTION		"Cisco FCoE HBA Driver"
<<<<<<< HEAD
#define DRV_VERSION		"1.6.0.56"
=======
#define DRV_VERSION		"1.6.0.57"
>>>>>>> 63ddbafb
#define PFX			DRV_NAME ": "
#define DFX                     DRV_NAME "%d: "

#define DESC_CLEAN_LOW_WATERMARK 8
#define FNIC_UCSM_DFLT_THROTTLE_CNT_BLD	16 /* UCSM default throttle count */
#define FNIC_MIN_IO_REQ			256 /* Min IO throttle count */
#define FNIC_MAX_IO_REQ		1024 /* scsi_cmnd tag map entries */
#define FNIC_DFLT_IO_REQ        256 /* Default scsi_cmnd tag map entries */
#define	FNIC_IO_LOCKS		64 /* IO locks: power of 2 */
#define FNIC_DFLT_QUEUE_DEPTH	256
#define	FNIC_STATS_RATE_LIMIT	4 /* limit rate at which stats are pulled up */

/*
 * Tag bits used for special requests.
 */
#define FNIC_TAG_ABORT		BIT(30)		/* tag bit indicating abort */
#define FNIC_TAG_DEV_RST	BIT(29)		/* indicates device reset */
#define FNIC_TAG_MASK		(BIT(24) - 1)	/* mask for lookup */
#define FNIC_NO_TAG             -1

/*
 * Command flags to identify the type of command and for other future
 * use.
 */
#define FNIC_NO_FLAGS                   0
#define FNIC_IO_INITIALIZED             BIT(0)
#define FNIC_IO_ISSUED                  BIT(1)
#define FNIC_IO_DONE                    BIT(2)
#define FNIC_IO_REQ_NULL                BIT(3)
#define FNIC_IO_ABTS_PENDING            BIT(4)
#define FNIC_IO_ABORTED                 BIT(5)
#define FNIC_IO_ABTS_ISSUED             BIT(6)
#define FNIC_IO_TERM_ISSUED             BIT(7)
#define FNIC_IO_INTERNAL_TERM_ISSUED    BIT(8)
#define FNIC_IO_ABT_TERM_DONE           BIT(9)
#define FNIC_IO_ABT_TERM_REQ_NULL       BIT(10)
#define FNIC_IO_ABT_TERM_TIMED_OUT      BIT(11)
#define FNIC_DEVICE_RESET               BIT(12)  /* Device reset request */
#define FNIC_DEV_RST_ISSUED             BIT(13)
#define FNIC_DEV_RST_TIMED_OUT          BIT(14)
#define FNIC_DEV_RST_ABTS_ISSUED        BIT(15)
#define FNIC_DEV_RST_TERM_ISSUED        BIT(16)
#define FNIC_DEV_RST_DONE               BIT(17)
#define FNIC_DEV_RST_REQ_NULL           BIT(18)
#define FNIC_DEV_RST_ABTS_DONE          BIT(19)
#define FNIC_DEV_RST_TERM_DONE          BIT(20)
#define FNIC_DEV_RST_ABTS_PENDING       BIT(21)

/*
 * fnic private data per SCSI command.
 * These fields are locked by the hashed io_req_lock.
 */
struct fnic_cmd_priv {
	struct fnic_io_req *io_req;
	enum fnic_ioreq_state state;
	u32 flags;
	u16 abts_status;
	u16 lr_status;
};

static inline struct fnic_cmd_priv *fnic_priv(struct scsi_cmnd *cmd)
{
	return scsi_cmd_priv(cmd);
}

static inline u64 fnic_flags_and_state(struct scsi_cmnd *cmd)
{
	struct fnic_cmd_priv *fcmd = fnic_priv(cmd);

	return ((u64)fcmd->flags << 32) | fcmd->state;
}

#define FCPIO_INVALID_CODE 0x100 /* hdr_status value unused by firmware */

#define FNIC_LUN_RESET_TIMEOUT	     10000	/* mSec */
#define FNIC_HOST_RESET_TIMEOUT	     10000	/* mSec */
#define FNIC_RMDEVICE_TIMEOUT        1000       /* mSec */
#define FNIC_HOST_RESET_SETTLE_TIME  30         /* Sec */
#define FNIC_ABT_TERM_DELAY_TIMEOUT  500        /* mSec */

#define FNIC_MAX_FCP_TARGET     256

/**
 * state_flags to identify host state along along with fnic's state
 **/
#define __FNIC_FLAGS_FWRESET		BIT(0) /* fwreset in progress */
#define __FNIC_FLAGS_BLOCK_IO		BIT(1) /* IOs are blocked */

#define FNIC_FLAGS_NONE			(0)
#define FNIC_FLAGS_FWRESET		(__FNIC_FLAGS_FWRESET | \
					__FNIC_FLAGS_BLOCK_IO)

#define FNIC_FLAGS_IO_BLOCKED		(__FNIC_FLAGS_BLOCK_IO)

#define fnic_set_state_flags(fnicp, st_flags)	\
	__fnic_set_state_flags(fnicp, st_flags, 0)

#define fnic_clear_state_flags(fnicp, st_flags)  \
	__fnic_set_state_flags(fnicp, st_flags, 1)

extern unsigned int fnic_log_level;
extern unsigned int io_completions;

#define FNIC_MAIN_LOGGING 0x01
#define FNIC_FCS_LOGGING 0x02
#define FNIC_SCSI_LOGGING 0x04
#define FNIC_ISR_LOGGING 0x08

#define FNIC_CHECK_LOGGING(LEVEL, CMD)				\
do {								\
	if (unlikely(fnic_log_level & LEVEL))			\
		do {						\
			CMD;					\
		} while (0);					\
} while (0)

#define FNIC_MAIN_DBG(kern_level, host, fmt, args...)		\
	FNIC_CHECK_LOGGING(FNIC_MAIN_LOGGING,			\
			 shost_printk(kern_level, host, fmt, ##args);)

#define FNIC_FCS_DBG(kern_level, host, fmt, args...)		\
	FNIC_CHECK_LOGGING(FNIC_FCS_LOGGING,			\
			 shost_printk(kern_level, host, fmt, ##args);)

#define FNIC_SCSI_DBG(kern_level, host, fmt, args...)		\
	FNIC_CHECK_LOGGING(FNIC_SCSI_LOGGING,			\
			 shost_printk(kern_level, host, fmt, ##args);)

#define FNIC_ISR_DBG(kern_level, host, fmt, args...)		\
	FNIC_CHECK_LOGGING(FNIC_ISR_LOGGING,			\
			 shost_printk(kern_level, host, fmt, ##args);)

#define FNIC_MAIN_NOTE(kern_level, host, fmt, args...)          \
	shost_printk(kern_level, host, fmt, ##args)

extern const char *fnic_state_str[];

enum fnic_intx_intr_index {
	FNIC_INTX_WQ_RQ_COPYWQ,
	FNIC_INTX_ERR,
	FNIC_INTX_NOTIFY,
	FNIC_INTX_INTR_MAX,
};

enum fnic_msix_intr_index {
	FNIC_MSIX_RQ,
	FNIC_MSIX_WQ,
	FNIC_MSIX_WQ_COPY,
	FNIC_MSIX_ERR_NOTIFY,
	FNIC_MSIX_INTR_MAX,
};

struct fnic_msix_entry {
	int requested;
	char devname[IFNAMSIZ + 11];
	irqreturn_t (*isr)(int, void *);
	void *devid;
};

enum fnic_state {
	FNIC_IN_FC_MODE = 0,
	FNIC_IN_FC_TRANS_ETH_MODE,
	FNIC_IN_ETH_MODE,
	FNIC_IN_ETH_TRANS_FC_MODE,
};

#define FNIC_WQ_COPY_MAX 1
#define FNIC_WQ_MAX 1
#define FNIC_RQ_MAX 1
#define FNIC_CQ_MAX (FNIC_WQ_COPY_MAX + FNIC_WQ_MAX + FNIC_RQ_MAX)
#define FNIC_DFLT_IO_COMPLETIONS 256

struct mempool;

enum fnic_evt {
	FNIC_EVT_START_VLAN_DISC = 1,
	FNIC_EVT_START_FCF_DISC = 2,
	FNIC_EVT_MAX,
};

struct fnic_event {
	struct list_head list;
	struct fnic *fnic;
	enum fnic_evt event;
};

/* Per-instance private data structure */
struct fnic {
	struct fc_lport *lport;
	struct fcoe_ctlr ctlr;		/* FIP FCoE controller structure */
	struct vnic_dev_bar bar0;

	struct fnic_msix_entry msix[FNIC_MSIX_INTR_MAX];

	struct vnic_stats *stats;
	unsigned long stats_time;	/* time of stats update */
	unsigned long stats_reset_time; /* time of stats reset */
	struct vnic_nic_cfg *nic_cfg;
	char name[IFNAMSIZ];
	struct timer_list notify_timer; /* used for MSI interrupts */

	unsigned int fnic_max_tag_id;
	unsigned int err_intr_offset;
	unsigned int link_intr_offset;

	unsigned int wq_count;
	unsigned int cq_count;

	struct mutex sgreset_mutex;
<<<<<<< HEAD
=======
	spinlock_t sgreset_lock; /* lock for sgreset */
	struct scsi_cmnd *sgreset_sc;
>>>>>>> 63ddbafb
	struct dentry *fnic_stats_debugfs_host;
	struct dentry *fnic_stats_debugfs_file;
	struct dentry *fnic_reset_debugfs_file;
	unsigned int reset_stats;
	atomic64_t io_cmpl_skip;
	struct fnic_stats fnic_stats;

	u32 vlan_hw_insert:1;	        /* let hw insert the tag */
	u32 in_remove:1;                /* fnic device in removal */
	u32 stop_rx_link_events:1;      /* stop proc. rx frames, link events */
	u32 link_events:1;              /* set when we get any link event*/

	struct completion *remove_wait; /* device remove thread blocks */

	atomic_t in_flight;		/* io counter */
	bool internal_reset_inprogress;
	u32 _reserved;			/* fill hole */
	unsigned long state_flags;	/* protected by host lock */
	enum fnic_state state;
	spinlock_t fnic_lock;

	u16 vlan_id;	                /* VLAN tag including priority */
	u8 data_src_addr[ETH_ALEN];
	u64 fcp_input_bytes;		/* internal statistic */
	u64 fcp_output_bytes;		/* internal statistic */
	u32 link_down_cnt;
	int link_status;

	struct list_head list;
	struct pci_dev *pdev;
	struct vnic_fc_config config;
	struct vnic_dev *vdev;
	unsigned int raw_wq_count;
	unsigned int wq_copy_count;
	unsigned int rq_count;
	int fw_ack_index[FNIC_WQ_COPY_MAX];
	unsigned short fw_ack_recd[FNIC_WQ_COPY_MAX];
	unsigned short wq_copy_desc_low[FNIC_WQ_COPY_MAX];
	unsigned int intr_count;
	u32 __iomem *legacy_pba;
	struct fnic_host_tag *tags;
	mempool_t *io_req_pool;
	mempool_t *io_sgl_pool[FNIC_SGL_NUM_CACHES];
	spinlock_t io_req_lock[FNIC_IO_LOCKS];	/* locks for scsi cmnds */

	struct work_struct link_work;
	struct work_struct frame_work;
	struct sk_buff_head frame_queue;
	struct sk_buff_head tx_queue;

	/*** FIP related data members  -- start ***/
	void (*set_vlan)(struct fnic *, u16 vlan);
	struct work_struct      fip_frame_work;
	struct sk_buff_head     fip_frame_queue;
	struct timer_list       fip_timer;
	struct list_head        vlans;
	spinlock_t              vlans_lock;

	struct work_struct      event_work;
	struct list_head        evlist;
	/*** FIP related data members  -- end ***/

	/* copy work queue cache line section */
	____cacheline_aligned struct vnic_wq_copy wq_copy[FNIC_WQ_COPY_MAX];
	/* completion queue cache line section */
	____cacheline_aligned struct vnic_cq cq[FNIC_CQ_MAX];

	spinlock_t wq_copy_lock[FNIC_WQ_COPY_MAX];

	/* work queue cache line section */
	____cacheline_aligned struct vnic_wq wq[FNIC_WQ_MAX];
	spinlock_t wq_lock[FNIC_WQ_MAX];

	/* receive queue cache line section */
	____cacheline_aligned struct vnic_rq rq[FNIC_RQ_MAX];

	/* interrupt resource cache line section */
	____cacheline_aligned struct vnic_intr intr[FNIC_MSIX_INTR_MAX];
};

static inline struct fnic *fnic_from_ctlr(struct fcoe_ctlr *fip)
{
	return container_of(fip, struct fnic, ctlr);
}

extern struct workqueue_struct *fnic_event_queue;
extern struct workqueue_struct *fnic_fip_queue;
extern const struct attribute_group *fnic_host_groups[];

void fnic_clear_intr_mode(struct fnic *fnic);
int fnic_set_intr_mode(struct fnic *fnic);
void fnic_free_intr(struct fnic *fnic);
int fnic_request_intr(struct fnic *fnic);

int fnic_send(struct fc_lport *, struct fc_frame *);
void fnic_free_wq_buf(struct vnic_wq *wq, struct vnic_wq_buf *buf);
void fnic_handle_frame(struct work_struct *work);
void fnic_handle_link(struct work_struct *work);
void fnic_handle_event(struct work_struct *work);
int fnic_rq_cmpl_handler(struct fnic *fnic, int);
int fnic_alloc_rq_frame(struct vnic_rq *rq);
void fnic_free_rq_buf(struct vnic_rq *rq, struct vnic_rq_buf *buf);
void fnic_flush_tx(struct fnic *);
void fnic_eth_send(struct fcoe_ctlr *, struct sk_buff *skb);
void fnic_set_port_id(struct fc_lport *, u32, struct fc_frame *);
void fnic_update_mac(struct fc_lport *, u8 *new);
void fnic_update_mac_locked(struct fnic *, u8 *new);

int fnic_queuecommand(struct Scsi_Host *, struct scsi_cmnd *);
int fnic_abort_cmd(struct scsi_cmnd *);
int fnic_device_reset(struct scsi_cmnd *);
int fnic_host_reset(struct scsi_cmnd *);
int fnic_reset(struct Scsi_Host *);
void fnic_scsi_cleanup(struct fc_lport *);
void fnic_scsi_abort_io(struct fc_lport *);
void fnic_empty_scsi_cleanup(struct fc_lport *);
void fnic_exch_mgr_reset(struct fc_lport *, u32, u32);
int fnic_wq_copy_cmpl_handler(struct fnic *fnic, int);
int fnic_wq_cmpl_handler(struct fnic *fnic, int);
int fnic_flogi_reg_handler(struct fnic *fnic, u32);
void fnic_wq_copy_cleanup_handler(struct vnic_wq_copy *wq,
				  struct fcpio_host_req *desc);
int fnic_fw_reset_handler(struct fnic *fnic);
void fnic_terminate_rport_io(struct fc_rport *);
const char *fnic_state_to_str(unsigned int state);

void fnic_log_q_error(struct fnic *fnic);
void fnic_handle_link_event(struct fnic *fnic);

int fnic_is_abts_pending(struct fnic *, struct scsi_cmnd *);

void fnic_handle_fip_frame(struct work_struct *work);
void fnic_handle_fip_event(struct fnic *fnic);
void fnic_fcoe_reset_vlans(struct fnic *fnic);
void fnic_fcoe_evlist_free(struct fnic *fnic);
extern void fnic_handle_fip_timer(struct fnic *fnic);

static inline int
fnic_chk_state_flags_locked(struct fnic *fnic, unsigned long st_flags)
{
	return ((fnic->state_flags & st_flags) == st_flags);
}
void __fnic_set_state_flags(struct fnic *, unsigned long, unsigned long);
void fnic_dump_fchost_stats(struct Scsi_Host *, struct fc_host_statistics *);
#endif /* _FNIC_H_ */<|MERGE_RESOLUTION|>--- conflicted
+++ resolved
@@ -27,11 +27,7 @@
 
 #define DRV_NAME		"fnic"
 #define DRV_DESCRIPTION		"Cisco FCoE HBA Driver"
-<<<<<<< HEAD
-#define DRV_VERSION		"1.6.0.56"
-=======
 #define DRV_VERSION		"1.6.0.57"
->>>>>>> 63ddbafb
 #define PFX			DRV_NAME ": "
 #define DFX                     DRV_NAME "%d: "
 
@@ -241,11 +237,8 @@
 	unsigned int cq_count;
 
 	struct mutex sgreset_mutex;
-<<<<<<< HEAD
-=======
 	spinlock_t sgreset_lock; /* lock for sgreset */
 	struct scsi_cmnd *sgreset_sc;
->>>>>>> 63ddbafb
 	struct dentry *fnic_stats_debugfs_host;
 	struct dentry *fnic_stats_debugfs_file;
 	struct dentry *fnic_reset_debugfs_file;
