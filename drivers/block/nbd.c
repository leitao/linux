/*
 * Network block device - make block devices work over TCP
 *
 * Note that you can not swap over this thing, yet. Seems to work but
 * deadlocks sometimes - you can not swap over TCP in general.
 * 
 * Copyright 1997-2000, 2008 Pavel Machek <pavel@ucw.cz>
 * Parts copyright 2001 Steven Whitehouse <steve@chygwyn.com>
 *
 * This file is released under GPLv2 or later.
 *
 * (part of code stolen from loop.c)
 */

#include <linux/major.h>

#include <linux/blkdev.h>
#include <linux/module.h>
#include <linux/init.h>
#include <linux/sched.h>
#include <linux/sched/mm.h>
#include <linux/fs.h>
#include <linux/bio.h>
#include <linux/stat.h>
#include <linux/errno.h>
#include <linux/file.h>
#include <linux/ioctl.h>
#include <linux/mutex.h>
#include <linux/compiler.h>
#include <linux/err.h>
#include <linux/kernel.h>
#include <linux/slab.h>
#include <net/sock.h>
#include <linux/net.h>
#include <linux/kthread.h>
#include <linux/types.h>
#include <linux/debugfs.h>
#include <linux/blk-mq.h>

#include <linux/uaccess.h>
#include <asm/types.h>

#include <linux/nbd.h>
#include <linux/nbd-netlink.h>
#include <net/genetlink.h>

static DEFINE_IDR(nbd_index_idr);
static DEFINE_MUTEX(nbd_index_mutex);
static int nbd_total_devices = 0;

struct nbd_sock {
	struct socket *sock;
	struct mutex tx_lock;
	struct request *pending;
	int sent;
	bool dead;
	int fallback_index;
	int cookie;
};

struct recv_thread_args {
	struct work_struct work;
	struct nbd_device *nbd;
	int index;
};

struct link_dead_args {
	struct work_struct work;
	int index;
};

#define NBD_TIMEDOUT			0
#define NBD_DISCONNECT_REQUESTED	1
#define NBD_DISCONNECTED		2
#define NBD_HAS_PID_FILE		3
#define NBD_HAS_CONFIG_REF		4
#define NBD_BOUND			5
#define NBD_DESTROY_ON_DISCONNECT	6

struct nbd_config {
	u32 flags;
	unsigned long runtime_flags;
	u64 dead_conn_timeout;

	struct nbd_sock **socks;
	int num_connections;
	atomic_t live_connections;
	wait_queue_head_t conn_wait;

	atomic_t recv_threads;
	wait_queue_head_t recv_wq;
	loff_t blksize;
	loff_t bytesize;
#if IS_ENABLED(CONFIG_DEBUG_FS)
	struct dentry *dbg_dir;
#endif
};

struct nbd_device {
	struct blk_mq_tag_set tag_set;

	int index;
	refcount_t config_refs;
	refcount_t refs;
	struct nbd_config *config;
	struct mutex config_lock;
	struct gendisk *disk;

	struct list_head list;
	struct task_struct *task_recv;
	struct task_struct *task_setup;
};

struct nbd_cmd {
	struct nbd_device *nbd;
	int index;
	int cookie;
	struct completion send_complete;
	blk_status_t status;
};

#if IS_ENABLED(CONFIG_DEBUG_FS)
static struct dentry *nbd_dbg_dir;
#endif

#define nbd_name(nbd) ((nbd)->disk->disk_name)

#define NBD_MAGIC 0x68797548

static unsigned int nbds_max = 16;
static int max_part = 16;
static struct workqueue_struct *recv_workqueue;
static int part_shift;

static int nbd_dev_dbg_init(struct nbd_device *nbd);
static void nbd_dev_dbg_close(struct nbd_device *nbd);
static void nbd_config_put(struct nbd_device *nbd);
static void nbd_connect_reply(struct genl_info *info, int index);
static int nbd_genl_status(struct sk_buff *skb, struct genl_info *info);
static void nbd_dead_link_work(struct work_struct *work);

static inline struct device *nbd_to_dev(struct nbd_device *nbd)
{
	return disk_to_dev(nbd->disk);
}

static const char *nbdcmd_to_ascii(int cmd)
{
	switch (cmd) {
	case  NBD_CMD_READ: return "read";
	case NBD_CMD_WRITE: return "write";
	case  NBD_CMD_DISC: return "disconnect";
	case NBD_CMD_FLUSH: return "flush";
	case  NBD_CMD_TRIM: return "trim/discard";
	}
	return "invalid";
}

static ssize_t pid_show(struct device *dev,
			struct device_attribute *attr, char *buf)
{
	struct gendisk *disk = dev_to_disk(dev);
	struct nbd_device *nbd = (struct nbd_device *)disk->private_data;

	return sprintf(buf, "%d\n", task_pid_nr(nbd->task_recv));
}

static const struct device_attribute pid_attr = {
	.attr = { .name = "pid", .mode = S_IRUGO},
	.show = pid_show,
};

static void nbd_dev_remove(struct nbd_device *nbd)
{
	struct gendisk *disk = nbd->disk;
	if (disk) {
		del_gendisk(disk);
		blk_cleanup_queue(disk->queue);
		blk_mq_free_tag_set(&nbd->tag_set);
		disk->private_data = NULL;
		put_disk(disk);
	}
	kfree(nbd);
}

static void nbd_put(struct nbd_device *nbd)
{
	if (refcount_dec_and_mutex_lock(&nbd->refs,
					&nbd_index_mutex)) {
		idr_remove(&nbd_index_idr, nbd->index);
		mutex_unlock(&nbd_index_mutex);
		nbd_dev_remove(nbd);
	}
}

static int nbd_disconnected(struct nbd_config *config)
{
	return test_bit(NBD_DISCONNECTED, &config->runtime_flags) ||
		test_bit(NBD_DISCONNECT_REQUESTED, &config->runtime_flags);
}

static void nbd_mark_nsock_dead(struct nbd_device *nbd, struct nbd_sock *nsock,
				int notify)
{
	if (!nsock->dead && notify && !nbd_disconnected(nbd->config)) {
		struct link_dead_args *args;
		args = kmalloc(sizeof(struct link_dead_args), GFP_NOIO);
		if (args) {
			INIT_WORK(&args->work, nbd_dead_link_work);
			args->index = nbd->index;
			queue_work(system_wq, &args->work);
		}
	}
	if (!nsock->dead) {
		kernel_sock_shutdown(nsock->sock, SHUT_RDWR);
		atomic_dec(&nbd->config->live_connections);
	}
	nsock->dead = true;
	nsock->pending = NULL;
	nsock->sent = 0;
}

static void nbd_size_clear(struct nbd_device *nbd)
{
	if (nbd->config->bytesize) {
		set_capacity(nbd->disk, 0);
		kobject_uevent(&nbd_to_dev(nbd)->kobj, KOBJ_CHANGE);
	}
}

static void nbd_size_update(struct nbd_device *nbd)
{
	struct nbd_config *config = nbd->config;
	blk_queue_logical_block_size(nbd->disk->queue, config->blksize);
	blk_queue_physical_block_size(nbd->disk->queue, config->blksize);
	set_capacity(nbd->disk, config->bytesize >> 9);
	kobject_uevent(&nbd_to_dev(nbd)->kobj, KOBJ_CHANGE);
}

static void nbd_size_set(struct nbd_device *nbd, loff_t blocksize,
			 loff_t nr_blocks)
{
	struct nbd_config *config = nbd->config;
	config->blksize = blocksize;
	config->bytesize = blocksize * nr_blocks;
}

static void nbd_complete_rq(struct request *req)
{
	struct nbd_cmd *cmd = blk_mq_rq_to_pdu(req);

	dev_dbg(nbd_to_dev(cmd->nbd), "request %p: %s\n", cmd,
		cmd->status ? "failed" : "done");

	blk_mq_end_request(req, cmd->status);
}

/*
 * Forcibly shutdown the socket causing all listeners to error
 */
static void sock_shutdown(struct nbd_device *nbd)
{
	struct nbd_config *config = nbd->config;
	int i;

	if (config->num_connections == 0)
		return;
	if (test_and_set_bit(NBD_DISCONNECTED, &config->runtime_flags))
		return;

	for (i = 0; i < config->num_connections; i++) {
		struct nbd_sock *nsock = config->socks[i];
		mutex_lock(&nsock->tx_lock);
		nbd_mark_nsock_dead(nbd, nsock, 0);
		mutex_unlock(&nsock->tx_lock);
	}
	dev_warn(disk_to_dev(nbd->disk), "shutting down sockets\n");
}

static enum blk_eh_timer_return nbd_xmit_timeout(struct request *req,
						 bool reserved)
{
	struct nbd_cmd *cmd = blk_mq_rq_to_pdu(req);
	struct nbd_device *nbd = cmd->nbd;
	struct nbd_config *config;

	if (!refcount_inc_not_zero(&nbd->config_refs)) {
		cmd->status = BLK_STS_TIMEOUT;
		return BLK_EH_HANDLED;
	}

	/* If we are waiting on our dead timer then we could get timeout
	 * callbacks for our request.  For this we just want to reset the timer
	 * and let the queue side take care of everything.
	 */
	if (!completion_done(&cmd->send_complete)) {
		nbd_config_put(nbd);
		return BLK_EH_RESET_TIMER;
	}
	config = nbd->config;

	if (config->num_connections > 1) {
		dev_err_ratelimited(nbd_to_dev(nbd),
				    "Connection timed out, retrying\n");
		/*
		 * Hooray we have more connections, requeue this IO, the submit
		 * path will put it on a real connection.
		 */
		if (config->socks && config->num_connections > 1) {
			if (cmd->index < config->num_connections) {
				struct nbd_sock *nsock =
					config->socks[cmd->index];
				mutex_lock(&nsock->tx_lock);
				/* We can have multiple outstanding requests, so
				 * we don't want to mark the nsock dead if we've
				 * already reconnected with a new socket, so
				 * only mark it dead if its the same socket we
				 * were sent out on.
				 */
				if (cmd->cookie == nsock->cookie)
					nbd_mark_nsock_dead(nbd, nsock, 1);
				mutex_unlock(&nsock->tx_lock);
			}
			blk_mq_requeue_request(req, true);
			nbd_config_put(nbd);
			return BLK_EH_NOT_HANDLED;
		}
	} else {
		dev_err_ratelimited(nbd_to_dev(nbd),
				    "Connection timed out\n");
	}
	set_bit(NBD_TIMEDOUT, &config->runtime_flags);
	cmd->status = BLK_STS_IOERR;
	sock_shutdown(nbd);
	nbd_config_put(nbd);

	return BLK_EH_HANDLED;
}

/*
 *  Send or receive packet.
 */
static int sock_xmit(struct nbd_device *nbd, int index, int send,
		     struct iov_iter *iter, int msg_flags, int *sent)
{
	struct nbd_config *config = nbd->config;
	struct socket *sock = config->socks[index]->sock;
	int result;
	struct msghdr msg;
	unsigned int noreclaim_flag;

	if (unlikely(!sock)) {
		dev_err_ratelimited(disk_to_dev(nbd->disk),
			"Attempted %s on closed socket in sock_xmit\n",
			(send ? "send" : "recv"));
		return -EINVAL;
	}

	msg.msg_iter = *iter;

	noreclaim_flag = memalloc_noreclaim_save();
	do {
		sock->sk->sk_allocation = GFP_NOIO | __GFP_MEMALLOC;
		msg.msg_name = NULL;
		msg.msg_namelen = 0;
		msg.msg_control = NULL;
		msg.msg_controllen = 0;
		msg.msg_flags = msg_flags | MSG_NOSIGNAL;

		if (send)
			result = sock_sendmsg(sock, &msg);
		else
			result = sock_recvmsg(sock, &msg, msg.msg_flags);

		if (result <= 0) {
			if (result == 0)
				result = -EPIPE; /* short read */
			break;
		}
		if (sent)
			*sent += result;
	} while (msg_data_left(&msg));

	memalloc_noreclaim_restore(noreclaim_flag);

	return result;
}

/* always call with the tx_lock held */
static int nbd_send_cmd(struct nbd_device *nbd, struct nbd_cmd *cmd, int index)
{
	struct request *req = blk_mq_rq_from_pdu(cmd);
	struct nbd_config *config = nbd->config;
	struct nbd_sock *nsock = config->socks[index];
	int result;
	struct nbd_request request = {.magic = htonl(NBD_REQUEST_MAGIC)};
	struct kvec iov = {.iov_base = &request, .iov_len = sizeof(request)};
	struct iov_iter from;
	unsigned long size = blk_rq_bytes(req);
	struct bio *bio;
	u32 type;
	u32 nbd_cmd_flags = 0;
	u32 tag = blk_mq_unique_tag(req);
	int sent = nsock->sent, skip = 0;

	iov_iter_kvec(&from, WRITE | ITER_KVEC, &iov, 1, sizeof(request));

	switch (req_op(req)) {
	case REQ_OP_DISCARD:
		type = NBD_CMD_TRIM;
		break;
	case REQ_OP_FLUSH:
		type = NBD_CMD_FLUSH;
		break;
	case REQ_OP_WRITE:
		type = NBD_CMD_WRITE;
		break;
	case REQ_OP_READ:
		type = NBD_CMD_READ;
		break;
	default:
		return -EIO;
	}

	if (rq_data_dir(req) == WRITE &&
	    (config->flags & NBD_FLAG_READ_ONLY)) {
		dev_err_ratelimited(disk_to_dev(nbd->disk),
				    "Write on read-only\n");
		return -EIO;
	}

	if (req->cmd_flags & REQ_FUA)
		nbd_cmd_flags |= NBD_CMD_FLAG_FUA;

	/* We did a partial send previously, and we at least sent the whole
	 * request struct, so just go and send the rest of the pages in the
	 * request.
	 */
	if (sent) {
		if (sent >= sizeof(request)) {
			skip = sent - sizeof(request);
			goto send_pages;
		}
		iov_iter_advance(&from, sent);
	}
	cmd->index = index;
	cmd->cookie = nsock->cookie;
	request.type = htonl(type | nbd_cmd_flags);
	if (type != NBD_CMD_FLUSH) {
		request.from = cpu_to_be64((u64)blk_rq_pos(req) << 9);
		request.len = htonl(size);
	}
	memcpy(request.handle, &tag, sizeof(tag));

	dev_dbg(nbd_to_dev(nbd), "request %p: sending control (%s@%llu,%uB)\n",
		cmd, nbdcmd_to_ascii(type),
		(unsigned long long)blk_rq_pos(req) << 9, blk_rq_bytes(req));
	result = sock_xmit(nbd, index, 1, &from,
			(type == NBD_CMD_WRITE) ? MSG_MORE : 0, &sent);
	if (result <= 0) {
		if (result == -ERESTARTSYS) {
			/* If we havne't sent anything we can just return BUSY,
			 * however if we have sent something we need to make
			 * sure we only allow this req to be sent until we are
			 * completely done.
			 */
			if (sent) {
				nsock->pending = req;
				nsock->sent = sent;
			}
			return BLK_STS_RESOURCE;
		}
		dev_err_ratelimited(disk_to_dev(nbd->disk),
			"Send control failed (result %d)\n", result);
		return -EAGAIN;
	}
send_pages:
	if (type != NBD_CMD_WRITE)
		goto out;

	bio = req->bio;
	while (bio) {
		struct bio *next = bio->bi_next;
		struct bvec_iter iter;
		struct bio_vec bvec;

		bio_for_each_segment(bvec, bio, iter) {
			bool is_last = !next && bio_iter_last(bvec, iter);
			int flags = is_last ? 0 : MSG_MORE;

			dev_dbg(nbd_to_dev(nbd), "request %p: sending %d bytes data\n",
				cmd, bvec.bv_len);
			iov_iter_bvec(&from, ITER_BVEC | WRITE,
				      &bvec, 1, bvec.bv_len);
			if (skip) {
				if (skip >= iov_iter_count(&from)) {
					skip -= iov_iter_count(&from);
					continue;
				}
				iov_iter_advance(&from, skip);
				skip = 0;
			}
			result = sock_xmit(nbd, index, 1, &from, flags, &sent);
			if (result <= 0) {
				if (result == -ERESTARTSYS) {
					/* We've already sent the header, we
					 * have no choice but to set pending and
					 * return BUSY.
					 */
					nsock->pending = req;
					nsock->sent = sent;
					return BLK_STS_RESOURCE;
				}
				dev_err(disk_to_dev(nbd->disk),
					"Send data failed (result %d)\n",
					result);
				return -EAGAIN;
			}
			/*
			 * The completion might already have come in,
			 * so break for the last one instead of letting
			 * the iterator do it. This prevents use-after-free
			 * of the bio.
			 */
			if (is_last)
				break;
		}
		bio = next;
	}
out:
	nsock->pending = NULL;
	nsock->sent = 0;
	return 0;
}

/* NULL returned = something went wrong, inform userspace */
static struct nbd_cmd *nbd_read_stat(struct nbd_device *nbd, int index)
{
	struct nbd_config *config = nbd->config;
	int result;
	struct nbd_reply reply;
	struct nbd_cmd *cmd;
	struct request *req = NULL;
	u16 hwq;
	u32 tag;
	struct kvec iov = {.iov_base = &reply, .iov_len = sizeof(reply)};
	struct iov_iter to;

	reply.magic = 0;
	iov_iter_kvec(&to, READ | ITER_KVEC, &iov, 1, sizeof(reply));
	result = sock_xmit(nbd, index, 0, &to, MSG_WAITALL, NULL);
	if (result <= 0) {
		if (!nbd_disconnected(config))
			dev_err(disk_to_dev(nbd->disk),
				"Receive control failed (result %d)\n", result);
		return ERR_PTR(result);
	}

	if (ntohl(reply.magic) != NBD_REPLY_MAGIC) {
		dev_err(disk_to_dev(nbd->disk), "Wrong magic (0x%lx)\n",
				(unsigned long)ntohl(reply.magic));
		return ERR_PTR(-EPROTO);
	}

	memcpy(&tag, reply.handle, sizeof(u32));

	hwq = blk_mq_unique_tag_to_hwq(tag);
	if (hwq < nbd->tag_set.nr_hw_queues)
		req = blk_mq_tag_to_rq(nbd->tag_set.tags[hwq],
				       blk_mq_unique_tag_to_tag(tag));
	if (!req || !blk_mq_request_started(req)) {
		dev_err(disk_to_dev(nbd->disk), "Unexpected reply (%d) %p\n",
			tag, req);
		return ERR_PTR(-ENOENT);
	}
	cmd = blk_mq_rq_to_pdu(req);
	if (ntohl(reply.error)) {
		dev_err(disk_to_dev(nbd->disk), "Other side returned error (%d)\n",
			ntohl(reply.error));
		cmd->status = BLK_STS_IOERR;
		return cmd;
	}

	dev_dbg(nbd_to_dev(nbd), "request %p: got reply\n", cmd);
	if (rq_data_dir(req) != WRITE) {
		struct req_iterator iter;
		struct bio_vec bvec;

		rq_for_each_segment(bvec, req, iter) {
			iov_iter_bvec(&to, ITER_BVEC | READ,
				      &bvec, 1, bvec.bv_len);
			result = sock_xmit(nbd, index, 0, &to, MSG_WAITALL, NULL);
			if (result <= 0) {
				dev_err(disk_to_dev(nbd->disk), "Receive data failed (result %d)\n",
					result);
				/*
				 * If we've disconnected or we only have 1
				 * connection then we need to make sure we
				 * complete this request, otherwise error out
				 * and let the timeout stuff handle resubmitting
				 * this request onto another connection.
				 */
				if (nbd_disconnected(config) ||
				    config->num_connections <= 1) {
					cmd->status = BLK_STS_IOERR;
					return cmd;
				}
				return ERR_PTR(-EIO);
			}
			dev_dbg(nbd_to_dev(nbd), "request %p: got %d bytes data\n",
				cmd, bvec.bv_len);
		}
	} else {
		/* See the comment in nbd_queue_rq. */
		wait_for_completion(&cmd->send_complete);
	}
	return cmd;
}

static void recv_work(struct work_struct *work)
{
	struct recv_thread_args *args = container_of(work,
						     struct recv_thread_args,
						     work);
	struct nbd_device *nbd = args->nbd;
	struct nbd_config *config = nbd->config;
	struct nbd_cmd *cmd;

	while (1) {
		cmd = nbd_read_stat(nbd, args->index);
		if (IS_ERR(cmd)) {
			struct nbd_sock *nsock = config->socks[args->index];

			mutex_lock(&nsock->tx_lock);
			nbd_mark_nsock_dead(nbd, nsock, 1);
			mutex_unlock(&nsock->tx_lock);
			break;
		}

		blk_mq_complete_request(blk_mq_rq_from_pdu(cmd));
	}
	atomic_dec(&config->recv_threads);
	wake_up(&config->recv_wq);
	nbd_config_put(nbd);
	kfree(args);
}

static void nbd_clear_req(struct request *req, void *data, bool reserved)
{
	struct nbd_cmd *cmd;

	if (!blk_mq_request_started(req))
		return;
	cmd = blk_mq_rq_to_pdu(req);
	cmd->status = BLK_STS_IOERR;
	blk_mq_complete_request(req);
}

static void nbd_clear_que(struct nbd_device *nbd)
{
	blk_mq_quiesce_queue(nbd->disk->queue);
	blk_mq_tagset_busy_iter(&nbd->tag_set, nbd_clear_req, NULL);
	blk_mq_unquiesce_queue(nbd->disk->queue);
	dev_dbg(disk_to_dev(nbd->disk), "queue cleared\n");
}

static int find_fallback(struct nbd_device *nbd, int index)
{
	struct nbd_config *config = nbd->config;
	int new_index = -1;
	struct nbd_sock *nsock = config->socks[index];
	int fallback = nsock->fallback_index;

	if (test_bit(NBD_DISCONNECTED, &config->runtime_flags))
		return new_index;

	if (config->num_connections <= 1) {
		dev_err_ratelimited(disk_to_dev(nbd->disk),
				    "Attempted send on invalid socket\n");
		return new_index;
	}

	if (fallback >= 0 && fallback < config->num_connections &&
	    !config->socks[fallback]->dead)
		return fallback;

	if (nsock->fallback_index < 0 ||
	    nsock->fallback_index >= config->num_connections ||
	    config->socks[nsock->fallback_index]->dead) {
		int i;
		for (i = 0; i < config->num_connections; i++) {
			if (i == index)
				continue;
			if (!config->socks[i]->dead) {
				new_index = i;
				break;
			}
		}
		nsock->fallback_index = new_index;
		if (new_index < 0) {
			dev_err_ratelimited(disk_to_dev(nbd->disk),
					    "Dead connection, failed to find a fallback\n");
			return new_index;
		}
	}
	new_index = nsock->fallback_index;
	return new_index;
}

static int wait_for_reconnect(struct nbd_device *nbd)
{
	struct nbd_config *config = nbd->config;
	if (!config->dead_conn_timeout)
		return 0;
	if (test_bit(NBD_DISCONNECTED, &config->runtime_flags))
		return 0;
	wait_event_interruptible_timeout(config->conn_wait,
					 atomic_read(&config->live_connections),
					 config->dead_conn_timeout);
	return atomic_read(&config->live_connections);
}

static int nbd_handle_cmd(struct nbd_cmd *cmd, int index)
{
	struct request *req = blk_mq_rq_from_pdu(cmd);
	struct nbd_device *nbd = cmd->nbd;
	struct nbd_config *config;
	struct nbd_sock *nsock;
	int ret;

	if (!refcount_inc_not_zero(&nbd->config_refs)) {
		dev_err_ratelimited(disk_to_dev(nbd->disk),
				    "Socks array is empty\n");
		return -EINVAL;
	}
	config = nbd->config;

	if (index >= config->num_connections) {
		dev_err_ratelimited(disk_to_dev(nbd->disk),
				    "Attempted send on invalid socket\n");
		nbd_config_put(nbd);
		return -EINVAL;
	}
	cmd->status = BLK_STS_OK;
again:
	nsock = config->socks[index];
	mutex_lock(&nsock->tx_lock);
	if (nsock->dead) {
		int old_index = index;
		index = find_fallback(nbd, index);
		mutex_unlock(&nsock->tx_lock);
		if (index < 0) {
			if (wait_for_reconnect(nbd)) {
				index = old_index;
				goto again;
			}
			/* All the sockets should already be down at this point,
			 * we just want to make sure that DISCONNECTED is set so
			 * any requests that come in that were queue'ed waiting
			 * for the reconnect timer don't trigger the timer again
			 * and instead just error out.
			 */
			sock_shutdown(nbd);
			nbd_config_put(nbd);
			return -EIO;
		}
		goto again;
	}

	/* Handle the case that we have a pending request that was partially
	 * transmitted that _has_ to be serviced first.  We need to call requeue
	 * here so that it gets put _after_ the request that is already on the
	 * dispatch list.
	 */
	if (unlikely(nsock->pending && nsock->pending != req)) {
		blk_mq_requeue_request(req, true);
		ret = 0;
		goto out;
	}
	/*
	 * Some failures are related to the link going down, so anything that
	 * returns EAGAIN can be retried on a different socket.
	 */
	ret = nbd_send_cmd(nbd, cmd, index);
	if (ret == -EAGAIN) {
		dev_err_ratelimited(disk_to_dev(nbd->disk),
				    "Request send failed trying another connection\n");
		nbd_mark_nsock_dead(nbd, nsock, 1);
		mutex_unlock(&nsock->tx_lock);
		goto again;
	}
out:
	mutex_unlock(&nsock->tx_lock);
	nbd_config_put(nbd);
	return ret;
}

static blk_status_t nbd_queue_rq(struct blk_mq_hw_ctx *hctx,
			const struct blk_mq_queue_data *bd)
{
	struct nbd_cmd *cmd = blk_mq_rq_to_pdu(bd->rq);
	int ret;

	/*
	 * Since we look at the bio's to send the request over the network we
	 * need to make sure the completion work doesn't mark this request done
	 * before we are done doing our send.  This keeps us from dereferencing
	 * freed data if we have particularly fast completions (ie we get the
	 * completion before we exit sock_xmit on the last bvec) or in the case
	 * that the server is misbehaving (or there was an error) before we're
	 * done sending everything over the wire.
	 */
	init_completion(&cmd->send_complete);
	blk_mq_start_request(bd->rq);

	/* We can be called directly from the user space process, which means we
	 * could possibly have signals pending so our sendmsg will fail.  In
	 * this case we need to return that we are busy, otherwise error out as
	 * appropriate.
	 */
	ret = nbd_handle_cmd(cmd, hctx->queue_num);
<<<<<<< HEAD
=======
	if (ret < 0)
		ret = BLK_STS_IOERR;
	else if (!ret)
		ret = BLK_STS_OK;
>>>>>>> bb176f67
	complete(&cmd->send_complete);

	return ret < 0 ? BLK_STS_IOERR : BLK_STS_OK;
}

static int nbd_add_socket(struct nbd_device *nbd, unsigned long arg,
			  bool netlink)
{
	struct nbd_config *config = nbd->config;
	struct socket *sock;
	struct nbd_sock **socks;
	struct nbd_sock *nsock;
	int err;

	sock = sockfd_lookup(arg, &err);
	if (!sock)
		return err;

	if (!netlink && !nbd->task_setup &&
	    !test_bit(NBD_BOUND, &config->runtime_flags))
		nbd->task_setup = current;

	if (!netlink &&
	    (nbd->task_setup != current ||
	     test_bit(NBD_BOUND, &config->runtime_flags))) {
		dev_err(disk_to_dev(nbd->disk),
			"Device being setup by another task");
		sockfd_put(sock);
		return -EBUSY;
	}

	socks = krealloc(config->socks, (config->num_connections + 1) *
			 sizeof(struct nbd_sock *), GFP_KERNEL);
	if (!socks) {
		sockfd_put(sock);
		return -ENOMEM;
	}
	nsock = kzalloc(sizeof(struct nbd_sock), GFP_KERNEL);
	if (!nsock) {
		sockfd_put(sock);
		return -ENOMEM;
	}

	config->socks = socks;

	nsock->fallback_index = -1;
	nsock->dead = false;
	mutex_init(&nsock->tx_lock);
	nsock->sock = sock;
	nsock->pending = NULL;
	nsock->sent = 0;
	nsock->cookie = 0;
	socks[config->num_connections++] = nsock;
	atomic_inc(&config->live_connections);

	return 0;
}

static int nbd_reconnect_socket(struct nbd_device *nbd, unsigned long arg)
{
	struct nbd_config *config = nbd->config;
	struct socket *sock, *old;
	struct recv_thread_args *args;
	int i;
	int err;

	sock = sockfd_lookup(arg, &err);
	if (!sock)
		return err;

	args = kzalloc(sizeof(*args), GFP_KERNEL);
	if (!args) {
		sockfd_put(sock);
		return -ENOMEM;
	}

	for (i = 0; i < config->num_connections; i++) {
		struct nbd_sock *nsock = config->socks[i];

		if (!nsock->dead)
			continue;

		mutex_lock(&nsock->tx_lock);
		if (!nsock->dead) {
			mutex_unlock(&nsock->tx_lock);
			continue;
		}
		sk_set_memalloc(sock->sk);
		if (nbd->tag_set.timeout)
			sock->sk->sk_sndtimeo = nbd->tag_set.timeout;
		atomic_inc(&config->recv_threads);
		refcount_inc(&nbd->config_refs);
		old = nsock->sock;
		nsock->fallback_index = -1;
		nsock->sock = sock;
		nsock->dead = false;
		INIT_WORK(&args->work, recv_work);
		args->index = i;
		args->nbd = nbd;
		nsock->cookie++;
		mutex_unlock(&nsock->tx_lock);
		sockfd_put(old);

		clear_bit(NBD_DISCONNECTED, &config->runtime_flags);

		/* We take the tx_mutex in an error path in the recv_work, so we
		 * need to queue_work outside of the tx_mutex.
		 */
		queue_work(recv_workqueue, &args->work);

		atomic_inc(&config->live_connections);
		wake_up(&config->conn_wait);
		return 0;
	}
	sockfd_put(sock);
	kfree(args);
	return -ENOSPC;
}

static void nbd_bdev_reset(struct block_device *bdev)
{
	if (bdev->bd_openers > 1)
		return;
	bd_set_size(bdev, 0);
	if (max_part > 0) {
		blkdev_reread_part(bdev);
		bdev->bd_invalidated = 1;
	}
}

static void nbd_parse_flags(struct nbd_device *nbd)
{
	struct nbd_config *config = nbd->config;
	if (config->flags & NBD_FLAG_READ_ONLY)
		set_disk_ro(nbd->disk, true);
	else
		set_disk_ro(nbd->disk, false);
	if (config->flags & NBD_FLAG_SEND_TRIM)
		queue_flag_set_unlocked(QUEUE_FLAG_DISCARD, nbd->disk->queue);
	if (config->flags & NBD_FLAG_SEND_FLUSH) {
		if (config->flags & NBD_FLAG_SEND_FUA)
			blk_queue_write_cache(nbd->disk->queue, true, true);
		else
			blk_queue_write_cache(nbd->disk->queue, true, false);
	}
	else
		blk_queue_write_cache(nbd->disk->queue, false, false);
}

static void send_disconnects(struct nbd_device *nbd)
{
	struct nbd_config *config = nbd->config;
	struct nbd_request request = {
		.magic = htonl(NBD_REQUEST_MAGIC),
		.type = htonl(NBD_CMD_DISC),
	};
	struct kvec iov = {.iov_base = &request, .iov_len = sizeof(request)};
	struct iov_iter from;
	int i, ret;

	for (i = 0; i < config->num_connections; i++) {
		struct nbd_sock *nsock = config->socks[i];

		iov_iter_kvec(&from, WRITE | ITER_KVEC, &iov, 1, sizeof(request));
		mutex_lock(&nsock->tx_lock);
		ret = sock_xmit(nbd, i, 1, &from, 0, NULL);
		if (ret <= 0)
			dev_err(disk_to_dev(nbd->disk),
				"Send disconnect failed %d\n", ret);
		mutex_unlock(&nsock->tx_lock);
	}
}

static int nbd_disconnect(struct nbd_device *nbd)
{
	struct nbd_config *config = nbd->config;

	dev_info(disk_to_dev(nbd->disk), "NBD_DISCONNECT\n");
	set_bit(NBD_DISCONNECT_REQUESTED, &config->runtime_flags);
	send_disconnects(nbd);
	return 0;
}

static void nbd_clear_sock(struct nbd_device *nbd)
{
	sock_shutdown(nbd);
	nbd_clear_que(nbd);
	nbd->task_setup = NULL;
}

static void nbd_config_put(struct nbd_device *nbd)
{
	if (refcount_dec_and_mutex_lock(&nbd->config_refs,
					&nbd->config_lock)) {
		struct nbd_config *config = nbd->config;
		nbd_dev_dbg_close(nbd);
		nbd_size_clear(nbd);
		if (test_and_clear_bit(NBD_HAS_PID_FILE,
				       &config->runtime_flags))
			device_remove_file(disk_to_dev(nbd->disk), &pid_attr);
		nbd->task_recv = NULL;
		nbd_clear_sock(nbd);
		if (config->num_connections) {
			int i;
			for (i = 0; i < config->num_connections; i++) {
				sockfd_put(config->socks[i]->sock);
				kfree(config->socks[i]);
			}
			kfree(config->socks);
		}
		kfree(nbd->config);
		nbd->config = NULL;

		nbd->tag_set.timeout = 0;
		queue_flag_clear_unlocked(QUEUE_FLAG_DISCARD, nbd->disk->queue);

		mutex_unlock(&nbd->config_lock);
		nbd_put(nbd);
		module_put(THIS_MODULE);
	}
}

static int nbd_start_device(struct nbd_device *nbd)
{
	struct nbd_config *config = nbd->config;
	int num_connections = config->num_connections;
	int error = 0, i;

	if (nbd->task_recv)
		return -EBUSY;
	if (!config->socks)
		return -EINVAL;
	if (num_connections > 1 &&
	    !(config->flags & NBD_FLAG_CAN_MULTI_CONN)) {
		dev_err(disk_to_dev(nbd->disk), "server does not support multiple connections per device.\n");
		return -EINVAL;
	}

	blk_mq_update_nr_hw_queues(&nbd->tag_set, config->num_connections);
	nbd->task_recv = current;

	nbd_parse_flags(nbd);

	error = device_create_file(disk_to_dev(nbd->disk), &pid_attr);
	if (error) {
		dev_err(disk_to_dev(nbd->disk), "device_create_file failed!\n");
		return error;
	}
	set_bit(NBD_HAS_PID_FILE, &config->runtime_flags);

	nbd_dev_dbg_init(nbd);
	for (i = 0; i < num_connections; i++) {
		struct recv_thread_args *args;

		args = kzalloc(sizeof(*args), GFP_KERNEL);
		if (!args) {
			sock_shutdown(nbd);
			return -ENOMEM;
		}
		sk_set_memalloc(config->socks[i]->sock->sk);
		if (nbd->tag_set.timeout)
			config->socks[i]->sock->sk->sk_sndtimeo =
				nbd->tag_set.timeout;
		atomic_inc(&config->recv_threads);
		refcount_inc(&nbd->config_refs);
		INIT_WORK(&args->work, recv_work);
		args->nbd = nbd;
		args->index = i;
		queue_work(recv_workqueue, &args->work);
	}
	nbd_size_update(nbd);
	return error;
}

static int nbd_start_device_ioctl(struct nbd_device *nbd, struct block_device *bdev)
{
	struct nbd_config *config = nbd->config;
	int ret;

	ret = nbd_start_device(nbd);
	if (ret)
		return ret;

	bd_set_size(bdev, config->bytesize);
	if (max_part)
		bdev->bd_invalidated = 1;
	mutex_unlock(&nbd->config_lock);
	ret = wait_event_interruptible(config->recv_wq,
					 atomic_read(&config->recv_threads) == 0);
	if (ret)
		sock_shutdown(nbd);
	mutex_lock(&nbd->config_lock);
	bd_set_size(bdev, 0);
	/* user requested, ignore socket errors */
	if (test_bit(NBD_DISCONNECT_REQUESTED, &config->runtime_flags))
		ret = 0;
	if (test_bit(NBD_TIMEDOUT, &config->runtime_flags))
		ret = -ETIMEDOUT;
	return ret;
}

static void nbd_clear_sock_ioctl(struct nbd_device *nbd,
				 struct block_device *bdev)
{
	sock_shutdown(nbd);
	kill_bdev(bdev);
	nbd_bdev_reset(bdev);
	if (test_and_clear_bit(NBD_HAS_CONFIG_REF,
			       &nbd->config->runtime_flags))
		nbd_config_put(nbd);
}

/* Must be called with config_lock held */
static int __nbd_ioctl(struct block_device *bdev, struct nbd_device *nbd,
		       unsigned int cmd, unsigned long arg)
{
	struct nbd_config *config = nbd->config;

	switch (cmd) {
	case NBD_DISCONNECT:
		return nbd_disconnect(nbd);
	case NBD_CLEAR_SOCK:
		nbd_clear_sock_ioctl(nbd, bdev);
		return 0;
	case NBD_SET_SOCK:
		return nbd_add_socket(nbd, arg, false);
	case NBD_SET_BLKSIZE:
		nbd_size_set(nbd, arg,
			     div_s64(config->bytesize, arg));
		return 0;
	case NBD_SET_SIZE:
		nbd_size_set(nbd, config->blksize,
			     div_s64(arg, config->blksize));
		return 0;
	case NBD_SET_SIZE_BLOCKS:
		nbd_size_set(nbd, config->blksize, arg);
		return 0;
	case NBD_SET_TIMEOUT:
		if (arg) {
			nbd->tag_set.timeout = arg * HZ;
			blk_queue_rq_timeout(nbd->disk->queue, arg * HZ);
		}
		return 0;

	case NBD_SET_FLAGS:
		config->flags = arg;
		return 0;
	case NBD_DO_IT:
		return nbd_start_device_ioctl(nbd, bdev);
	case NBD_CLEAR_QUE:
		/*
		 * This is for compatibility only.  The queue is always cleared
		 * by NBD_DO_IT or NBD_CLEAR_SOCK.
		 */
		return 0;
	case NBD_PRINT_DEBUG:
		/*
		 * For compatibility only, we no longer keep a list of
		 * outstanding requests.
		 */
		return 0;
	}
	return -ENOTTY;
}

static int nbd_ioctl(struct block_device *bdev, fmode_t mode,
		     unsigned int cmd, unsigned long arg)
{
	struct nbd_device *nbd = bdev->bd_disk->private_data;
	struct nbd_config *config = nbd->config;
	int error = -EINVAL;

	if (!capable(CAP_SYS_ADMIN))
		return -EPERM;

	/* The block layer will pass back some non-nbd ioctls in case we have
	 * special handling for them, but we don't so just return an error.
	 */
	if (_IOC_TYPE(cmd) != 0xab)
		return -EINVAL;

	mutex_lock(&nbd->config_lock);

	/* Don't allow ioctl operations on a nbd device that was created with
	 * netlink, unless it's DISCONNECT or CLEAR_SOCK, which are fine.
	 */
	if (!test_bit(NBD_BOUND, &config->runtime_flags) ||
	    (cmd == NBD_DISCONNECT || cmd == NBD_CLEAR_SOCK))
		error = __nbd_ioctl(bdev, nbd, cmd, arg);
	else
		dev_err(nbd_to_dev(nbd), "Cannot use ioctl interface on a netlink controlled device.\n");
	mutex_unlock(&nbd->config_lock);
	return error;
}

static struct nbd_config *nbd_alloc_config(void)
{
	struct nbd_config *config;

	config = kzalloc(sizeof(struct nbd_config), GFP_NOFS);
	if (!config)
		return NULL;
	atomic_set(&config->recv_threads, 0);
	init_waitqueue_head(&config->recv_wq);
	init_waitqueue_head(&config->conn_wait);
	config->blksize = 1024;
	atomic_set(&config->live_connections, 0);
	try_module_get(THIS_MODULE);
	return config;
}

static int nbd_open(struct block_device *bdev, fmode_t mode)
{
	struct nbd_device *nbd;
	int ret = 0;

	mutex_lock(&nbd_index_mutex);
	nbd = bdev->bd_disk->private_data;
	if (!nbd) {
		ret = -ENXIO;
		goto out;
	}
	if (!refcount_inc_not_zero(&nbd->refs)) {
		ret = -ENXIO;
		goto out;
	}
	if (!refcount_inc_not_zero(&nbd->config_refs)) {
		struct nbd_config *config;

		mutex_lock(&nbd->config_lock);
		if (refcount_inc_not_zero(&nbd->config_refs)) {
			mutex_unlock(&nbd->config_lock);
			goto out;
		}
		config = nbd->config = nbd_alloc_config();
		if (!config) {
			ret = -ENOMEM;
			mutex_unlock(&nbd->config_lock);
			goto out;
		}
		refcount_set(&nbd->config_refs, 1);
		refcount_inc(&nbd->refs);
		mutex_unlock(&nbd->config_lock);
	}
out:
	mutex_unlock(&nbd_index_mutex);
	return ret;
}

static void nbd_release(struct gendisk *disk, fmode_t mode)
{
	struct nbd_device *nbd = disk->private_data;
	nbd_config_put(nbd);
	nbd_put(nbd);
}

static const struct block_device_operations nbd_fops =
{
	.owner =	THIS_MODULE,
	.open =		nbd_open,
	.release =	nbd_release,
	.ioctl =	nbd_ioctl,
	.compat_ioctl =	nbd_ioctl,
};

#if IS_ENABLED(CONFIG_DEBUG_FS)

static int nbd_dbg_tasks_show(struct seq_file *s, void *unused)
{
	struct nbd_device *nbd = s->private;

	if (nbd->task_recv)
		seq_printf(s, "recv: %d\n", task_pid_nr(nbd->task_recv));

	return 0;
}

static int nbd_dbg_tasks_open(struct inode *inode, struct file *file)
{
	return single_open(file, nbd_dbg_tasks_show, inode->i_private);
}

static const struct file_operations nbd_dbg_tasks_ops = {
	.open = nbd_dbg_tasks_open,
	.read = seq_read,
	.llseek = seq_lseek,
	.release = single_release,
};

static int nbd_dbg_flags_show(struct seq_file *s, void *unused)
{
	struct nbd_device *nbd = s->private;
	u32 flags = nbd->config->flags;

	seq_printf(s, "Hex: 0x%08x\n\n", flags);

	seq_puts(s, "Known flags:\n");

	if (flags & NBD_FLAG_HAS_FLAGS)
		seq_puts(s, "NBD_FLAG_HAS_FLAGS\n");
	if (flags & NBD_FLAG_READ_ONLY)
		seq_puts(s, "NBD_FLAG_READ_ONLY\n");
	if (flags & NBD_FLAG_SEND_FLUSH)
		seq_puts(s, "NBD_FLAG_SEND_FLUSH\n");
	if (flags & NBD_FLAG_SEND_FUA)
		seq_puts(s, "NBD_FLAG_SEND_FUA\n");
	if (flags & NBD_FLAG_SEND_TRIM)
		seq_puts(s, "NBD_FLAG_SEND_TRIM\n");

	return 0;
}

static int nbd_dbg_flags_open(struct inode *inode, struct file *file)
{
	return single_open(file, nbd_dbg_flags_show, inode->i_private);
}

static const struct file_operations nbd_dbg_flags_ops = {
	.open = nbd_dbg_flags_open,
	.read = seq_read,
	.llseek = seq_lseek,
	.release = single_release,
};

static int nbd_dev_dbg_init(struct nbd_device *nbd)
{
	struct dentry *dir;
	struct nbd_config *config = nbd->config;

	if (!nbd_dbg_dir)
		return -EIO;

	dir = debugfs_create_dir(nbd_name(nbd), nbd_dbg_dir);
	if (!dir) {
		dev_err(nbd_to_dev(nbd), "Failed to create debugfs dir for '%s'\n",
			nbd_name(nbd));
		return -EIO;
	}
	config->dbg_dir = dir;

	debugfs_create_file("tasks", 0444, dir, nbd, &nbd_dbg_tasks_ops);
	debugfs_create_u64("size_bytes", 0444, dir, &config->bytesize);
	debugfs_create_u32("timeout", 0444, dir, &nbd->tag_set.timeout);
	debugfs_create_u64("blocksize", 0444, dir, &config->blksize);
	debugfs_create_file("flags", 0444, dir, nbd, &nbd_dbg_flags_ops);

	return 0;
}

static void nbd_dev_dbg_close(struct nbd_device *nbd)
{
	debugfs_remove_recursive(nbd->config->dbg_dir);
}

static int nbd_dbg_init(void)
{
	struct dentry *dbg_dir;

	dbg_dir = debugfs_create_dir("nbd", NULL);
	if (!dbg_dir)
		return -EIO;

	nbd_dbg_dir = dbg_dir;

	return 0;
}

static void nbd_dbg_close(void)
{
	debugfs_remove_recursive(nbd_dbg_dir);
}

#else  /* IS_ENABLED(CONFIG_DEBUG_FS) */

static int nbd_dev_dbg_init(struct nbd_device *nbd)
{
	return 0;
}

static void nbd_dev_dbg_close(struct nbd_device *nbd)
{
}

static int nbd_dbg_init(void)
{
	return 0;
}

static void nbd_dbg_close(void)
{
}

#endif

static int nbd_init_request(struct blk_mq_tag_set *set, struct request *rq,
			    unsigned int hctx_idx, unsigned int numa_node)
{
	struct nbd_cmd *cmd = blk_mq_rq_to_pdu(rq);
	cmd->nbd = set->driver_data;
	return 0;
}

static const struct blk_mq_ops nbd_mq_ops = {
	.queue_rq	= nbd_queue_rq,
	.complete	= nbd_complete_rq,
	.init_request	= nbd_init_request,
	.timeout	= nbd_xmit_timeout,
};

static int nbd_dev_add(int index)
{
	struct nbd_device *nbd;
	struct gendisk *disk;
	struct request_queue *q;
	int err = -ENOMEM;

	nbd = kzalloc(sizeof(struct nbd_device), GFP_KERNEL);
	if (!nbd)
		goto out;

	disk = alloc_disk(1 << part_shift);
	if (!disk)
		goto out_free_nbd;

	if (index >= 0) {
		err = idr_alloc(&nbd_index_idr, nbd, index, index + 1,
				GFP_KERNEL);
		if (err == -ENOSPC)
			err = -EEXIST;
	} else {
		err = idr_alloc(&nbd_index_idr, nbd, 0, 0, GFP_KERNEL);
		if (err >= 0)
			index = err;
	}
	if (err < 0)
		goto out_free_disk;

	nbd->index = index;
	nbd->disk = disk;
	nbd->tag_set.ops = &nbd_mq_ops;
	nbd->tag_set.nr_hw_queues = 1;
	nbd->tag_set.queue_depth = 128;
	nbd->tag_set.numa_node = NUMA_NO_NODE;
	nbd->tag_set.cmd_size = sizeof(struct nbd_cmd);
	nbd->tag_set.flags = BLK_MQ_F_SHOULD_MERGE |
		BLK_MQ_F_SG_MERGE | BLK_MQ_F_BLOCKING;
	nbd->tag_set.driver_data = nbd;

	err = blk_mq_alloc_tag_set(&nbd->tag_set);
	if (err)
		goto out_free_idr;

	q = blk_mq_init_queue(&nbd->tag_set);
	if (IS_ERR(q)) {
		err = PTR_ERR(q);
		goto out_free_tags;
	}
	disk->queue = q;

	/*
	 * Tell the block layer that we are not a rotational device
	 */
	queue_flag_set_unlocked(QUEUE_FLAG_NONROT, disk->queue);
	queue_flag_clear_unlocked(QUEUE_FLAG_ADD_RANDOM, disk->queue);
	disk->queue->limits.discard_granularity = 512;
	blk_queue_max_discard_sectors(disk->queue, UINT_MAX);
	blk_queue_max_segment_size(disk->queue, UINT_MAX);
	blk_queue_max_segments(disk->queue, USHRT_MAX);
	blk_queue_max_hw_sectors(disk->queue, 65536);
	disk->queue->limits.max_sectors = 256;

	mutex_init(&nbd->config_lock);
	refcount_set(&nbd->config_refs, 0);
	refcount_set(&nbd->refs, 1);
	INIT_LIST_HEAD(&nbd->list);
	disk->major = NBD_MAJOR;
	disk->first_minor = index << part_shift;
	disk->fops = &nbd_fops;
	disk->private_data = nbd;
	sprintf(disk->disk_name, "nbd%d", index);
	add_disk(disk);
	nbd_total_devices++;
	return index;

out_free_tags:
	blk_mq_free_tag_set(&nbd->tag_set);
out_free_idr:
	idr_remove(&nbd_index_idr, index);
out_free_disk:
	put_disk(disk);
out_free_nbd:
	kfree(nbd);
out:
	return err;
}

static int find_free_cb(int id, void *ptr, void *data)
{
	struct nbd_device *nbd = ptr;
	struct nbd_device **found = data;

	if (!refcount_read(&nbd->config_refs)) {
		*found = nbd;
		return 1;
	}
	return 0;
}

/* Netlink interface. */
static struct nla_policy nbd_attr_policy[NBD_ATTR_MAX + 1] = {
	[NBD_ATTR_INDEX]		=	{ .type = NLA_U32 },
	[NBD_ATTR_SIZE_BYTES]		=	{ .type = NLA_U64 },
	[NBD_ATTR_BLOCK_SIZE_BYTES]	=	{ .type = NLA_U64 },
	[NBD_ATTR_TIMEOUT]		=	{ .type = NLA_U64 },
	[NBD_ATTR_SERVER_FLAGS]		=	{ .type = NLA_U64 },
	[NBD_ATTR_CLIENT_FLAGS]		=	{ .type = NLA_U64 },
	[NBD_ATTR_SOCKETS]		=	{ .type = NLA_NESTED},
	[NBD_ATTR_DEAD_CONN_TIMEOUT]	=	{ .type = NLA_U64 },
	[NBD_ATTR_DEVICE_LIST]		=	{ .type = NLA_NESTED},
};

static struct nla_policy nbd_sock_policy[NBD_SOCK_MAX + 1] = {
	[NBD_SOCK_FD]			=	{ .type = NLA_U32 },
};

/* We don't use this right now since we don't parse the incoming list, but we
 * still want it here so userspace knows what to expect.
 */
static struct nla_policy __attribute__((unused))
nbd_device_policy[NBD_DEVICE_ATTR_MAX + 1] = {
	[NBD_DEVICE_INDEX]		=	{ .type = NLA_U32 },
	[NBD_DEVICE_CONNECTED]		=	{ .type = NLA_U8 },
};

static int nbd_genl_connect(struct sk_buff *skb, struct genl_info *info)
{
	struct nbd_device *nbd = NULL;
	struct nbd_config *config;
	int index = -1;
	int ret;
	bool put_dev = false;

	if (!netlink_capable(skb, CAP_SYS_ADMIN))
		return -EPERM;

	if (info->attrs[NBD_ATTR_INDEX])
		index = nla_get_u32(info->attrs[NBD_ATTR_INDEX]);
	if (!info->attrs[NBD_ATTR_SOCKETS]) {
		printk(KERN_ERR "nbd: must specify at least one socket\n");
		return -EINVAL;
	}
	if (!info->attrs[NBD_ATTR_SIZE_BYTES]) {
		printk(KERN_ERR "nbd: must specify a size in bytes for the device\n");
		return -EINVAL;
	}
again:
	mutex_lock(&nbd_index_mutex);
	if (index == -1) {
		ret = idr_for_each(&nbd_index_idr, &find_free_cb, &nbd);
		if (ret == 0) {
			int new_index;
			new_index = nbd_dev_add(-1);
			if (new_index < 0) {
				mutex_unlock(&nbd_index_mutex);
				printk(KERN_ERR "nbd: failed to add new device\n");
				return ret;
			}
			nbd = idr_find(&nbd_index_idr, new_index);
		}
	} else {
		nbd = idr_find(&nbd_index_idr, index);
		if (!nbd) {
			ret = nbd_dev_add(index);
			if (ret < 0) {
				mutex_unlock(&nbd_index_mutex);
				printk(KERN_ERR "nbd: failed to add new device\n");
				return ret;
			}
			nbd = idr_find(&nbd_index_idr, index);
		}
	}
	if (!nbd) {
		printk(KERN_ERR "nbd: couldn't find device at index %d\n",
		       index);
		mutex_unlock(&nbd_index_mutex);
		return -EINVAL;
	}
	if (!refcount_inc_not_zero(&nbd->refs)) {
		mutex_unlock(&nbd_index_mutex);
		if (index == -1)
			goto again;
		printk(KERN_ERR "nbd: device at index %d is going down\n",
		       index);
		return -EINVAL;
	}
	mutex_unlock(&nbd_index_mutex);

	mutex_lock(&nbd->config_lock);
	if (refcount_read(&nbd->config_refs)) {
		mutex_unlock(&nbd->config_lock);
		nbd_put(nbd);
		if (index == -1)
			goto again;
		printk(KERN_ERR "nbd: nbd%d already in use\n", index);
		return -EBUSY;
	}
	if (WARN_ON(nbd->config)) {
		mutex_unlock(&nbd->config_lock);
		nbd_put(nbd);
		return -EINVAL;
	}
	config = nbd->config = nbd_alloc_config();
	if (!nbd->config) {
		mutex_unlock(&nbd->config_lock);
		nbd_put(nbd);
		printk(KERN_ERR "nbd: couldn't allocate config\n");
		return -ENOMEM;
	}
	refcount_set(&nbd->config_refs, 1);
	set_bit(NBD_BOUND, &config->runtime_flags);

	if (info->attrs[NBD_ATTR_SIZE_BYTES]) {
		u64 bytes = nla_get_u64(info->attrs[NBD_ATTR_SIZE_BYTES]);
		nbd_size_set(nbd, config->blksize,
			     div64_u64(bytes, config->blksize));
	}
	if (info->attrs[NBD_ATTR_BLOCK_SIZE_BYTES]) {
		u64 bsize =
			nla_get_u64(info->attrs[NBD_ATTR_BLOCK_SIZE_BYTES]);
		nbd_size_set(nbd, bsize, div64_u64(config->bytesize, bsize));
	}
	if (info->attrs[NBD_ATTR_TIMEOUT]) {
		u64 timeout = nla_get_u64(info->attrs[NBD_ATTR_TIMEOUT]);
		nbd->tag_set.timeout = timeout * HZ;
		blk_queue_rq_timeout(nbd->disk->queue, timeout * HZ);
	}
	if (info->attrs[NBD_ATTR_DEAD_CONN_TIMEOUT]) {
		config->dead_conn_timeout =
			nla_get_u64(info->attrs[NBD_ATTR_DEAD_CONN_TIMEOUT]);
		config->dead_conn_timeout *= HZ;
	}
	if (info->attrs[NBD_ATTR_SERVER_FLAGS])
		config->flags =
			nla_get_u64(info->attrs[NBD_ATTR_SERVER_FLAGS]);
	if (info->attrs[NBD_ATTR_CLIENT_FLAGS]) {
		u64 flags = nla_get_u64(info->attrs[NBD_ATTR_CLIENT_FLAGS]);
		if (flags & NBD_CFLAG_DESTROY_ON_DISCONNECT) {
			set_bit(NBD_DESTROY_ON_DISCONNECT,
				&config->runtime_flags);
			put_dev = true;
		}
	}

	if (info->attrs[NBD_ATTR_SOCKETS]) {
		struct nlattr *attr;
		int rem, fd;

		nla_for_each_nested(attr, info->attrs[NBD_ATTR_SOCKETS],
				    rem) {
			struct nlattr *socks[NBD_SOCK_MAX+1];

			if (nla_type(attr) != NBD_SOCK_ITEM) {
				printk(KERN_ERR "nbd: socks must be embedded in a SOCK_ITEM attr\n");
				ret = -EINVAL;
				goto out;
			}
			ret = nla_parse_nested(socks, NBD_SOCK_MAX, attr,
					       nbd_sock_policy, info->extack);
			if (ret != 0) {
				printk(KERN_ERR "nbd: error processing sock list\n");
				ret = -EINVAL;
				goto out;
			}
			if (!socks[NBD_SOCK_FD])
				continue;
			fd = (int)nla_get_u32(socks[NBD_SOCK_FD]);
			ret = nbd_add_socket(nbd, fd, true);
			if (ret)
				goto out;
		}
	}
	ret = nbd_start_device(nbd);
out:
	mutex_unlock(&nbd->config_lock);
	if (!ret) {
		set_bit(NBD_HAS_CONFIG_REF, &config->runtime_flags);
		refcount_inc(&nbd->config_refs);
		nbd_connect_reply(info, nbd->index);
	}
	nbd_config_put(nbd);
	if (put_dev)
		nbd_put(nbd);
	return ret;
}

static int nbd_genl_disconnect(struct sk_buff *skb, struct genl_info *info)
{
	struct nbd_device *nbd;
	int index;

	if (!netlink_capable(skb, CAP_SYS_ADMIN))
		return -EPERM;

	if (!info->attrs[NBD_ATTR_INDEX]) {
		printk(KERN_ERR "nbd: must specify an index to disconnect\n");
		return -EINVAL;
	}
	index = nla_get_u32(info->attrs[NBD_ATTR_INDEX]);
	mutex_lock(&nbd_index_mutex);
	nbd = idr_find(&nbd_index_idr, index);
	if (!nbd) {
		mutex_unlock(&nbd_index_mutex);
		printk(KERN_ERR "nbd: couldn't find device at index %d\n",
		       index);
		return -EINVAL;
	}
	if (!refcount_inc_not_zero(&nbd->refs)) {
		mutex_unlock(&nbd_index_mutex);
		printk(KERN_ERR "nbd: device at index %d is going down\n",
		       index);
		return -EINVAL;
	}
	mutex_unlock(&nbd_index_mutex);
	if (!refcount_inc_not_zero(&nbd->config_refs)) {
		nbd_put(nbd);
		return 0;
	}
	mutex_lock(&nbd->config_lock);
	nbd_disconnect(nbd);
	mutex_unlock(&nbd->config_lock);
	if (test_and_clear_bit(NBD_HAS_CONFIG_REF,
			       &nbd->config->runtime_flags))
		nbd_config_put(nbd);
	nbd_config_put(nbd);
	nbd_put(nbd);
	return 0;
}

static int nbd_genl_reconfigure(struct sk_buff *skb, struct genl_info *info)
{
	struct nbd_device *nbd = NULL;
	struct nbd_config *config;
	int index;
	int ret = -EINVAL;
	bool put_dev = false;

	if (!netlink_capable(skb, CAP_SYS_ADMIN))
		return -EPERM;

	if (!info->attrs[NBD_ATTR_INDEX]) {
		printk(KERN_ERR "nbd: must specify a device to reconfigure\n");
		return -EINVAL;
	}
	index = nla_get_u32(info->attrs[NBD_ATTR_INDEX]);
	mutex_lock(&nbd_index_mutex);
	nbd = idr_find(&nbd_index_idr, index);
	if (!nbd) {
		mutex_unlock(&nbd_index_mutex);
		printk(KERN_ERR "nbd: couldn't find a device at index %d\n",
		       index);
		return -EINVAL;
	}
	if (!refcount_inc_not_zero(&nbd->refs)) {
		mutex_unlock(&nbd_index_mutex);
		printk(KERN_ERR "nbd: device at index %d is going down\n",
		       index);
		return -EINVAL;
	}
	mutex_unlock(&nbd_index_mutex);

	if (!refcount_inc_not_zero(&nbd->config_refs)) {
		dev_err(nbd_to_dev(nbd),
			"not configured, cannot reconfigure\n");
		nbd_put(nbd);
		return -EINVAL;
	}

	mutex_lock(&nbd->config_lock);
	config = nbd->config;
	if (!test_bit(NBD_BOUND, &config->runtime_flags) ||
	    !nbd->task_recv) {
		dev_err(nbd_to_dev(nbd),
			"not configured, cannot reconfigure\n");
		goto out;
	}

	if (info->attrs[NBD_ATTR_TIMEOUT]) {
		u64 timeout = nla_get_u64(info->attrs[NBD_ATTR_TIMEOUT]);
		nbd->tag_set.timeout = timeout * HZ;
		blk_queue_rq_timeout(nbd->disk->queue, timeout * HZ);
	}
	if (info->attrs[NBD_ATTR_DEAD_CONN_TIMEOUT]) {
		config->dead_conn_timeout =
			nla_get_u64(info->attrs[NBD_ATTR_DEAD_CONN_TIMEOUT]);
		config->dead_conn_timeout *= HZ;
	}
	if (info->attrs[NBD_ATTR_CLIENT_FLAGS]) {
		u64 flags = nla_get_u64(info->attrs[NBD_ATTR_CLIENT_FLAGS]);
		if (flags & NBD_CFLAG_DESTROY_ON_DISCONNECT) {
			if (!test_and_set_bit(NBD_DESTROY_ON_DISCONNECT,
					      &config->runtime_flags))
				put_dev = true;
		} else {
			if (test_and_clear_bit(NBD_DESTROY_ON_DISCONNECT,
					       &config->runtime_flags))
				refcount_inc(&nbd->refs);
		}
	}

	if (info->attrs[NBD_ATTR_SOCKETS]) {
		struct nlattr *attr;
		int rem, fd;

		nla_for_each_nested(attr, info->attrs[NBD_ATTR_SOCKETS],
				    rem) {
			struct nlattr *socks[NBD_SOCK_MAX+1];

			if (nla_type(attr) != NBD_SOCK_ITEM) {
				printk(KERN_ERR "nbd: socks must be embedded in a SOCK_ITEM attr\n");
				ret = -EINVAL;
				goto out;
			}
			ret = nla_parse_nested(socks, NBD_SOCK_MAX, attr,
					       nbd_sock_policy, info->extack);
			if (ret != 0) {
				printk(KERN_ERR "nbd: error processing sock list\n");
				ret = -EINVAL;
				goto out;
			}
			if (!socks[NBD_SOCK_FD])
				continue;
			fd = (int)nla_get_u32(socks[NBD_SOCK_FD]);
			ret = nbd_reconnect_socket(nbd, fd);
			if (ret) {
				if (ret == -ENOSPC)
					ret = 0;
				goto out;
			}
			dev_info(nbd_to_dev(nbd), "reconnected socket\n");
		}
	}
out:
	mutex_unlock(&nbd->config_lock);
	nbd_config_put(nbd);
	nbd_put(nbd);
	if (put_dev)
		nbd_put(nbd);
	return ret;
}

static const struct genl_ops nbd_connect_genl_ops[] = {
	{
		.cmd	= NBD_CMD_CONNECT,
		.policy	= nbd_attr_policy,
		.doit	= nbd_genl_connect,
	},
	{
		.cmd	= NBD_CMD_DISCONNECT,
		.policy	= nbd_attr_policy,
		.doit	= nbd_genl_disconnect,
	},
	{
		.cmd	= NBD_CMD_RECONFIGURE,
		.policy	= nbd_attr_policy,
		.doit	= nbd_genl_reconfigure,
	},
	{
		.cmd	= NBD_CMD_STATUS,
		.policy	= nbd_attr_policy,
		.doit	= nbd_genl_status,
	},
};

static const struct genl_multicast_group nbd_mcast_grps[] = {
	{ .name = NBD_GENL_MCAST_GROUP_NAME, },
};

static struct genl_family nbd_genl_family __ro_after_init = {
	.hdrsize	= 0,
	.name		= NBD_GENL_FAMILY_NAME,
	.version	= NBD_GENL_VERSION,
	.module		= THIS_MODULE,
	.ops		= nbd_connect_genl_ops,
	.n_ops		= ARRAY_SIZE(nbd_connect_genl_ops),
	.maxattr	= NBD_ATTR_MAX,
	.mcgrps		= nbd_mcast_grps,
	.n_mcgrps	= ARRAY_SIZE(nbd_mcast_grps),
};

static int populate_nbd_status(struct nbd_device *nbd, struct sk_buff *reply)
{
	struct nlattr *dev_opt;
	u8 connected = 0;
	int ret;

	/* This is a little racey, but for status it's ok.  The
	 * reason we don't take a ref here is because we can't
	 * take a ref in the index == -1 case as we would need
	 * to put under the nbd_index_mutex, which could
	 * deadlock if we are configured to remove ourselves
	 * once we're disconnected.
	 */
	if (refcount_read(&nbd->config_refs))
		connected = 1;
	dev_opt = nla_nest_start(reply, NBD_DEVICE_ITEM);
	if (!dev_opt)
		return -EMSGSIZE;
	ret = nla_put_u32(reply, NBD_DEVICE_INDEX, nbd->index);
	if (ret)
		return -EMSGSIZE;
	ret = nla_put_u8(reply, NBD_DEVICE_CONNECTED,
			 connected);
	if (ret)
		return -EMSGSIZE;
	nla_nest_end(reply, dev_opt);
	return 0;
}

static int status_cb(int id, void *ptr, void *data)
{
	struct nbd_device *nbd = ptr;
	return populate_nbd_status(nbd, (struct sk_buff *)data);
}

static int nbd_genl_status(struct sk_buff *skb, struct genl_info *info)
{
	struct nlattr *dev_list;
	struct sk_buff *reply;
	void *reply_head;
	size_t msg_size;
	int index = -1;
	int ret = -ENOMEM;

	if (info->attrs[NBD_ATTR_INDEX])
		index = nla_get_u32(info->attrs[NBD_ATTR_INDEX]);

	mutex_lock(&nbd_index_mutex);

	msg_size = nla_total_size(nla_attr_size(sizeof(u32)) +
				  nla_attr_size(sizeof(u8)));
	msg_size *= (index == -1) ? nbd_total_devices : 1;

	reply = genlmsg_new(msg_size, GFP_KERNEL);
	if (!reply)
		goto out;
	reply_head = genlmsg_put_reply(reply, info, &nbd_genl_family, 0,
				       NBD_CMD_STATUS);
	if (!reply_head) {
		nlmsg_free(reply);
		goto out;
	}

	dev_list = nla_nest_start(reply, NBD_ATTR_DEVICE_LIST);
	if (index == -1) {
		ret = idr_for_each(&nbd_index_idr, &status_cb, reply);
		if (ret) {
			nlmsg_free(reply);
			goto out;
		}
	} else {
		struct nbd_device *nbd;
		nbd = idr_find(&nbd_index_idr, index);
		if (nbd) {
			ret = populate_nbd_status(nbd, reply);
			if (ret) {
				nlmsg_free(reply);
				goto out;
			}
		}
	}
	nla_nest_end(reply, dev_list);
	genlmsg_end(reply, reply_head);
	genlmsg_reply(reply, info);
	ret = 0;
out:
	mutex_unlock(&nbd_index_mutex);
	return ret;
}

static void nbd_connect_reply(struct genl_info *info, int index)
{
	struct sk_buff *skb;
	void *msg_head;
	int ret;

	skb = genlmsg_new(nla_total_size(sizeof(u32)), GFP_KERNEL);
	if (!skb)
		return;
	msg_head = genlmsg_put_reply(skb, info, &nbd_genl_family, 0,
				     NBD_CMD_CONNECT);
	if (!msg_head) {
		nlmsg_free(skb);
		return;
	}
	ret = nla_put_u32(skb, NBD_ATTR_INDEX, index);
	if (ret) {
		nlmsg_free(skb);
		return;
	}
	genlmsg_end(skb, msg_head);
	genlmsg_reply(skb, info);
}

static void nbd_mcast_index(int index)
{
	struct sk_buff *skb;
	void *msg_head;
	int ret;

	skb = genlmsg_new(nla_total_size(sizeof(u32)), GFP_KERNEL);
	if (!skb)
		return;
	msg_head = genlmsg_put(skb, 0, 0, &nbd_genl_family, 0,
				     NBD_CMD_LINK_DEAD);
	if (!msg_head) {
		nlmsg_free(skb);
		return;
	}
	ret = nla_put_u32(skb, NBD_ATTR_INDEX, index);
	if (ret) {
		nlmsg_free(skb);
		return;
	}
	genlmsg_end(skb, msg_head);
	genlmsg_multicast(&nbd_genl_family, skb, 0, 0, GFP_KERNEL);
}

static void nbd_dead_link_work(struct work_struct *work)
{
	struct link_dead_args *args = container_of(work, struct link_dead_args,
						   work);
	nbd_mcast_index(args->index);
	kfree(args);
}

static int __init nbd_init(void)
{
	int i;

	BUILD_BUG_ON(sizeof(struct nbd_request) != 28);

	if (max_part < 0) {
		printk(KERN_ERR "nbd: max_part must be >= 0\n");
		return -EINVAL;
	}

	part_shift = 0;
	if (max_part > 0) {
		part_shift = fls(max_part);

		/*
		 * Adjust max_part according to part_shift as it is exported
		 * to user space so that user can know the max number of
		 * partition kernel should be able to manage.
		 *
		 * Note that -1 is required because partition 0 is reserved
		 * for the whole disk.
		 */
		max_part = (1UL << part_shift) - 1;
	}

	if ((1UL << part_shift) > DISK_MAX_PARTS)
		return -EINVAL;

	if (nbds_max > 1UL << (MINORBITS - part_shift))
		return -EINVAL;
	recv_workqueue = alloc_workqueue("knbd-recv",
					 WQ_MEM_RECLAIM | WQ_HIGHPRI, 0);
	if (!recv_workqueue)
		return -ENOMEM;

	if (register_blkdev(NBD_MAJOR, "nbd")) {
		destroy_workqueue(recv_workqueue);
		return -EIO;
	}

	if (genl_register_family(&nbd_genl_family)) {
		unregister_blkdev(NBD_MAJOR, "nbd");
		destroy_workqueue(recv_workqueue);
		return -EINVAL;
	}
	nbd_dbg_init();

	mutex_lock(&nbd_index_mutex);
	for (i = 0; i < nbds_max; i++)
		nbd_dev_add(i);
	mutex_unlock(&nbd_index_mutex);
	return 0;
}

static int nbd_exit_cb(int id, void *ptr, void *data)
{
	struct list_head *list = (struct list_head *)data;
	struct nbd_device *nbd = ptr;

	list_add_tail(&nbd->list, list);
	return 0;
}

static void __exit nbd_cleanup(void)
{
	struct nbd_device *nbd;
	LIST_HEAD(del_list);

	nbd_dbg_close();

	mutex_lock(&nbd_index_mutex);
	idr_for_each(&nbd_index_idr, &nbd_exit_cb, &del_list);
	mutex_unlock(&nbd_index_mutex);

	while (!list_empty(&del_list)) {
		nbd = list_first_entry(&del_list, struct nbd_device, list);
		list_del_init(&nbd->list);
		if (refcount_read(&nbd->refs) != 1)
			printk(KERN_ERR "nbd: possibly leaking a device\n");
		nbd_put(nbd);
	}

	idr_destroy(&nbd_index_idr);
	genl_unregister_family(&nbd_genl_family);
	destroy_workqueue(recv_workqueue);
	unregister_blkdev(NBD_MAJOR, "nbd");
}

module_init(nbd_init);
module_exit(nbd_cleanup);

MODULE_DESCRIPTION("Network Block Device");
MODULE_LICENSE("GPL");

module_param(nbds_max, int, 0444);
MODULE_PARM_DESC(nbds_max, "number of network block devices to initialize (default: 16)");
module_param(max_part, int, 0444);
MODULE_PARM_DESC(max_part, "number of partitions per device (default: 16)");<|MERGE_RESOLUTION|>--- conflicted
+++ resolved
@@ -819,16 +819,13 @@
 	 * appropriate.
 	 */
 	ret = nbd_handle_cmd(cmd, hctx->queue_num);
-<<<<<<< HEAD
-=======
 	if (ret < 0)
 		ret = BLK_STS_IOERR;
 	else if (!ret)
 		ret = BLK_STS_OK;
->>>>>>> bb176f67
 	complete(&cmd->send_complete);
 
-	return ret < 0 ? BLK_STS_IOERR : BLK_STS_OK;
+	return ret;
 }
 
 static int nbd_add_socket(struct nbd_device *nbd, unsigned long arg,
