/****************************************************************************
 * Driver for Solarflare Solarstorm network controllers and boards
 * Copyright 2005-2006 Fen Systems Ltd.
 * Copyright 2005-2011 Solarflare Communications Inc.
 *
 * This program is free software; you can redistribute it and/or modify it
 * under the terms of the GNU General Public License version 2 as published
 * by the Free Software Foundation, incorporated herein by reference.
 */

#include <linux/module.h>
#include <linux/pci.h>
#include <linux/netdevice.h>
#include <linux/etherdevice.h>
#include <linux/delay.h>
#include <linux/notifier.h>
#include <linux/ip.h>
#include <linux/tcp.h>
#include <linux/in.h>
#include <linux/crc32.h>
#include <linux/ethtool.h>
#include <linux/topology.h>
#include <linux/gfp.h>
#include <linux/cpu_rmap.h>
#include "net_driver.h"
#include "efx.h"
#include "nic.h"

#include "mcdi.h"
#include "workarounds.h"

/**************************************************************************
 *
 * Type name strings
 *
 **************************************************************************
 */

/* Loopback mode names (see LOOPBACK_MODE()) */
const unsigned int efx_loopback_mode_max = LOOPBACK_MAX;
const char *efx_loopback_mode_names[] = {
	[LOOPBACK_NONE]		= "NONE",
	[LOOPBACK_DATA]		= "DATAPATH",
	[LOOPBACK_GMAC]		= "GMAC",
	[LOOPBACK_XGMII]	= "XGMII",
	[LOOPBACK_XGXS]		= "XGXS",
	[LOOPBACK_XAUI]  	= "XAUI",
	[LOOPBACK_GMII] 	= "GMII",
	[LOOPBACK_SGMII] 	= "SGMII",
	[LOOPBACK_XGBR]		= "XGBR",
	[LOOPBACK_XFI]		= "XFI",
	[LOOPBACK_XAUI_FAR]	= "XAUI_FAR",
	[LOOPBACK_GMII_FAR]	= "GMII_FAR",
	[LOOPBACK_SGMII_FAR]	= "SGMII_FAR",
	[LOOPBACK_XFI_FAR]	= "XFI_FAR",
	[LOOPBACK_GPHY]		= "GPHY",
	[LOOPBACK_PHYXS]	= "PHYXS",
	[LOOPBACK_PCS]	 	= "PCS",
	[LOOPBACK_PMAPMD] 	= "PMA/PMD",
	[LOOPBACK_XPORT]	= "XPORT",
	[LOOPBACK_XGMII_WS]	= "XGMII_WS",
	[LOOPBACK_XAUI_WS]  	= "XAUI_WS",
	[LOOPBACK_XAUI_WS_FAR]  = "XAUI_WS_FAR",
	[LOOPBACK_XAUI_WS_NEAR] = "XAUI_WS_NEAR",
	[LOOPBACK_GMII_WS] 	= "GMII_WS",
	[LOOPBACK_XFI_WS]	= "XFI_WS",
	[LOOPBACK_XFI_WS_FAR]	= "XFI_WS_FAR",
	[LOOPBACK_PHYXS_WS]  	= "PHYXS_WS",
};

const unsigned int efx_reset_type_max = RESET_TYPE_MAX;
const char *efx_reset_type_names[] = {
	[RESET_TYPE_INVISIBLE]     = "INVISIBLE",
	[RESET_TYPE_ALL]           = "ALL",
	[RESET_TYPE_WORLD]         = "WORLD",
	[RESET_TYPE_DISABLE]       = "DISABLE",
	[RESET_TYPE_TX_WATCHDOG]   = "TX_WATCHDOG",
	[RESET_TYPE_INT_ERROR]     = "INT_ERROR",
	[RESET_TYPE_RX_RECOVERY]   = "RX_RECOVERY",
	[RESET_TYPE_RX_DESC_FETCH] = "RX_DESC_FETCH",
	[RESET_TYPE_TX_DESC_FETCH] = "TX_DESC_FETCH",
	[RESET_TYPE_TX_SKIP]       = "TX_SKIP",
	[RESET_TYPE_MC_FAILURE]    = "MC_FAILURE",
};

#define EFX_MAX_MTU (9 * 1024)

/* Reset workqueue. If any NIC has a hardware failure then a reset will be
 * queued onto this work queue. This is not a per-nic work queue, because
 * efx_reset_work() acquires the rtnl lock, so resets are naturally serialised.
 */
static struct workqueue_struct *reset_workqueue;

/**************************************************************************
 *
 * Configurable values
 *
 *************************************************************************/

/*
 * Use separate channels for TX and RX events
 *
 * Set this to 1 to use separate channels for TX and RX. It allows us
 * to control interrupt affinity separately for TX and RX.
 *
 * This is only used in MSI-X interrupt mode
 */
static unsigned int separate_tx_channels;
module_param(separate_tx_channels, uint, 0444);
MODULE_PARM_DESC(separate_tx_channels,
		 "Use separate channels for TX and RX");

/* This is the weight assigned to each of the (per-channel) virtual
 * NAPI devices.
 */
static int napi_weight = 64;

/* This is the time (in jiffies) between invocations of the hardware
 * monitor.  On Falcon-based NICs, this will:
 * - Check the on-board hardware monitor;
 * - Poll the link state and reconfigure the hardware as necessary.
 */
static unsigned int efx_monitor_interval = 1 * HZ;

/* This controls whether or not the driver will initialise devices
 * with invalid MAC addresses stored in the EEPROM or flash.  If true,
 * such devices will be initialised with a random locally-generated
 * MAC address.  This allows for loading the sfc_mtd driver to
 * reprogram the flash, even if the flash contents (including the MAC
 * address) have previously been erased.
 */
static unsigned int allow_bad_hwaddr;

/* Initial interrupt moderation settings.  They can be modified after
 * module load with ethtool.
 *
 * The default for RX should strike a balance between increasing the
 * round-trip latency and reducing overhead.
 */
static unsigned int rx_irq_mod_usec = 60;

/* Initial interrupt moderation settings.  They can be modified after
 * module load with ethtool.
 *
 * This default is chosen to ensure that a 10G link does not go idle
 * while a TX queue is stopped after it has become full.  A queue is
 * restarted when it drops below half full.  The time this takes (assuming
 * worst case 3 descriptors per packet and 1024 descriptors) is
 *   512 / 3 * 1.2 = 205 usec.
 */
static unsigned int tx_irq_mod_usec = 150;

/* This is the first interrupt mode to try out of:
 * 0 => MSI-X
 * 1 => MSI
 * 2 => legacy
 */
static unsigned int interrupt_mode;

/* This is the requested number of CPUs to use for Receive-Side Scaling (RSS),
 * i.e. the number of CPUs among which we may distribute simultaneous
 * interrupt handling.
 *
 * Cards without MSI-X will only target one CPU via legacy or MSI interrupt.
 * The default (0) means to assign an interrupt to each package (level II cache)
 */
static unsigned int rss_cpus;
module_param(rss_cpus, uint, 0444);
MODULE_PARM_DESC(rss_cpus, "Number of CPUs to use for Receive-Side Scaling");

static int phy_flash_cfg;
module_param(phy_flash_cfg, int, 0644);
MODULE_PARM_DESC(phy_flash_cfg, "Set PHYs into reflash mode initially");

static unsigned irq_adapt_low_thresh = 10000;
module_param(irq_adapt_low_thresh, uint, 0644);
MODULE_PARM_DESC(irq_adapt_low_thresh,
		 "Threshold score for reducing IRQ moderation");

static unsigned irq_adapt_high_thresh = 20000;
module_param(irq_adapt_high_thresh, uint, 0644);
MODULE_PARM_DESC(irq_adapt_high_thresh,
		 "Threshold score for increasing IRQ moderation");

static unsigned debug = (NETIF_MSG_DRV | NETIF_MSG_PROBE |
			 NETIF_MSG_LINK | NETIF_MSG_IFDOWN |
			 NETIF_MSG_IFUP | NETIF_MSG_RX_ERR |
			 NETIF_MSG_TX_ERR | NETIF_MSG_HW);
module_param(debug, uint, 0);
MODULE_PARM_DESC(debug, "Bitmapped debugging message enable value");

/**************************************************************************
 *
 * Utility functions and prototypes
 *
 *************************************************************************/

static void efx_remove_channels(struct efx_nic *efx);
static void efx_remove_port(struct efx_nic *efx);
static void efx_init_napi(struct efx_nic *efx);
static void efx_fini_napi(struct efx_nic *efx);
static void efx_fini_napi_channel(struct efx_channel *channel);
static void efx_fini_struct(struct efx_nic *efx);
static void efx_start_all(struct efx_nic *efx);
static void efx_stop_all(struct efx_nic *efx);

#define EFX_ASSERT_RESET_SERIALISED(efx)		\
	do {						\
		if ((efx->state == STATE_RUNNING) ||	\
		    (efx->state == STATE_DISABLED))	\
			ASSERT_RTNL();			\
	} while (0)

/**************************************************************************
 *
 * Event queue processing
 *
 *************************************************************************/

/* Process channel's event queue
 *
 * This function is responsible for processing the event queue of a
 * single channel.  The caller must guarantee that this function will
 * never be concurrently called more than once on the same channel,
 * though different channels may be being processed concurrently.
 */
static int efx_process_channel(struct efx_channel *channel, int budget)
{
	struct efx_nic *efx = channel->efx;
	int spent;

	if (unlikely(efx->reset_pending != RESET_TYPE_NONE ||
		     !channel->enabled))
		return 0;

	spent = efx_nic_process_eventq(channel, budget);
	if (spent == 0)
		return 0;

	/* Deliver last RX packet. */
	if (channel->rx_pkt) {
		__efx_rx_packet(channel, channel->rx_pkt,
				channel->rx_pkt_csummed);
		channel->rx_pkt = NULL;
	}

	efx_rx_strategy(channel);

	efx_fast_push_rx_descriptors(efx_channel_get_rx_queue(channel));

	return spent;
}

/* Mark channel as finished processing
 *
 * Note that since we will not receive further interrupts for this
 * channel before we finish processing and call the eventq_read_ack()
 * method, there is no need to use the interrupt hold-off timers.
 */
static inline void efx_channel_processed(struct efx_channel *channel)
{
	/* The interrupt handler for this channel may set work_pending
	 * as soon as we acknowledge the events we've seen.  Make sure
	 * it's cleared before then. */
	channel->work_pending = false;
	smp_wmb();

	efx_nic_eventq_read_ack(channel);
}

/* NAPI poll handler
 *
 * NAPI guarantees serialisation of polls of the same device, which
 * provides the guarantee required by efx_process_channel().
 */
static int efx_poll(struct napi_struct *napi, int budget)
{
	struct efx_channel *channel =
		container_of(napi, struct efx_channel, napi_str);
	struct efx_nic *efx = channel->efx;
	int spent;

	netif_vdbg(efx, intr, efx->net_dev,
		   "channel %d NAPI poll executing on CPU %d\n",
		   channel->channel, raw_smp_processor_id());

	spent = efx_process_channel(channel, budget);

	if (spent < budget) {
		if (channel->channel < efx->n_rx_channels &&
		    efx->irq_rx_adaptive &&
		    unlikely(++channel->irq_count == 1000)) {
			if (unlikely(channel->irq_mod_score <
				     irq_adapt_low_thresh)) {
				if (channel->irq_moderation > 1) {
					channel->irq_moderation -= 1;
					efx->type->push_irq_moderation(channel);
				}
			} else if (unlikely(channel->irq_mod_score >
					    irq_adapt_high_thresh)) {
				if (channel->irq_moderation <
				    efx->irq_rx_moderation) {
					channel->irq_moderation += 1;
					efx->type->push_irq_moderation(channel);
				}
			}
			channel->irq_count = 0;
			channel->irq_mod_score = 0;
		}

		efx_filter_rfs_expire(channel);

		/* There is no race here; although napi_disable() will
		 * only wait for napi_complete(), this isn't a problem
		 * since efx_channel_processed() will have no effect if
		 * interrupts have already been disabled.
		 */
		napi_complete(napi);
		efx_channel_processed(channel);
	}

	return spent;
}

/* Process the eventq of the specified channel immediately on this CPU
 *
 * Disable hardware generated interrupts, wait for any existing
 * processing to finish, then directly poll (and ack ) the eventq.
 * Finally reenable NAPI and interrupts.
 *
 * This is for use only during a loopback self-test.  It must not
 * deliver any packets up the stack as this can result in deadlock.
 */
void efx_process_channel_now(struct efx_channel *channel)
{
	struct efx_nic *efx = channel->efx;

	BUG_ON(channel->channel >= efx->n_channels);
	BUG_ON(!channel->enabled);
	BUG_ON(!efx->loopback_selftest);

	/* Disable interrupts and wait for ISRs to complete */
	efx_nic_disable_interrupts(efx);
	if (efx->legacy_irq) {
		synchronize_irq(efx->legacy_irq);
		efx->legacy_irq_enabled = false;
	}
	if (channel->irq)
		synchronize_irq(channel->irq);

	/* Wait for any NAPI processing to complete */
	napi_disable(&channel->napi_str);

	/* Poll the channel */
	efx_process_channel(channel, channel->eventq_mask + 1);

	/* Ack the eventq. This may cause an interrupt to be generated
	 * when they are reenabled */
	efx_channel_processed(channel);

	napi_enable(&channel->napi_str);
	if (efx->legacy_irq)
		efx->legacy_irq_enabled = true;
	efx_nic_enable_interrupts(efx);
}

/* Create event queue
 * Event queue memory allocations are done only once.  If the channel
 * is reset, the memory buffer will be reused; this guards against
 * errors during channel reset and also simplifies interrupt handling.
 */
static int efx_probe_eventq(struct efx_channel *channel)
{
	struct efx_nic *efx = channel->efx;
	unsigned long entries;

	netif_dbg(channel->efx, probe, channel->efx->net_dev,
		  "chan %d create event queue\n", channel->channel);

	/* Build an event queue with room for one event per tx and rx buffer,
	 * plus some extra for link state events and MCDI completions. */
	entries = roundup_pow_of_two(efx->rxq_entries + efx->txq_entries + 128);
	EFX_BUG_ON_PARANOID(entries > EFX_MAX_EVQ_SIZE);
	channel->eventq_mask = max(entries, EFX_MIN_EVQ_SIZE) - 1;

	return efx_nic_probe_eventq(channel);
}

/* Prepare channel's event queue */
static void efx_init_eventq(struct efx_channel *channel)
{
	netif_dbg(channel->efx, drv, channel->efx->net_dev,
		  "chan %d init event queue\n", channel->channel);

	channel->eventq_read_ptr = 0;

	efx_nic_init_eventq(channel);
}

static void efx_fini_eventq(struct efx_channel *channel)
{
	netif_dbg(channel->efx, drv, channel->efx->net_dev,
		  "chan %d fini event queue\n", channel->channel);

	efx_nic_fini_eventq(channel);
}

static void efx_remove_eventq(struct efx_channel *channel)
{
	netif_dbg(channel->efx, drv, channel->efx->net_dev,
		  "chan %d remove event queue\n", channel->channel);

	efx_nic_remove_eventq(channel);
}

/**************************************************************************
 *
 * Channel handling
 *
 *************************************************************************/

/* Allocate and initialise a channel structure, optionally copying
 * parameters (but not resources) from an old channel structure. */
static struct efx_channel *
efx_alloc_channel(struct efx_nic *efx, int i, struct efx_channel *old_channel)
{
	struct efx_channel *channel;
	struct efx_rx_queue *rx_queue;
	struct efx_tx_queue *tx_queue;
	int j;

	if (old_channel) {
		channel = kmalloc(sizeof(*channel), GFP_KERNEL);
		if (!channel)
			return NULL;

		*channel = *old_channel;

		channel->napi_dev = NULL;
		memset(&channel->eventq, 0, sizeof(channel->eventq));

		rx_queue = &channel->rx_queue;
		rx_queue->buffer = NULL;
		memset(&rx_queue->rxd, 0, sizeof(rx_queue->rxd));

		for (j = 0; j < EFX_TXQ_TYPES; j++) {
			tx_queue = &channel->tx_queue[j];
			if (tx_queue->channel)
				tx_queue->channel = channel;
			tx_queue->buffer = NULL;
			memset(&tx_queue->txd, 0, sizeof(tx_queue->txd));
		}
	} else {
		channel = kzalloc(sizeof(*channel), GFP_KERNEL);
		if (!channel)
			return NULL;

		channel->efx = efx;
		channel->channel = i;

		for (j = 0; j < EFX_TXQ_TYPES; j++) {
			tx_queue = &channel->tx_queue[j];
			tx_queue->efx = efx;
			tx_queue->queue = i * EFX_TXQ_TYPES + j;
			tx_queue->channel = channel;
		}
	}

	rx_queue = &channel->rx_queue;
	rx_queue->efx = efx;
	setup_timer(&rx_queue->slow_fill, efx_rx_slow_fill,
		    (unsigned long)rx_queue);

	return channel;
}

static int efx_probe_channel(struct efx_channel *channel)
{
	struct efx_tx_queue *tx_queue;
	struct efx_rx_queue *rx_queue;
	int rc;

	netif_dbg(channel->efx, probe, channel->efx->net_dev,
		  "creating channel %d\n", channel->channel);

	rc = efx_probe_eventq(channel);
	if (rc)
		goto fail1;

	efx_for_each_channel_tx_queue(tx_queue, channel) {
		rc = efx_probe_tx_queue(tx_queue);
		if (rc)
			goto fail2;
	}

	efx_for_each_channel_rx_queue(rx_queue, channel) {
		rc = efx_probe_rx_queue(rx_queue);
		if (rc)
			goto fail3;
	}

	channel->n_rx_frm_trunc = 0;

	return 0;

 fail3:
	efx_for_each_channel_rx_queue(rx_queue, channel)
		efx_remove_rx_queue(rx_queue);
 fail2:
	efx_for_each_channel_tx_queue(tx_queue, channel)
		efx_remove_tx_queue(tx_queue);
 fail1:
	return rc;
}


static void efx_set_channel_names(struct efx_nic *efx)
{
	struct efx_channel *channel;
	const char *type = "";
	int number;

	efx_for_each_channel(channel, efx) {
		number = channel->channel;
		if (efx->n_channels > efx->n_rx_channels) {
			if (channel->channel < efx->n_rx_channels) {
				type = "-rx";
			} else {
				type = "-tx";
				number -= efx->n_rx_channels;
			}
		}
		snprintf(efx->channel_name[channel->channel],
			 sizeof(efx->channel_name[0]),
			 "%s%s-%d", efx->name, type, number);
	}
}

static int efx_probe_channels(struct efx_nic *efx)
{
	struct efx_channel *channel;
	int rc;

	/* Restart special buffer allocation */
	efx->next_buffer_table = 0;

	efx_for_each_channel(channel, efx) {
		rc = efx_probe_channel(channel);
		if (rc) {
			netif_err(efx, probe, efx->net_dev,
				  "failed to create channel %d\n",
				  channel->channel);
			goto fail;
		}
	}
	efx_set_channel_names(efx);

	return 0;

fail:
	efx_remove_channels(efx);
	return rc;
}

/* Channels are shutdown and reinitialised whilst the NIC is running
 * to propagate configuration changes (mtu, checksum offload), or
 * to clear hardware error conditions
 */
static void efx_init_channels(struct efx_nic *efx)
{
	struct efx_tx_queue *tx_queue;
	struct efx_rx_queue *rx_queue;
	struct efx_channel *channel;

	/* Calculate the rx buffer allocation parameters required to
	 * support the current MTU, including padding for header
	 * alignment and overruns.
	 */
	efx->rx_buffer_len = (max(EFX_PAGE_IP_ALIGN, NET_IP_ALIGN) +
			      EFX_MAX_FRAME_LEN(efx->net_dev->mtu) +
			      efx->type->rx_buffer_hash_size +
			      efx->type->rx_buffer_padding);
	efx->rx_buffer_order = get_order(efx->rx_buffer_len +
					 sizeof(struct efx_rx_page_state));

	/* Initialise the channels */
	efx_for_each_channel(channel, efx) {
		netif_dbg(channel->efx, drv, channel->efx->net_dev,
			  "init chan %d\n", channel->channel);

		efx_init_eventq(channel);

		efx_for_each_channel_tx_queue(tx_queue, channel)
			efx_init_tx_queue(tx_queue);

		/* The rx buffer allocation strategy is MTU dependent */
		efx_rx_strategy(channel);

		efx_for_each_channel_rx_queue(rx_queue, channel)
			efx_init_rx_queue(rx_queue);

		WARN_ON(channel->rx_pkt != NULL);
		efx_rx_strategy(channel);
	}
}

/* This enables event queue processing and packet transmission.
 *
 * Note that this function is not allowed to fail, since that would
 * introduce too much complexity into the suspend/resume path.
 */
static void efx_start_channel(struct efx_channel *channel)
{
	struct efx_rx_queue *rx_queue;

	netif_dbg(channel->efx, ifup, channel->efx->net_dev,
		  "starting chan %d\n", channel->channel);

	/* The interrupt handler for this channel may set work_pending
	 * as soon as we enable it.  Make sure it's cleared before
	 * then.  Similarly, make sure it sees the enabled flag set. */
	channel->work_pending = false;
	channel->enabled = true;
	smp_wmb();

	/* Fill the queues before enabling NAPI */
	efx_for_each_channel_rx_queue(rx_queue, channel)
		efx_fast_push_rx_descriptors(rx_queue);

	napi_enable(&channel->napi_str);
}

/* This disables event queue processing and packet transmission.
 * This function does not guarantee that all queue processing
 * (e.g. RX refill) is complete.
 */
static void efx_stop_channel(struct efx_channel *channel)
{
	if (!channel->enabled)
		return;

	netif_dbg(channel->efx, ifdown, channel->efx->net_dev,
		  "stop chan %d\n", channel->channel);

	channel->enabled = false;
	napi_disable(&channel->napi_str);
}

static void efx_fini_channels(struct efx_nic *efx)
{
	struct efx_channel *channel;
	struct efx_tx_queue *tx_queue;
	struct efx_rx_queue *rx_queue;
	int rc;

	EFX_ASSERT_RESET_SERIALISED(efx);
	BUG_ON(efx->port_enabled);

	rc = efx_nic_flush_queues(efx);
	if (rc && EFX_WORKAROUND_7803(efx)) {
		/* Schedule a reset to recover from the flush failure. The
		 * descriptor caches reference memory we're about to free,
		 * but falcon_reconfigure_mac_wrapper() won't reconnect
		 * the MACs because of the pending reset. */
		netif_err(efx, drv, efx->net_dev,
			  "Resetting to recover from flush failure\n");
		efx_schedule_reset(efx, RESET_TYPE_ALL);
	} else if (rc) {
		netif_err(efx, drv, efx->net_dev, "failed to flush queues\n");
	} else {
		netif_dbg(efx, drv, efx->net_dev,
			  "successfully flushed all queues\n");
	}

	efx_for_each_channel(channel, efx) {
		netif_dbg(channel->efx, drv, channel->efx->net_dev,
			  "shut down chan %d\n", channel->channel);

		efx_for_each_channel_rx_queue(rx_queue, channel)
			efx_fini_rx_queue(rx_queue);
		efx_for_each_possible_channel_tx_queue(tx_queue, channel)
			efx_fini_tx_queue(tx_queue);
		efx_fini_eventq(channel);
	}
}

static void efx_remove_channel(struct efx_channel *channel)
{
	struct efx_tx_queue *tx_queue;
	struct efx_rx_queue *rx_queue;

	netif_dbg(channel->efx, drv, channel->efx->net_dev,
		  "destroy chan %d\n", channel->channel);

	efx_for_each_channel_rx_queue(rx_queue, channel)
		efx_remove_rx_queue(rx_queue);
	efx_for_each_possible_channel_tx_queue(tx_queue, channel)
		efx_remove_tx_queue(tx_queue);
	efx_remove_eventq(channel);
}

static void efx_remove_channels(struct efx_nic *efx)
{
	struct efx_channel *channel;

	efx_for_each_channel(channel, efx)
		efx_remove_channel(channel);
}

int
efx_realloc_channels(struct efx_nic *efx, u32 rxq_entries, u32 txq_entries)
{
	struct efx_channel *other_channel[EFX_MAX_CHANNELS], *channel;
	u32 old_rxq_entries, old_txq_entries;
	unsigned i;
	int rc;

	efx_stop_all(efx);
	efx_fini_channels(efx);

	/* Clone channels */
	memset(other_channel, 0, sizeof(other_channel));
	for (i = 0; i < efx->n_channels; i++) {
		channel = efx_alloc_channel(efx, i, efx->channel[i]);
		if (!channel) {
			rc = -ENOMEM;
			goto out;
		}
		other_channel[i] = channel;
	}

	/* Swap entry counts and channel pointers */
	old_rxq_entries = efx->rxq_entries;
	old_txq_entries = efx->txq_entries;
	efx->rxq_entries = rxq_entries;
	efx->txq_entries = txq_entries;
	for (i = 0; i < efx->n_channels; i++) {
		channel = efx->channel[i];
		efx->channel[i] = other_channel[i];
		other_channel[i] = channel;
	}

	rc = efx_probe_channels(efx);
	if (rc)
		goto rollback;

	efx_init_napi(efx);

	/* Destroy old channels */
	for (i = 0; i < efx->n_channels; i++) {
		efx_fini_napi_channel(other_channel[i]);
		efx_remove_channel(other_channel[i]);
	}
out:
	/* Free unused channel structures */
	for (i = 0; i < efx->n_channels; i++)
		kfree(other_channel[i]);

	efx_init_channels(efx);
	efx_start_all(efx);
	return rc;

rollback:
	/* Swap back */
	efx->rxq_entries = old_rxq_entries;
	efx->txq_entries = old_txq_entries;
	for (i = 0; i < efx->n_channels; i++) {
		channel = efx->channel[i];
		efx->channel[i] = other_channel[i];
		other_channel[i] = channel;
	}
	goto out;
}

void efx_schedule_slow_fill(struct efx_rx_queue *rx_queue)
{
	mod_timer(&rx_queue->slow_fill, jiffies + msecs_to_jiffies(100));
}

/**************************************************************************
 *
 * Port handling
 *
 **************************************************************************/

/* This ensures that the kernel is kept informed (via
 * netif_carrier_on/off) of the link status, and also maintains the
 * link status's stop on the port's TX queue.
 */
void efx_link_status_changed(struct efx_nic *efx)
{
	struct efx_link_state *link_state = &efx->link_state;

	/* SFC Bug 5356: A net_dev notifier is registered, so we must ensure
	 * that no events are triggered between unregister_netdev() and the
	 * driver unloading. A more general condition is that NETDEV_CHANGE
	 * can only be generated between NETDEV_UP and NETDEV_DOWN */
	if (!netif_running(efx->net_dev))
		return;

	if (link_state->up != netif_carrier_ok(efx->net_dev)) {
		efx->n_link_state_changes++;

		if (link_state->up)
			netif_carrier_on(efx->net_dev);
		else
			netif_carrier_off(efx->net_dev);
	}

	/* Status message for kernel log */
	if (link_state->up) {
		netif_info(efx, link, efx->net_dev,
			   "link up at %uMbps %s-duplex (MTU %d)%s\n",
			   link_state->speed, link_state->fd ? "full" : "half",
			   efx->net_dev->mtu,
			   (efx->promiscuous ? " [PROMISC]" : ""));
	} else {
		netif_info(efx, link, efx->net_dev, "link down\n");
	}

}

void efx_link_set_advertising(struct efx_nic *efx, u32 advertising)
{
	efx->link_advertising = advertising;
	if (advertising) {
		if (advertising & ADVERTISED_Pause)
			efx->wanted_fc |= (EFX_FC_TX | EFX_FC_RX);
		else
			efx->wanted_fc &= ~(EFX_FC_TX | EFX_FC_RX);
		if (advertising & ADVERTISED_Asym_Pause)
			efx->wanted_fc ^= EFX_FC_TX;
	}
}

void efx_link_set_wanted_fc(struct efx_nic *efx, u8 wanted_fc)
{
	efx->wanted_fc = wanted_fc;
	if (efx->link_advertising) {
		if (wanted_fc & EFX_FC_RX)
			efx->link_advertising |= (ADVERTISED_Pause |
						  ADVERTISED_Asym_Pause);
		else
			efx->link_advertising &= ~(ADVERTISED_Pause |
						   ADVERTISED_Asym_Pause);
		if (wanted_fc & EFX_FC_TX)
			efx->link_advertising ^= ADVERTISED_Asym_Pause;
	}
}

static void efx_fini_port(struct efx_nic *efx);

/* Push loopback/power/transmit disable settings to the PHY, and reconfigure
 * the MAC appropriately. All other PHY configuration changes are pushed
 * through phy_op->set_settings(), and pushed asynchronously to the MAC
 * through efx_monitor().
 *
 * Callers must hold the mac_lock
 */
int __efx_reconfigure_port(struct efx_nic *efx)
{
	enum efx_phy_mode phy_mode;
	int rc;

	WARN_ON(!mutex_is_locked(&efx->mac_lock));

	/* Serialise the promiscuous flag with efx_set_multicast_list. */
	if (efx_dev_registered(efx)) {
		netif_addr_lock_bh(efx->net_dev);
		netif_addr_unlock_bh(efx->net_dev);
	}

	/* Disable PHY transmit in mac level loopbacks */
	phy_mode = efx->phy_mode;
	if (LOOPBACK_INTERNAL(efx))
		efx->phy_mode |= PHY_MODE_TX_DISABLED;
	else
		efx->phy_mode &= ~PHY_MODE_TX_DISABLED;

	rc = efx->type->reconfigure_port(efx);

	if (rc)
		efx->phy_mode = phy_mode;

	return rc;
}

/* Reinitialise the MAC to pick up new PHY settings, even if the port is
 * disabled. */
int efx_reconfigure_port(struct efx_nic *efx)
{
	int rc;

	EFX_ASSERT_RESET_SERIALISED(efx);

	mutex_lock(&efx->mac_lock);
	rc = __efx_reconfigure_port(efx);
	mutex_unlock(&efx->mac_lock);

	return rc;
}

/* Asynchronous work item for changing MAC promiscuity and multicast
 * hash.  Avoid a drain/rx_ingress enable by reconfiguring the current
 * MAC directly. */
static void efx_mac_work(struct work_struct *data)
{
	struct efx_nic *efx = container_of(data, struct efx_nic, mac_work);

	mutex_lock(&efx->mac_lock);
	if (efx->port_enabled) {
		efx->type->push_multicast_hash(efx);
		efx->mac_op->reconfigure(efx);
	}
	mutex_unlock(&efx->mac_lock);
}

static int efx_probe_port(struct efx_nic *efx)
{
	unsigned char *perm_addr;
	int rc;

	netif_dbg(efx, probe, efx->net_dev, "create port\n");

	if (phy_flash_cfg)
		efx->phy_mode = PHY_MODE_SPECIAL;

	/* Connect up MAC/PHY operations table */
	rc = efx->type->probe_port(efx);
	if (rc)
		return rc;

	/* Sanity check MAC address */
	perm_addr = efx->net_dev->perm_addr;
	if (is_valid_ether_addr(perm_addr)) {
		memcpy(efx->net_dev->dev_addr, perm_addr, ETH_ALEN);
	} else {
		netif_err(efx, probe, efx->net_dev, "invalid MAC address %pM\n",
			  perm_addr);
		if (!allow_bad_hwaddr) {
			rc = -EINVAL;
			goto err;
		}
		random_ether_addr(efx->net_dev->dev_addr);
		netif_info(efx, probe, efx->net_dev,
			   "using locally-generated MAC %pM\n",
			   efx->net_dev->dev_addr);
	}

	return 0;

 err:
	efx->type->remove_port(efx);
	return rc;
}

static int efx_init_port(struct efx_nic *efx)
{
	int rc;

	netif_dbg(efx, drv, efx->net_dev, "init port\n");

	mutex_lock(&efx->mac_lock);

	rc = efx->phy_op->init(efx);
	if (rc)
		goto fail1;

	efx->port_initialized = true;

	/* Reconfigure the MAC before creating dma queues (required for
	 * Falcon/A1 where RX_INGR_EN/TX_DRAIN_EN isn't supported) */
	efx->mac_op->reconfigure(efx);

	/* Ensure the PHY advertises the correct flow control settings */
	rc = efx->phy_op->reconfigure(efx);
	if (rc)
		goto fail2;

	mutex_unlock(&efx->mac_lock);
	return 0;

fail2:
	efx->phy_op->fini(efx);
fail1:
	mutex_unlock(&efx->mac_lock);
	return rc;
}

static void efx_start_port(struct efx_nic *efx)
{
	netif_dbg(efx, ifup, efx->net_dev, "start port\n");
	BUG_ON(efx->port_enabled);

	mutex_lock(&efx->mac_lock);
	efx->port_enabled = true;

	/* efx_mac_work() might have been scheduled after efx_stop_port(),
	 * and then cancelled by efx_flush_all() */
	efx->type->push_multicast_hash(efx);
	efx->mac_op->reconfigure(efx);

	mutex_unlock(&efx->mac_lock);
}

/* Prevent efx_mac_work() and efx_monitor() from working */
static void efx_stop_port(struct efx_nic *efx)
{
	netif_dbg(efx, ifdown, efx->net_dev, "stop port\n");

	mutex_lock(&efx->mac_lock);
	efx->port_enabled = false;
	mutex_unlock(&efx->mac_lock);

	/* Serialise against efx_set_multicast_list() */
	if (efx_dev_registered(efx)) {
		netif_addr_lock_bh(efx->net_dev);
		netif_addr_unlock_bh(efx->net_dev);
	}
}

static void efx_fini_port(struct efx_nic *efx)
{
	netif_dbg(efx, drv, efx->net_dev, "shut down port\n");

	if (!efx->port_initialized)
		return;

	efx->phy_op->fini(efx);
	efx->port_initialized = false;

	efx->link_state.up = false;
	efx_link_status_changed(efx);
}

static void efx_remove_port(struct efx_nic *efx)
{
	netif_dbg(efx, drv, efx->net_dev, "destroying port\n");

	efx->type->remove_port(efx);
}

/**************************************************************************
 *
 * NIC handling
 *
 **************************************************************************/

/* This configures the PCI device to enable I/O and DMA. */
static int efx_init_io(struct efx_nic *efx)
{
	struct pci_dev *pci_dev = efx->pci_dev;
	dma_addr_t dma_mask = efx->type->max_dma_mask;
	bool use_wc;
	int rc;

	netif_dbg(efx, probe, efx->net_dev, "initialising I/O\n");

	rc = pci_enable_device(pci_dev);
	if (rc) {
		netif_err(efx, probe, efx->net_dev,
			  "failed to enable PCI device\n");
		goto fail1;
	}

	pci_set_master(pci_dev);

	/* Set the PCI DMA mask.  Try all possibilities from our
	 * genuine mask down to 32 bits, because some architectures
	 * (e.g. x86_64 with iommu_sac_force set) will allow 40 bit
	 * masks event though they reject 46 bit masks.
	 */
	while (dma_mask > 0x7fffffffUL) {
		if (pci_dma_supported(pci_dev, dma_mask) &&
		    ((rc = pci_set_dma_mask(pci_dev, dma_mask)) == 0))
			break;
		dma_mask >>= 1;
	}
	if (rc) {
		netif_err(efx, probe, efx->net_dev,
			  "could not find a suitable DMA mask\n");
		goto fail2;
	}
	netif_dbg(efx, probe, efx->net_dev,
		  "using DMA mask %llx\n", (unsigned long long) dma_mask);
	rc = pci_set_consistent_dma_mask(pci_dev, dma_mask);
	if (rc) {
		/* pci_set_consistent_dma_mask() is not *allowed* to
		 * fail with a mask that pci_set_dma_mask() accepted,
		 * but just in case...
		 */
		netif_err(efx, probe, efx->net_dev,
			  "failed to set consistent DMA mask\n");
		goto fail2;
	}

	efx->membase_phys = pci_resource_start(efx->pci_dev, EFX_MEM_BAR);
	rc = pci_request_region(pci_dev, EFX_MEM_BAR, "sfc");
	if (rc) {
		netif_err(efx, probe, efx->net_dev,
			  "request for memory BAR failed\n");
		rc = -EIO;
		goto fail3;
	}

	/* bug22643: If SR-IOV is enabled then tx push over a write combined
	 * mapping is unsafe. We need to disable write combining in this case.
	 * MSI is unsupported when SR-IOV is enabled, and the firmware will
	 * have removed the MSI capability. So write combining is safe if
	 * there is an MSI capability.
	 */
	use_wc = (!EFX_WORKAROUND_22643(efx) ||
		  pci_find_capability(pci_dev, PCI_CAP_ID_MSI));
	if (use_wc)
		efx->membase = ioremap_wc(efx->membase_phys,
					  efx->type->mem_map_size);
	else
		efx->membase = ioremap_nocache(efx->membase_phys,
					       efx->type->mem_map_size);
	if (!efx->membase) {
		netif_err(efx, probe, efx->net_dev,
			  "could not map memory BAR at %llx+%x\n",
			  (unsigned long long)efx->membase_phys,
			  efx->type->mem_map_size);
		rc = -ENOMEM;
		goto fail4;
	}
	netif_dbg(efx, probe, efx->net_dev,
		  "memory BAR at %llx+%x (virtual %p)\n",
		  (unsigned long long)efx->membase_phys,
		  efx->type->mem_map_size, efx->membase);

	return 0;

 fail4:
	pci_release_region(efx->pci_dev, EFX_MEM_BAR);
 fail3:
	efx->membase_phys = 0;
 fail2:
	pci_disable_device(efx->pci_dev);
 fail1:
	return rc;
}

static void efx_fini_io(struct efx_nic *efx)
{
	netif_dbg(efx, drv, efx->net_dev, "shutting down I/O\n");

	if (efx->membase) {
		iounmap(efx->membase);
		efx->membase = NULL;
	}

	if (efx->membase_phys) {
		pci_release_region(efx->pci_dev, EFX_MEM_BAR);
		efx->membase_phys = 0;
	}

	pci_disable_device(efx->pci_dev);
}

/* Get number of channels wanted.  Each channel will have its own IRQ,
 * 1 RX queue and/or 2 TX queues. */
static int efx_wanted_channels(void)
{
	cpumask_var_t core_mask;
	int count;
	int cpu;

	if (rss_cpus)
		return rss_cpus;

	if (unlikely(!zalloc_cpumask_var(&core_mask, GFP_KERNEL))) {
		printk(KERN_WARNING
		       "sfc: RSS disabled due to allocation failure\n");
		return 1;
	}

	count = 0;
	for_each_online_cpu(cpu) {
		if (!cpumask_test_cpu(cpu, core_mask)) {
			++count;
			cpumask_or(core_mask, core_mask,
				   topology_core_cpumask(cpu));
		}
	}

	free_cpumask_var(core_mask);
	return count;
}

static int
efx_init_rx_cpu_rmap(struct efx_nic *efx, struct msix_entry *xentries)
{
#ifdef CONFIG_RFS_ACCEL
	int i, rc;

	efx->net_dev->rx_cpu_rmap = alloc_irq_cpu_rmap(efx->n_rx_channels);
	if (!efx->net_dev->rx_cpu_rmap)
		return -ENOMEM;
	for (i = 0; i < efx->n_rx_channels; i++) {
		rc = irq_cpu_rmap_add(efx->net_dev->rx_cpu_rmap,
				      xentries[i].vector);
		if (rc) {
			free_irq_cpu_rmap(efx->net_dev->rx_cpu_rmap);
			efx->net_dev->rx_cpu_rmap = NULL;
			return rc;
		}
	}
#endif
	return 0;
}

/* Probe the number and type of interrupts we are able to obtain, and
 * the resulting numbers of channels and RX queues.
 */
static int efx_probe_interrupts(struct efx_nic *efx)
{
	int max_channels =
		min_t(int, efx->type->phys_addr_channels, EFX_MAX_CHANNELS);
	int rc, i;

	if (efx->interrupt_mode == EFX_INT_MODE_MSIX) {
		struct msix_entry xentries[EFX_MAX_CHANNELS];
		int n_channels;

		n_channels = efx_wanted_channels();
		if (separate_tx_channels)
			n_channels *= 2;
		n_channels = min(n_channels, max_channels);

		for (i = 0; i < n_channels; i++)
			xentries[i].entry = i;
		rc = pci_enable_msix(efx->pci_dev, xentries, n_channels);
		if (rc > 0) {
			netif_err(efx, drv, efx->net_dev,
				  "WARNING: Insufficient MSI-X vectors"
				  " available (%d < %d).\n", rc, n_channels);
			netif_err(efx, drv, efx->net_dev,
				  "WARNING: Performance may be reduced.\n");
			EFX_BUG_ON_PARANOID(rc >= n_channels);
			n_channels = rc;
			rc = pci_enable_msix(efx->pci_dev, xentries,
					     n_channels);
		}

		if (rc == 0) {
			efx->n_channels = n_channels;
			if (separate_tx_channels) {
				efx->n_tx_channels =
					max(efx->n_channels / 2, 1U);
				efx->n_rx_channels =
					max(efx->n_channels -
					    efx->n_tx_channels, 1U);
			} else {
				efx->n_tx_channels = efx->n_channels;
				efx->n_rx_channels = efx->n_channels;
			}
			rc = efx_init_rx_cpu_rmap(efx, xentries);
			if (rc) {
				pci_disable_msix(efx->pci_dev);
				return rc;
			}
			for (i = 0; i < n_channels; i++)
				efx_get_channel(efx, i)->irq =
					xentries[i].vector;
		} else {
			/* Fall back to single channel MSI */
			efx->interrupt_mode = EFX_INT_MODE_MSI;
			netif_err(efx, drv, efx->net_dev,
				  "could not enable MSI-X\n");
		}
	}

	/* Try single interrupt MSI */
	if (efx->interrupt_mode == EFX_INT_MODE_MSI) {
		efx->n_channels = 1;
		efx->n_rx_channels = 1;
		efx->n_tx_channels = 1;
		rc = pci_enable_msi(efx->pci_dev);
		if (rc == 0) {
			efx_get_channel(efx, 0)->irq = efx->pci_dev->irq;
		} else {
			netif_err(efx, drv, efx->net_dev,
				  "could not enable MSI\n");
			efx->interrupt_mode = EFX_INT_MODE_LEGACY;
		}
	}

	/* Assume legacy interrupts */
	if (efx->interrupt_mode == EFX_INT_MODE_LEGACY) {
		efx->n_channels = 1 + (separate_tx_channels ? 1 : 0);
		efx->n_rx_channels = 1;
		efx->n_tx_channels = 1;
		efx->legacy_irq = efx->pci_dev->irq;
	}

	return 0;
}

static void efx_remove_interrupts(struct efx_nic *efx)
{
	struct efx_channel *channel;

	/* Remove MSI/MSI-X interrupts */
	efx_for_each_channel(channel, efx)
		channel->irq = 0;
	pci_disable_msi(efx->pci_dev);
	pci_disable_msix(efx->pci_dev);

	/* Remove legacy interrupt */
	efx->legacy_irq = 0;
}

static void efx_set_channels(struct efx_nic *efx)
{
	efx->tx_channel_offset =
		separate_tx_channels ? efx->n_channels - efx->n_tx_channels : 0;
<<<<<<< HEAD
=======

	/* We need to adjust the TX queue numbers if we have separate
	 * RX-only and TX-only channels.
	 */
	efx_for_each_channel(channel, efx) {
		efx_for_each_channel_tx_queue(tx_queue, channel)
			tx_queue->queue -= (efx->tx_channel_offset *
					    EFX_TXQ_TYPES);
	}
>>>>>>> d762f438
}

static int efx_probe_nic(struct efx_nic *efx)
{
	size_t i;
	int rc;

	netif_dbg(efx, probe, efx->net_dev, "creating NIC\n");

	/* Carry out hardware-type specific initialisation */
	rc = efx->type->probe(efx);
	if (rc)
		return rc;

	/* Determine the number of channels and queues by trying to hook
	 * in MSI-X interrupts. */
	rc = efx_probe_interrupts(efx);
	if (rc)
		goto fail;

	if (efx->n_channels > 1)
		get_random_bytes(&efx->rx_hash_key, sizeof(efx->rx_hash_key));
	for (i = 0; i < ARRAY_SIZE(efx->rx_indir_table); i++)
		efx->rx_indir_table[i] = i % efx->n_rx_channels;

	efx_set_channels(efx);
	netif_set_real_num_tx_queues(efx->net_dev, efx->n_tx_channels);
	netif_set_real_num_rx_queues(efx->net_dev, efx->n_rx_channels);

	/* Initialise the interrupt moderation settings */
	efx_init_irq_moderation(efx, tx_irq_mod_usec, rx_irq_mod_usec, true);

	return 0;

fail:
	efx->type->remove(efx);
	return rc;
}

static void efx_remove_nic(struct efx_nic *efx)
{
	netif_dbg(efx, drv, efx->net_dev, "destroying NIC\n");

	efx_remove_interrupts(efx);
	efx->type->remove(efx);
}

/**************************************************************************
 *
 * NIC startup/shutdown
 *
 *************************************************************************/

static int efx_probe_all(struct efx_nic *efx)
{
	int rc;

	rc = efx_probe_nic(efx);
	if (rc) {
		netif_err(efx, probe, efx->net_dev, "failed to create NIC\n");
		goto fail1;
	}

	rc = efx_probe_port(efx);
	if (rc) {
		netif_err(efx, probe, efx->net_dev, "failed to create port\n");
		goto fail2;
	}

	efx->rxq_entries = efx->txq_entries = EFX_DEFAULT_DMAQ_SIZE;
	rc = efx_probe_channels(efx);
	if (rc)
		goto fail3;

	rc = efx_probe_filters(efx);
	if (rc) {
		netif_err(efx, probe, efx->net_dev,
			  "failed to create filter tables\n");
		goto fail4;
	}

	return 0;

 fail4:
	efx_remove_channels(efx);
 fail3:
	efx_remove_port(efx);
 fail2:
	efx_remove_nic(efx);
 fail1:
	return rc;
}

/* Called after previous invocation(s) of efx_stop_all, restarts the
 * port, kernel transmit queue, NAPI processing and hardware interrupts,
 * and ensures that the port is scheduled to be reconfigured.
 * This function is safe to call multiple times when the NIC is in any
 * state. */
static void efx_start_all(struct efx_nic *efx)
{
	struct efx_channel *channel;

	EFX_ASSERT_RESET_SERIALISED(efx);

	/* Check that it is appropriate to restart the interface. All
	 * of these flags are safe to read under just the rtnl lock */
	if (efx->port_enabled)
		return;
	if ((efx->state != STATE_RUNNING) && (efx->state != STATE_INIT))
		return;
	if (efx_dev_registered(efx) && !netif_running(efx->net_dev))
		return;

	/* Mark the port as enabled so port reconfigurations can start, then
	 * restart the transmit interface early so the watchdog timer stops */
	efx_start_port(efx);

	if (efx_dev_registered(efx) && netif_device_present(efx->net_dev))
		netif_tx_wake_all_queues(efx->net_dev);

	efx_for_each_channel(channel, efx)
		efx_start_channel(channel);

	if (efx->legacy_irq)
		efx->legacy_irq_enabled = true;
	efx_nic_enable_interrupts(efx);

	/* Switch to event based MCDI completions after enabling interrupts.
	 * If a reset has been scheduled, then we need to stay in polled mode.
	 * Rather than serialising efx_mcdi_mode_event() [which sleeps] and
	 * reset_pending [modified from an atomic context], we instead guarantee
	 * that efx_mcdi_mode_poll() isn't reverted erroneously */
	efx_mcdi_mode_event(efx);
	if (efx->reset_pending != RESET_TYPE_NONE)
		efx_mcdi_mode_poll(efx);

	/* Start the hardware monitor if there is one. Otherwise (we're link
	 * event driven), we have to poll the PHY because after an event queue
	 * flush, we could have a missed a link state change */
	if (efx->type->monitor != NULL) {
		queue_delayed_work(efx->workqueue, &efx->monitor_work,
				   efx_monitor_interval);
	} else {
		mutex_lock(&efx->mac_lock);
		if (efx->phy_op->poll(efx))
			efx_link_status_changed(efx);
		mutex_unlock(&efx->mac_lock);
	}

	efx->type->start_stats(efx);
}

/* Flush all delayed work. Should only be called when no more delayed work
 * will be scheduled. This doesn't flush pending online resets (efx_reset),
 * since we're holding the rtnl_lock at this point. */
static void efx_flush_all(struct efx_nic *efx)
{
	/* Make sure the hardware monitor is stopped */
	cancel_delayed_work_sync(&efx->monitor_work);
	/* Stop scheduled port reconfigurations */
	cancel_work_sync(&efx->mac_work);
}

/* Quiesce hardware and software without bringing the link down.
 * Safe to call multiple times, when the nic and interface is in any
 * state. The caller is guaranteed to subsequently be in a position
 * to modify any hardware and software state they see fit without
 * taking locks. */
static void efx_stop_all(struct efx_nic *efx)
{
	struct efx_channel *channel;

	EFX_ASSERT_RESET_SERIALISED(efx);

	/* port_enabled can be read safely under the rtnl lock */
	if (!efx->port_enabled)
		return;

	efx->type->stop_stats(efx);

	/* Switch to MCDI polling on Siena before disabling interrupts */
	efx_mcdi_mode_poll(efx);

	/* Disable interrupts and wait for ISR to complete */
	efx_nic_disable_interrupts(efx);
	if (efx->legacy_irq) {
		synchronize_irq(efx->legacy_irq);
		efx->legacy_irq_enabled = false;
	}
	efx_for_each_channel(channel, efx) {
		if (channel->irq)
			synchronize_irq(channel->irq);
	}

	/* Stop all NAPI processing and synchronous rx refills */
	efx_for_each_channel(channel, efx)
		efx_stop_channel(channel);

	/* Stop all asynchronous port reconfigurations. Since all
	 * event processing has already been stopped, there is no
	 * window to loose phy events */
	efx_stop_port(efx);

	/* Flush efx_mac_work(), refill_workqueue, monitor_work */
	efx_flush_all(efx);

	/* Stop the kernel transmit interface late, so the watchdog
	 * timer isn't ticking over the flush */
	if (efx_dev_registered(efx)) {
		netif_tx_stop_all_queues(efx->net_dev);
		netif_tx_lock_bh(efx->net_dev);
		netif_tx_unlock_bh(efx->net_dev);
	}
}

static void efx_remove_all(struct efx_nic *efx)
{
	efx_remove_filters(efx);
	efx_remove_channels(efx);
	efx_remove_port(efx);
	efx_remove_nic(efx);
}

/**************************************************************************
 *
 * Interrupt moderation
 *
 **************************************************************************/

static unsigned irq_mod_ticks(int usecs, int resolution)
{
	if (usecs <= 0)
		return 0; /* cannot receive interrupts ahead of time :-) */
	if (usecs < resolution)
		return 1; /* never round down to 0 */
	return usecs / resolution;
}

/* Set interrupt moderation parameters */
void efx_init_irq_moderation(struct efx_nic *efx, int tx_usecs, int rx_usecs,
			     bool rx_adaptive)
{
	struct efx_channel *channel;
	unsigned tx_ticks = irq_mod_ticks(tx_usecs, EFX_IRQ_MOD_RESOLUTION);
	unsigned rx_ticks = irq_mod_ticks(rx_usecs, EFX_IRQ_MOD_RESOLUTION);

	EFX_ASSERT_RESET_SERIALISED(efx);

	efx->irq_rx_adaptive = rx_adaptive;
	efx->irq_rx_moderation = rx_ticks;
	efx_for_each_channel(channel, efx) {
		if (efx_channel_has_rx_queue(channel))
			channel->irq_moderation = rx_ticks;
		else if (efx_channel_has_tx_queues(channel))
			channel->irq_moderation = tx_ticks;
	}
}

/**************************************************************************
 *
 * Hardware monitor
 *
 **************************************************************************/

/* Run periodically off the general workqueue */
static void efx_monitor(struct work_struct *data)
{
	struct efx_nic *efx = container_of(data, struct efx_nic,
					   monitor_work.work);

	netif_vdbg(efx, timer, efx->net_dev,
		   "hardware monitor executing on CPU %d\n",
		   raw_smp_processor_id());
	BUG_ON(efx->type->monitor == NULL);

	/* If the mac_lock is already held then it is likely a port
	 * reconfiguration is already in place, which will likely do
	 * most of the work of monitor() anyway. */
	if (mutex_trylock(&efx->mac_lock)) {
		if (efx->port_enabled)
			efx->type->monitor(efx);
		mutex_unlock(&efx->mac_lock);
	}

	queue_delayed_work(efx->workqueue, &efx->monitor_work,
			   efx_monitor_interval);
}

/**************************************************************************
 *
 * ioctls
 *
 *************************************************************************/

/* Net device ioctl
 * Context: process, rtnl_lock() held.
 */
static int efx_ioctl(struct net_device *net_dev, struct ifreq *ifr, int cmd)
{
	struct efx_nic *efx = netdev_priv(net_dev);
	struct mii_ioctl_data *data = if_mii(ifr);

	EFX_ASSERT_RESET_SERIALISED(efx);

	/* Convert phy_id from older PRTAD/DEVAD format */
	if ((cmd == SIOCGMIIREG || cmd == SIOCSMIIREG) &&
	    (data->phy_id & 0xfc00) == 0x0400)
		data->phy_id ^= MDIO_PHY_ID_C45 | 0x0400;

	return mdio_mii_ioctl(&efx->mdio, data, cmd);
}

/**************************************************************************
 *
 * NAPI interface
 *
 **************************************************************************/

static void efx_init_napi(struct efx_nic *efx)
{
	struct efx_channel *channel;

	efx_for_each_channel(channel, efx) {
		channel->napi_dev = efx->net_dev;
		netif_napi_add(channel->napi_dev, &channel->napi_str,
			       efx_poll, napi_weight);
	}
}

static void efx_fini_napi_channel(struct efx_channel *channel)
{
	if (channel->napi_dev)
		netif_napi_del(&channel->napi_str);
	channel->napi_dev = NULL;
}

static void efx_fini_napi(struct efx_nic *efx)
{
	struct efx_channel *channel;

	efx_for_each_channel(channel, efx)
		efx_fini_napi_channel(channel);
}

/**************************************************************************
 *
 * Kernel netpoll interface
 *
 *************************************************************************/

#ifdef CONFIG_NET_POLL_CONTROLLER

/* Although in the common case interrupts will be disabled, this is not
 * guaranteed. However, all our work happens inside the NAPI callback,
 * so no locking is required.
 */
static void efx_netpoll(struct net_device *net_dev)
{
	struct efx_nic *efx = netdev_priv(net_dev);
	struct efx_channel *channel;

	efx_for_each_channel(channel, efx)
		efx_schedule_channel(channel);
}

#endif

/**************************************************************************
 *
 * Kernel net device interface
 *
 *************************************************************************/

/* Context: process, rtnl_lock() held. */
static int efx_net_open(struct net_device *net_dev)
{
	struct efx_nic *efx = netdev_priv(net_dev);
	EFX_ASSERT_RESET_SERIALISED(efx);

	netif_dbg(efx, ifup, efx->net_dev, "opening device on CPU %d\n",
		  raw_smp_processor_id());

	if (efx->state == STATE_DISABLED)
		return -EIO;
	if (efx->phy_mode & PHY_MODE_SPECIAL)
		return -EBUSY;
	if (efx_mcdi_poll_reboot(efx) && efx_reset(efx, RESET_TYPE_ALL))
		return -EIO;

	/* Notify the kernel of the link state polled during driver load,
	 * before the monitor starts running */
	efx_link_status_changed(efx);

	efx_start_all(efx);
	return 0;
}

/* Context: process, rtnl_lock() held.
 * Note that the kernel will ignore our return code; this method
 * should really be a void.
 */
static int efx_net_stop(struct net_device *net_dev)
{
	struct efx_nic *efx = netdev_priv(net_dev);

	netif_dbg(efx, ifdown, efx->net_dev, "closing on CPU %d\n",
		  raw_smp_processor_id());

	if (efx->state != STATE_DISABLED) {
		/* Stop the device and flush all the channels */
		efx_stop_all(efx);
		efx_fini_channels(efx);
		efx_init_channels(efx);
	}

	return 0;
}

/* Context: process, dev_base_lock or RTNL held, non-blocking. */
static struct rtnl_link_stats64 *efx_net_stats(struct net_device *net_dev, struct rtnl_link_stats64 *stats)
{
	struct efx_nic *efx = netdev_priv(net_dev);
	struct efx_mac_stats *mac_stats = &efx->mac_stats;

	spin_lock_bh(&efx->stats_lock);
	efx->type->update_stats(efx);
	spin_unlock_bh(&efx->stats_lock);

	stats->rx_packets = mac_stats->rx_packets;
	stats->tx_packets = mac_stats->tx_packets;
	stats->rx_bytes = mac_stats->rx_bytes;
	stats->tx_bytes = mac_stats->tx_bytes;
	stats->rx_dropped = efx->n_rx_nodesc_drop_cnt;
	stats->multicast = mac_stats->rx_multicast;
	stats->collisions = mac_stats->tx_collision;
	stats->rx_length_errors = (mac_stats->rx_gtjumbo +
				   mac_stats->rx_length_error);
	stats->rx_crc_errors = mac_stats->rx_bad;
	stats->rx_frame_errors = mac_stats->rx_align_error;
	stats->rx_fifo_errors = mac_stats->rx_overflow;
	stats->rx_missed_errors = mac_stats->rx_missed;
	stats->tx_window_errors = mac_stats->tx_late_collision;

	stats->rx_errors = (stats->rx_length_errors +
			    stats->rx_crc_errors +
			    stats->rx_frame_errors +
			    mac_stats->rx_symbol_error);
	stats->tx_errors = (stats->tx_window_errors +
			    mac_stats->tx_bad);

	return stats;
}

/* Context: netif_tx_lock held, BHs disabled. */
static void efx_watchdog(struct net_device *net_dev)
{
	struct efx_nic *efx = netdev_priv(net_dev);

	netif_err(efx, tx_err, efx->net_dev,
		  "TX stuck with port_enabled=%d: resetting channels\n",
		  efx->port_enabled);

	efx_schedule_reset(efx, RESET_TYPE_TX_WATCHDOG);
}


/* Context: process, rtnl_lock() held. */
static int efx_change_mtu(struct net_device *net_dev, int new_mtu)
{
	struct efx_nic *efx = netdev_priv(net_dev);
	int rc = 0;

	EFX_ASSERT_RESET_SERIALISED(efx);

	if (new_mtu > EFX_MAX_MTU)
		return -EINVAL;

	efx_stop_all(efx);

	netif_dbg(efx, drv, efx->net_dev, "changing MTU to %d\n", new_mtu);

	efx_fini_channels(efx);

	mutex_lock(&efx->mac_lock);
	/* Reconfigure the MAC before enabling the dma queues so that
	 * the RX buffers don't overflow */
	net_dev->mtu = new_mtu;
	efx->mac_op->reconfigure(efx);
	mutex_unlock(&efx->mac_lock);

	efx_init_channels(efx);

	efx_start_all(efx);
	return rc;
}

static int efx_set_mac_address(struct net_device *net_dev, void *data)
{
	struct efx_nic *efx = netdev_priv(net_dev);
	struct sockaddr *addr = data;
	char *new_addr = addr->sa_data;

	EFX_ASSERT_RESET_SERIALISED(efx);

	if (!is_valid_ether_addr(new_addr)) {
		netif_err(efx, drv, efx->net_dev,
			  "invalid ethernet MAC address requested: %pM\n",
			  new_addr);
		return -EINVAL;
	}

	memcpy(net_dev->dev_addr, new_addr, net_dev->addr_len);

	/* Reconfigure the MAC */
	mutex_lock(&efx->mac_lock);
	efx->mac_op->reconfigure(efx);
	mutex_unlock(&efx->mac_lock);

	return 0;
}

/* Context: netif_addr_lock held, BHs disabled. */
static void efx_set_multicast_list(struct net_device *net_dev)
{
	struct efx_nic *efx = netdev_priv(net_dev);
	struct netdev_hw_addr *ha;
	union efx_multicast_hash *mc_hash = &efx->multicast_hash;
	u32 crc;
	int bit;

	efx->promiscuous = !!(net_dev->flags & IFF_PROMISC);

	/* Build multicast hash table */
	if (efx->promiscuous || (net_dev->flags & IFF_ALLMULTI)) {
		memset(mc_hash, 0xff, sizeof(*mc_hash));
	} else {
		memset(mc_hash, 0x00, sizeof(*mc_hash));
		netdev_for_each_mc_addr(ha, net_dev) {
			crc = ether_crc_le(ETH_ALEN, ha->addr);
			bit = crc & (EFX_MCAST_HASH_ENTRIES - 1);
			set_bit_le(bit, mc_hash->byte);
		}

		/* Broadcast packets go through the multicast hash filter.
		 * ether_crc_le() of the broadcast address is 0xbe2612ff
		 * so we always add bit 0xff to the mask.
		 */
		set_bit_le(0xff, mc_hash->byte);
	}

	if (efx->port_enabled)
		queue_work(efx->workqueue, &efx->mac_work);
	/* Otherwise efx_start_port() will do this */
}

static int efx_set_features(struct net_device *net_dev, u32 data)
{
	struct efx_nic *efx = netdev_priv(net_dev);

	/* If disabling RX n-tuple filtering, clear existing filters */
	if (net_dev->features & ~data & NETIF_F_NTUPLE)
		efx_filter_clear_rx(efx, EFX_FILTER_PRI_MANUAL);

	return 0;
}

static const struct net_device_ops efx_netdev_ops = {
	.ndo_open		= efx_net_open,
	.ndo_stop		= efx_net_stop,
	.ndo_get_stats64	= efx_net_stats,
	.ndo_tx_timeout		= efx_watchdog,
	.ndo_start_xmit		= efx_hard_start_xmit,
	.ndo_validate_addr	= eth_validate_addr,
	.ndo_do_ioctl		= efx_ioctl,
	.ndo_change_mtu		= efx_change_mtu,
	.ndo_set_mac_address	= efx_set_mac_address,
	.ndo_set_multicast_list = efx_set_multicast_list,
	.ndo_set_features	= efx_set_features,
#ifdef CONFIG_NET_POLL_CONTROLLER
	.ndo_poll_controller = efx_netpoll,
#endif
	.ndo_setup_tc		= efx_setup_tc,
#ifdef CONFIG_RFS_ACCEL
	.ndo_rx_flow_steer	= efx_filter_rfs,
#endif
};

static void efx_update_name(struct efx_nic *efx)
{
	strcpy(efx->name, efx->net_dev->name);
	efx_mtd_rename(efx);
	efx_set_channel_names(efx);
}

static int efx_netdev_event(struct notifier_block *this,
			    unsigned long event, void *ptr)
{
	struct net_device *net_dev = ptr;

	if (net_dev->netdev_ops == &efx_netdev_ops &&
	    event == NETDEV_CHANGENAME)
		efx_update_name(netdev_priv(net_dev));

	return NOTIFY_DONE;
}

static struct notifier_block efx_netdev_notifier = {
	.notifier_call = efx_netdev_event,
};

static ssize_t
show_phy_type(struct device *dev, struct device_attribute *attr, char *buf)
{
	struct efx_nic *efx = pci_get_drvdata(to_pci_dev(dev));
	return sprintf(buf, "%d\n", efx->phy_type);
}
static DEVICE_ATTR(phy_type, 0644, show_phy_type, NULL);

static int efx_register_netdev(struct efx_nic *efx)
{
	struct net_device *net_dev = efx->net_dev;
	struct efx_channel *channel;
	int rc;

	net_dev->watchdog_timeo = 5 * HZ;
	net_dev->irq = efx->pci_dev->irq;
	net_dev->netdev_ops = &efx_netdev_ops;
	SET_ETHTOOL_OPS(net_dev, &efx_ethtool_ops);

	/* Clear MAC statistics */
	efx->mac_op->update_stats(efx);
	memset(&efx->mac_stats, 0, sizeof(efx->mac_stats));

	rtnl_lock();

	rc = dev_alloc_name(net_dev, net_dev->name);
	if (rc < 0)
		goto fail_locked;
	efx_update_name(efx);

	rc = register_netdevice(net_dev);
	if (rc)
		goto fail_locked;

	efx_for_each_channel(channel, efx) {
		struct efx_tx_queue *tx_queue;
		efx_for_each_channel_tx_queue(tx_queue, channel)
			efx_init_tx_queue_core_txq(tx_queue);
	}

	/* Always start with carrier off; PHY events will detect the link */
	netif_carrier_off(efx->net_dev);

	rtnl_unlock();

	rc = device_create_file(&efx->pci_dev->dev, &dev_attr_phy_type);
	if (rc) {
		netif_err(efx, drv, efx->net_dev,
			  "failed to init net dev attributes\n");
		goto fail_registered;
	}

	return 0;

fail_locked:
	rtnl_unlock();
	netif_err(efx, drv, efx->net_dev, "could not register net dev\n");
	return rc;

fail_registered:
	unregister_netdev(net_dev);
	return rc;
}

static void efx_unregister_netdev(struct efx_nic *efx)
{
	struct efx_channel *channel;
	struct efx_tx_queue *tx_queue;

	if (!efx->net_dev)
		return;

	BUG_ON(netdev_priv(efx->net_dev) != efx);

	/* Free up any skbs still remaining. This has to happen before
	 * we try to unregister the netdev as running their destructors
	 * may be needed to get the device ref. count to 0. */
	efx_for_each_channel(channel, efx) {
		efx_for_each_channel_tx_queue(tx_queue, channel)
			efx_release_tx_buffers(tx_queue);
	}

	if (efx_dev_registered(efx)) {
		strlcpy(efx->name, pci_name(efx->pci_dev), sizeof(efx->name));
		device_remove_file(&efx->pci_dev->dev, &dev_attr_phy_type);
		unregister_netdev(efx->net_dev);
	}
}

/**************************************************************************
 *
 * Device reset and suspend
 *
 **************************************************************************/

/* Tears down the entire software state and most of the hardware state
 * before reset.  */
void efx_reset_down(struct efx_nic *efx, enum reset_type method)
{
	EFX_ASSERT_RESET_SERIALISED(efx);

	efx_stop_all(efx);
	mutex_lock(&efx->mac_lock);

	efx_fini_channels(efx);
	if (efx->port_initialized && method != RESET_TYPE_INVISIBLE)
		efx->phy_op->fini(efx);
	efx->type->fini(efx);
}

/* This function will always ensure that the locks acquired in
 * efx_reset_down() are released. A failure return code indicates
 * that we were unable to reinitialise the hardware, and the
 * driver should be disabled. If ok is false, then the rx and tx
 * engines are not restarted, pending a RESET_DISABLE. */
int efx_reset_up(struct efx_nic *efx, enum reset_type method, bool ok)
{
	int rc;

	EFX_ASSERT_RESET_SERIALISED(efx);

	rc = efx->type->init(efx);
	if (rc) {
		netif_err(efx, drv, efx->net_dev, "failed to initialise NIC\n");
		goto fail;
	}

	if (!ok)
		goto fail;

	if (efx->port_initialized && method != RESET_TYPE_INVISIBLE) {
		rc = efx->phy_op->init(efx);
		if (rc)
			goto fail;
		if (efx->phy_op->reconfigure(efx))
			netif_err(efx, drv, efx->net_dev,
				  "could not restore PHY settings\n");
	}

	efx->mac_op->reconfigure(efx);

	efx_init_channels(efx);
	efx_restore_filters(efx);

	mutex_unlock(&efx->mac_lock);

	efx_start_all(efx);

	return 0;

fail:
	efx->port_initialized = false;

	mutex_unlock(&efx->mac_lock);

	return rc;
}

/* Reset the NIC using the specified method.  Note that the reset may
 * fail, in which case the card will be left in an unusable state.
 *
 * Caller must hold the rtnl_lock.
 */
int efx_reset(struct efx_nic *efx, enum reset_type method)
{
	int rc, rc2;
	bool disabled;

	netif_info(efx, drv, efx->net_dev, "resetting (%s)\n",
		   RESET_TYPE(method));

	netif_device_detach(efx->net_dev);
	efx_reset_down(efx, method);

	rc = efx->type->reset(efx, method);
	if (rc) {
		netif_err(efx, drv, efx->net_dev, "failed to reset hardware\n");
		goto out;
	}

	/* Allow resets to be rescheduled. */
	efx->reset_pending = RESET_TYPE_NONE;

	/* Reinitialise bus-mastering, which may have been turned off before
	 * the reset was scheduled. This is still appropriate, even in the
	 * RESET_TYPE_DISABLE since this driver generally assumes the hardware
	 * can respond to requests. */
	pci_set_master(efx->pci_dev);

out:
	/* Leave device stopped if necessary */
	disabled = rc || method == RESET_TYPE_DISABLE;
	rc2 = efx_reset_up(efx, method, !disabled);
	if (rc2) {
		disabled = true;
		if (!rc)
			rc = rc2;
	}

	if (disabled) {
		dev_close(efx->net_dev);
		netif_err(efx, drv, efx->net_dev, "has been disabled\n");
		efx->state = STATE_DISABLED;
	} else {
		netif_dbg(efx, drv, efx->net_dev, "reset complete\n");
		netif_device_attach(efx->net_dev);
	}
	return rc;
}

/* The worker thread exists so that code that cannot sleep can
 * schedule a reset for later.
 */
static void efx_reset_work(struct work_struct *data)
{
	struct efx_nic *efx = container_of(data, struct efx_nic, reset_work);

	if (efx->reset_pending == RESET_TYPE_NONE)
		return;

	/* If we're not RUNNING then don't reset. Leave the reset_pending
	 * flag set so that efx_pci_probe_main will be retried */
	if (efx->state != STATE_RUNNING) {
		netif_info(efx, drv, efx->net_dev,
			   "scheduled reset quenched. NIC not RUNNING\n");
		return;
	}

	rtnl_lock();
	(void)efx_reset(efx, efx->reset_pending);
	rtnl_unlock();
}

void efx_schedule_reset(struct efx_nic *efx, enum reset_type type)
{
	enum reset_type method;

	if (efx->reset_pending != RESET_TYPE_NONE) {
		netif_info(efx, drv, efx->net_dev,
			   "quenching already scheduled reset\n");
		return;
	}

	switch (type) {
	case RESET_TYPE_INVISIBLE:
	case RESET_TYPE_ALL:
	case RESET_TYPE_WORLD:
	case RESET_TYPE_DISABLE:
		method = type;
		break;
	case RESET_TYPE_RX_RECOVERY:
	case RESET_TYPE_RX_DESC_FETCH:
	case RESET_TYPE_TX_DESC_FETCH:
	case RESET_TYPE_TX_SKIP:
		method = RESET_TYPE_INVISIBLE;
		break;
	case RESET_TYPE_MC_FAILURE:
	default:
		method = RESET_TYPE_ALL;
		break;
	}

	if (method != type)
		netif_dbg(efx, drv, efx->net_dev,
			  "scheduling %s reset for %s\n",
			  RESET_TYPE(method), RESET_TYPE(type));
	else
		netif_dbg(efx, drv, efx->net_dev, "scheduling %s reset\n",
			  RESET_TYPE(method));

	efx->reset_pending = method;

	/* efx_process_channel() will no longer read events once a
	 * reset is scheduled. So switch back to poll'd MCDI completions. */
	efx_mcdi_mode_poll(efx);

	queue_work(reset_workqueue, &efx->reset_work);
}

/**************************************************************************
 *
 * List of NICs we support
 *
 **************************************************************************/

/* PCI device ID table */
static DEFINE_PCI_DEVICE_TABLE(efx_pci_table) = {
	{PCI_DEVICE(EFX_VENDID_SFC, FALCON_A_P_DEVID),
	 .driver_data = (unsigned long) &falcon_a1_nic_type},
	{PCI_DEVICE(EFX_VENDID_SFC, FALCON_B_P_DEVID),
	 .driver_data = (unsigned long) &falcon_b0_nic_type},
	{PCI_DEVICE(EFX_VENDID_SFC, BETHPAGE_A_P_DEVID),
	 .driver_data = (unsigned long) &siena_a0_nic_type},
	{PCI_DEVICE(EFX_VENDID_SFC, SIENA_A_P_DEVID),
	 .driver_data = (unsigned long) &siena_a0_nic_type},
	{0}			/* end of list */
};

/**************************************************************************
 *
 * Dummy PHY/MAC operations
 *
 * Can be used for some unimplemented operations
 * Needed so all function pointers are valid and do not have to be tested
 * before use
 *
 **************************************************************************/
int efx_port_dummy_op_int(struct efx_nic *efx)
{
	return 0;
}
void efx_port_dummy_op_void(struct efx_nic *efx) {}

static bool efx_port_dummy_op_poll(struct efx_nic *efx)
{
	return false;
}

static const struct efx_phy_operations efx_dummy_phy_operations = {
	.init		 = efx_port_dummy_op_int,
	.reconfigure	 = efx_port_dummy_op_int,
	.poll		 = efx_port_dummy_op_poll,
	.fini		 = efx_port_dummy_op_void,
};

/**************************************************************************
 *
 * Data housekeeping
 *
 **************************************************************************/

/* This zeroes out and then fills in the invariants in a struct
 * efx_nic (including all sub-structures).
 */
static int efx_init_struct(struct efx_nic *efx, const struct efx_nic_type *type,
			   struct pci_dev *pci_dev, struct net_device *net_dev)
{
	int i;

	/* Initialise common structures */
	memset(efx, 0, sizeof(*efx));
	spin_lock_init(&efx->biu_lock);
#ifdef CONFIG_SFC_MTD
	INIT_LIST_HEAD(&efx->mtd_list);
#endif
	INIT_WORK(&efx->reset_work, efx_reset_work);
	INIT_DELAYED_WORK(&efx->monitor_work, efx_monitor);
	efx->pci_dev = pci_dev;
	efx->msg_enable = debug;
	efx->state = STATE_INIT;
	efx->reset_pending = RESET_TYPE_NONE;
	strlcpy(efx->name, pci_name(pci_dev), sizeof(efx->name));

	efx->net_dev = net_dev;
	spin_lock_init(&efx->stats_lock);
	mutex_init(&efx->mac_lock);
	efx->mac_op = type->default_mac_ops;
	efx->phy_op = &efx_dummy_phy_operations;
	efx->mdio.dev = net_dev;
	INIT_WORK(&efx->mac_work, efx_mac_work);

	for (i = 0; i < EFX_MAX_CHANNELS; i++) {
		efx->channel[i] = efx_alloc_channel(efx, i, NULL);
		if (!efx->channel[i])
			goto fail;
	}

	efx->type = type;

	EFX_BUG_ON_PARANOID(efx->type->phys_addr_channels > EFX_MAX_CHANNELS);

	/* Higher numbered interrupt modes are less capable! */
	efx->interrupt_mode = max(efx->type->max_interrupt_mode,
				  interrupt_mode);

	/* Would be good to use the net_dev name, but we're too early */
	snprintf(efx->workqueue_name, sizeof(efx->workqueue_name), "sfc%s",
		 pci_name(pci_dev));
	efx->workqueue = create_singlethread_workqueue(efx->workqueue_name);
	if (!efx->workqueue)
		goto fail;

	return 0;

fail:
	efx_fini_struct(efx);
	return -ENOMEM;
}

static void efx_fini_struct(struct efx_nic *efx)
{
	int i;

	for (i = 0; i < EFX_MAX_CHANNELS; i++)
		kfree(efx->channel[i]);

	if (efx->workqueue) {
		destroy_workqueue(efx->workqueue);
		efx->workqueue = NULL;
	}
}

/**************************************************************************
 *
 * PCI interface
 *
 **************************************************************************/

/* Main body of final NIC shutdown code
 * This is called only at module unload (or hotplug removal).
 */
static void efx_pci_remove_main(struct efx_nic *efx)
{
#ifdef CONFIG_RFS_ACCEL
	free_irq_cpu_rmap(efx->net_dev->rx_cpu_rmap);
	efx->net_dev->rx_cpu_rmap = NULL;
#endif
	efx_nic_fini_interrupt(efx);
	efx_fini_channels(efx);
	efx_fini_port(efx);
	efx->type->fini(efx);
	efx_fini_napi(efx);
	efx_remove_all(efx);
}

/* Final NIC shutdown
 * This is called only at module unload (or hotplug removal).
 */
static void efx_pci_remove(struct pci_dev *pci_dev)
{
	struct efx_nic *efx;

	efx = pci_get_drvdata(pci_dev);
	if (!efx)
		return;

	/* Mark the NIC as fini, then stop the interface */
	rtnl_lock();
	efx->state = STATE_FINI;
	dev_close(efx->net_dev);

	/* Allow any queued efx_resets() to complete */
	rtnl_unlock();

	efx_unregister_netdev(efx);

	efx_mtd_remove(efx);

	/* Wait for any scheduled resets to complete. No more will be
	 * scheduled from this point because efx_stop_all() has been
	 * called, we are no longer registered with driverlink, and
	 * the net_device's have been removed. */
	cancel_work_sync(&efx->reset_work);

	efx_pci_remove_main(efx);

	efx_fini_io(efx);
	netif_dbg(efx, drv, efx->net_dev, "shutdown successful\n");

	pci_set_drvdata(pci_dev, NULL);
	efx_fini_struct(efx);
	free_netdev(efx->net_dev);
};

/* Main body of NIC initialisation
 * This is called at module load (or hotplug insertion, theoretically).
 */
static int efx_pci_probe_main(struct efx_nic *efx)
{
	int rc;

	/* Do start-of-day initialisation */
	rc = efx_probe_all(efx);
	if (rc)
		goto fail1;

	efx_init_napi(efx);

	rc = efx->type->init(efx);
	if (rc) {
		netif_err(efx, probe, efx->net_dev,
			  "failed to initialise NIC\n");
		goto fail3;
	}

	rc = efx_init_port(efx);
	if (rc) {
		netif_err(efx, probe, efx->net_dev,
			  "failed to initialise port\n");
		goto fail4;
	}

	efx_init_channels(efx);

	rc = efx_nic_init_interrupt(efx);
	if (rc)
		goto fail5;

	return 0;

 fail5:
	efx_fini_channels(efx);
	efx_fini_port(efx);
 fail4:
	efx->type->fini(efx);
 fail3:
	efx_fini_napi(efx);
	efx_remove_all(efx);
 fail1:
	return rc;
}

/* NIC initialisation
 *
 * This is called at module load (or hotplug insertion,
 * theoretically).  It sets up PCI mappings, tests and resets the NIC,
 * sets up and registers the network devices with the kernel and hooks
 * the interrupt service routine.  It does not prepare the device for
 * transmission; this is left to the first time one of the network
 * interfaces is brought up (i.e. efx_net_open).
 */
static int __devinit efx_pci_probe(struct pci_dev *pci_dev,
				   const struct pci_device_id *entry)
{
	const struct efx_nic_type *type = (const struct efx_nic_type *) entry->driver_data;
	struct net_device *net_dev;
	struct efx_nic *efx;
	int i, rc;

	/* Allocate and initialise a struct net_device and struct efx_nic */
	net_dev = alloc_etherdev_mqs(sizeof(*efx), EFX_MAX_CORE_TX_QUEUES,
				     EFX_MAX_RX_QUEUES);
	if (!net_dev)
		return -ENOMEM;
	net_dev->features |= (type->offload_features | NETIF_F_SG |
			      NETIF_F_HIGHDMA | NETIF_F_TSO |
			      NETIF_F_RXCSUM);
	if (type->offload_features & NETIF_F_V6_CSUM)
		net_dev->features |= NETIF_F_TSO6;
	/* Mask for features that also apply to VLAN devices */
	net_dev->vlan_features |= (NETIF_F_ALL_CSUM | NETIF_F_SG |
				   NETIF_F_HIGHDMA | NETIF_F_ALL_TSO |
				   NETIF_F_RXCSUM);
	/* All offloads can be toggled */
	net_dev->hw_features = net_dev->features & ~NETIF_F_HIGHDMA;
	efx = netdev_priv(net_dev);
	pci_set_drvdata(pci_dev, efx);
	SET_NETDEV_DEV(net_dev, &pci_dev->dev);
	rc = efx_init_struct(efx, type, pci_dev, net_dev);
	if (rc)
		goto fail1;

	netif_info(efx, probe, efx->net_dev,
		   "Solarflare Communications NIC detected\n");

	/* Set up basic I/O (BAR mappings etc) */
	rc = efx_init_io(efx);
	if (rc)
		goto fail2;

	/* No serialisation is required with the reset path because
	 * we're in STATE_INIT. */
	for (i = 0; i < 5; i++) {
		rc = efx_pci_probe_main(efx);

		/* Serialise against efx_reset(). No more resets will be
		 * scheduled since efx_stop_all() has been called, and we
		 * have not and never have been registered with either
		 * the rtnetlink or driverlink layers. */
		cancel_work_sync(&efx->reset_work);

		if (rc == 0) {
			if (efx->reset_pending != RESET_TYPE_NONE) {
				/* If there was a scheduled reset during
				 * probe, the NIC is probably hosed anyway */
				efx_pci_remove_main(efx);
				rc = -EIO;
			} else {
				break;
			}
		}

		/* Retry if a recoverably reset event has been scheduled */
		if ((efx->reset_pending != RESET_TYPE_INVISIBLE) &&
		    (efx->reset_pending != RESET_TYPE_ALL))
			goto fail3;

		efx->reset_pending = RESET_TYPE_NONE;
	}

	if (rc) {
		netif_err(efx, probe, efx->net_dev, "Could not reset NIC\n");
		goto fail4;
	}

	/* Switch to the running state before we expose the device to the OS,
	 * so that dev_open()|efx_start_all() will actually start the device */
	efx->state = STATE_RUNNING;

	rc = efx_register_netdev(efx);
	if (rc)
		goto fail5;

	netif_dbg(efx, probe, efx->net_dev, "initialisation successful\n");

	rtnl_lock();
	efx_mtd_probe(efx); /* allowed to fail */
	rtnl_unlock();
	return 0;

 fail5:
	efx_pci_remove_main(efx);
 fail4:
 fail3:
	efx_fini_io(efx);
 fail2:
	efx_fini_struct(efx);
 fail1:
	WARN_ON(rc > 0);
	netif_dbg(efx, drv, efx->net_dev, "initialisation failed. rc=%d\n", rc);
	free_netdev(net_dev);
	return rc;
}

static int efx_pm_freeze(struct device *dev)
{
	struct efx_nic *efx = pci_get_drvdata(to_pci_dev(dev));

	efx->state = STATE_FINI;

	netif_device_detach(efx->net_dev);

	efx_stop_all(efx);
	efx_fini_channels(efx);

	return 0;
}

static int efx_pm_thaw(struct device *dev)
{
	struct efx_nic *efx = pci_get_drvdata(to_pci_dev(dev));

	efx->state = STATE_INIT;

	efx_init_channels(efx);

	mutex_lock(&efx->mac_lock);
	efx->phy_op->reconfigure(efx);
	mutex_unlock(&efx->mac_lock);

	efx_start_all(efx);

	netif_device_attach(efx->net_dev);

	efx->state = STATE_RUNNING;

	efx->type->resume_wol(efx);

	/* Reschedule any quenched resets scheduled during efx_pm_freeze() */
	queue_work(reset_workqueue, &efx->reset_work);

	return 0;
}

static int efx_pm_poweroff(struct device *dev)
{
	struct pci_dev *pci_dev = to_pci_dev(dev);
	struct efx_nic *efx = pci_get_drvdata(pci_dev);

	efx->type->fini(efx);

	efx->reset_pending = RESET_TYPE_NONE;

	pci_save_state(pci_dev);
	return pci_set_power_state(pci_dev, PCI_D3hot);
}

/* Used for both resume and restore */
static int efx_pm_resume(struct device *dev)
{
	struct pci_dev *pci_dev = to_pci_dev(dev);
	struct efx_nic *efx = pci_get_drvdata(pci_dev);
	int rc;

	rc = pci_set_power_state(pci_dev, PCI_D0);
	if (rc)
		return rc;
	pci_restore_state(pci_dev);
	rc = pci_enable_device(pci_dev);
	if (rc)
		return rc;
	pci_set_master(efx->pci_dev);
	rc = efx->type->reset(efx, RESET_TYPE_ALL);
	if (rc)
		return rc;
	rc = efx->type->init(efx);
	if (rc)
		return rc;
	efx_pm_thaw(dev);
	return 0;
}

static int efx_pm_suspend(struct device *dev)
{
	int rc;

	efx_pm_freeze(dev);
	rc = efx_pm_poweroff(dev);
	if (rc)
		efx_pm_resume(dev);
	return rc;
}

static struct dev_pm_ops efx_pm_ops = {
	.suspend	= efx_pm_suspend,
	.resume		= efx_pm_resume,
	.freeze		= efx_pm_freeze,
	.thaw		= efx_pm_thaw,
	.poweroff	= efx_pm_poweroff,
	.restore	= efx_pm_resume,
};

static struct pci_driver efx_pci_driver = {
	.name		= KBUILD_MODNAME,
	.id_table	= efx_pci_table,
	.probe		= efx_pci_probe,
	.remove		= efx_pci_remove,
	.driver.pm	= &efx_pm_ops,
};

/**************************************************************************
 *
 * Kernel module interface
 *
 *************************************************************************/

module_param(interrupt_mode, uint, 0444);
MODULE_PARM_DESC(interrupt_mode,
		 "Interrupt mode (0=>MSIX 1=>MSI 2=>legacy)");

static int __init efx_init_module(void)
{
	int rc;

	printk(KERN_INFO "Solarflare NET driver v" EFX_DRIVER_VERSION "\n");

	rc = register_netdevice_notifier(&efx_netdev_notifier);
	if (rc)
		goto err_notifier;

	reset_workqueue = create_singlethread_workqueue("sfc_reset");
	if (!reset_workqueue) {
		rc = -ENOMEM;
		goto err_reset;
	}

	rc = pci_register_driver(&efx_pci_driver);
	if (rc < 0)
		goto err_pci;

	return 0;

 err_pci:
	destroy_workqueue(reset_workqueue);
 err_reset:
	unregister_netdevice_notifier(&efx_netdev_notifier);
 err_notifier:
	return rc;
}

static void __exit efx_exit_module(void)
{
	printk(KERN_INFO "Solarflare NET driver unloading\n");

	pci_unregister_driver(&efx_pci_driver);
	destroy_workqueue(reset_workqueue);
	unregister_netdevice_notifier(&efx_netdev_notifier);

}

module_init(efx_init_module);
module_exit(efx_exit_module);

MODULE_AUTHOR("Solarflare Communications and "
	      "Michael Brown <mbrown@fensystems.co.uk>");
MODULE_DESCRIPTION("Solarflare Communications network driver");
MODULE_LICENSE("GPL");
MODULE_DEVICE_TABLE(pci, efx_pci_table);<|MERGE_RESOLUTION|>--- conflicted
+++ resolved
@@ -1314,10 +1314,11 @@
 
 static void efx_set_channels(struct efx_nic *efx)
 {
+	struct efx_channel *channel;
+	struct efx_tx_queue *tx_queue;
+
 	efx->tx_channel_offset =
 		separate_tx_channels ? efx->n_channels - efx->n_tx_channels : 0;
-<<<<<<< HEAD
-=======
 
 	/* We need to adjust the TX queue numbers if we have separate
 	 * RX-only and TX-only channels.
@@ -1327,7 +1328,6 @@
 			tx_queue->queue -= (efx->tx_channel_offset *
 					    EFX_TXQ_TYPES);
 	}
->>>>>>> d762f438
 }
 
 static int efx_probe_nic(struct efx_nic *efx)
