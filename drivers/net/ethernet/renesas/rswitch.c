// SPDX-License-Identifier: GPL-2.0
/* Renesas Ethernet Switch device driver
 *
 * Copyright (C) 2022 Renesas Electronics Corporation
 */

#include <linux/clk.h>
#include <linux/dma-mapping.h>
#include <linux/err.h>
#include <linux/etherdevice.h>
#include <linux/iopoll.h>
#include <linux/kernel.h>
#include <linux/module.h>
#include <linux/net_tstamp.h>
#include <linux/of.h>
#include <linux/of_mdio.h>
#include <linux/of_net.h>
#include <linux/phy/phy.h>
#include <linux/platform_device.h>
#include <linux/pm_runtime.h>
#include <linux/rtnetlink.h>
#include <linux/slab.h>
#include <linux/spinlock.h>
#include <linux/sys_soc.h>

#include "rswitch.h"

static int rswitch_reg_wait(void __iomem *addr, u32 offs, u32 mask, u32 expected)
{
	u32 val;

	return readl_poll_timeout_atomic(addr + offs, val, (val & mask) == expected,
					 1, RSWITCH_TIMEOUT_US);
}

static void rswitch_modify(void __iomem *addr, enum rswitch_reg reg, u32 clear, u32 set)
{
	iowrite32((ioread32(addr + reg) & ~clear) | set, addr + reg);
}

/* Common Agent block (COMA) */
static void rswitch_reset(struct rswitch_private *priv)
{
	iowrite32(RRC_RR, priv->addr + RRC);
	iowrite32(RRC_RR_CLR, priv->addr + RRC);
}

static void rswitch_clock_enable(struct rswitch_private *priv)
{
	iowrite32(RCEC_ACE_DEFAULT | RCEC_RCE, priv->addr + RCEC);
}

static void rswitch_clock_disable(struct rswitch_private *priv)
{
	iowrite32(RCDC_RCD, priv->addr + RCDC);
}

static bool rswitch_agent_clock_is_enabled(void __iomem *coma_addr, int port)
{
	u32 val = ioread32(coma_addr + RCEC);

	if (val & RCEC_RCE)
		return (val & BIT(port)) ? true : false;
	else
		return false;
}

static void rswitch_agent_clock_ctrl(void __iomem *coma_addr, int port, int enable)
{
	u32 val;

	if (enable) {
		val = ioread32(coma_addr + RCEC);
		iowrite32(val | RCEC_RCE | BIT(port), coma_addr + RCEC);
	} else {
		val = ioread32(coma_addr + RCDC);
		iowrite32(val | BIT(port), coma_addr + RCDC);
	}
}

static int rswitch_bpool_config(struct rswitch_private *priv)
{
	u32 val;

	val = ioread32(priv->addr + CABPIRM);
	if (val & CABPIRM_BPR)
		return 0;

	iowrite32(CABPIRM_BPIOG, priv->addr + CABPIRM);

	return rswitch_reg_wait(priv->addr, CABPIRM, CABPIRM_BPR, CABPIRM_BPR);
}

static void rswitch_coma_init(struct rswitch_private *priv)
{
	iowrite32(CABPPFLC_INIT_VALUE, priv->addr + CABPPFLC0);
}

/* R-Switch-2 block (TOP) */
static void rswitch_top_init(struct rswitch_private *priv)
{
	int i;

	for (i = 0; i < RSWITCH_MAX_NUM_QUEUES; i++)
		iowrite32((i / 16) << (GWCA_INDEX * 8), priv->addr + TPEMIMC7(i));
}

/* Forwarding engine block (MFWD) */
static void rswitch_fwd_init(struct rswitch_private *priv)
{
	int i;

	/* For ETHA */
	for (i = 0; i < RSWITCH_NUM_PORTS; i++) {
		iowrite32(FWPC0_DEFAULT, priv->addr + FWPC0(i));
		iowrite32(0, priv->addr + FWPBFC(i));
	}

	for (i = 0; i < RSWITCH_NUM_PORTS; i++) {
		iowrite32(priv->rdev[i]->rx_queue->index,
			  priv->addr + FWPBFCSDC(GWCA_INDEX, i));
		iowrite32(BIT(priv->gwca.index), priv->addr + FWPBFC(i));
	}

	/* For GWCA */
	iowrite32(FWPC0_DEFAULT, priv->addr + FWPC0(priv->gwca.index));
	iowrite32(FWPC1_DDE, priv->addr + FWPC1(priv->gwca.index));
	iowrite32(0, priv->addr + FWPBFC(priv->gwca.index));
	iowrite32(GENMASK(RSWITCH_NUM_PORTS - 1, 0), priv->addr + FWPBFC(priv->gwca.index));
}

/* Gateway CPU agent block (GWCA) */
static int rswitch_gwca_change_mode(struct rswitch_private *priv,
				    enum rswitch_gwca_mode mode)
{
	int ret;

	if (!rswitch_agent_clock_is_enabled(priv->addr, priv->gwca.index))
		rswitch_agent_clock_ctrl(priv->addr, priv->gwca.index, 1);

	iowrite32(mode, priv->addr + GWMC);

	ret = rswitch_reg_wait(priv->addr, GWMS, GWMS_OPS_MASK, mode);

	if (mode == GWMC_OPC_DISABLE)
		rswitch_agent_clock_ctrl(priv->addr, priv->gwca.index, 0);

	return ret;
}

static int rswitch_gwca_mcast_table_reset(struct rswitch_private *priv)
{
	iowrite32(GWMTIRM_MTIOG, priv->addr + GWMTIRM);

	return rswitch_reg_wait(priv->addr, GWMTIRM, GWMTIRM_MTR, GWMTIRM_MTR);
}

static int rswitch_gwca_axi_ram_reset(struct rswitch_private *priv)
{
	iowrite32(GWARIRM_ARIOG, priv->addr + GWARIRM);

	return rswitch_reg_wait(priv->addr, GWARIRM, GWARIRM_ARR, GWARIRM_ARR);
}

static bool rswitch_is_any_data_irq(struct rswitch_private *priv, u32 *dis, bool tx)
{
	u32 *mask = tx ? priv->gwca.tx_irq_bits : priv->gwca.rx_irq_bits;
	int i;

	for (i = 0; i < RSWITCH_NUM_IRQ_REGS; i++) {
		if (dis[i] & mask[i])
			return true;
	}

	return false;
}

static void rswitch_get_data_irq_status(struct rswitch_private *priv, u32 *dis)
{
	int i;

	for (i = 0; i < RSWITCH_NUM_IRQ_REGS; i++) {
		dis[i] = ioread32(priv->addr + GWDIS(i));
		dis[i] &= ioread32(priv->addr + GWDIE(i));
	}
}

static void rswitch_enadis_data_irq(struct rswitch_private *priv, int index, bool enable)
{
	u32 offs = enable ? GWDIE(index / 32) : GWDID(index / 32);

	iowrite32(BIT(index % 32), priv->addr + offs);
}

static void rswitch_ack_data_irq(struct rswitch_private *priv, int index)
{
	u32 offs = GWDIS(index / 32);

	iowrite32(BIT(index % 32), priv->addr + offs);
}

static int rswitch_next_queue_index(struct rswitch_gwca_queue *gq, bool cur, int num)
{
	int index = cur ? gq->cur : gq->dirty;

	if (index + num >= gq->ring_size)
		index = (index + num) % gq->ring_size;
	else
		index += num;

	return index;
}

static int rswitch_get_num_cur_queues(struct rswitch_gwca_queue *gq)
{
	if (gq->cur >= gq->dirty)
		return gq->cur - gq->dirty;
	else
		return gq->ring_size - gq->dirty + gq->cur;
}

static bool rswitch_is_queue_rxed(struct rswitch_gwca_queue *gq)
{
	struct rswitch_ext_ts_desc *desc = &gq->rx_ring[gq->dirty];

	if ((desc->desc.die_dt & DT_MASK) != DT_FEMPTY)
		return true;

	return false;
}

static int rswitch_gwca_queue_alloc_skb(struct rswitch_gwca_queue *gq,
					int start_index, int num)
{
	int i, index;

	for (i = 0; i < num; i++) {
		index = (i + start_index) % gq->ring_size;
		if (gq->skbs[index])
			continue;
		gq->skbs[index] = netdev_alloc_skb_ip_align(gq->ndev,
							    PKT_BUF_SZ + RSWITCH_ALIGN - 1);
		if (!gq->skbs[index])
			goto err;
	}

	return 0;

err:
	for (i--; i >= 0; i--) {
		index = (i + start_index) % gq->ring_size;
		dev_kfree_skb(gq->skbs[index]);
		gq->skbs[index] = NULL;
	}

	return -ENOMEM;
}

static void rswitch_gwca_queue_free(struct net_device *ndev,
				    struct rswitch_gwca_queue *gq)
{
	int i;

	if (!gq->dir_tx) {
		dma_free_coherent(ndev->dev.parent,
				  sizeof(struct rswitch_ext_ts_desc) *
				  (gq->ring_size + 1), gq->rx_ring, gq->ring_dma);
		gq->rx_ring = NULL;

		for (i = 0; i < gq->ring_size; i++)
			dev_kfree_skb(gq->skbs[i]);
	} else {
		dma_free_coherent(ndev->dev.parent,
				  sizeof(struct rswitch_ext_desc) *
				  (gq->ring_size + 1), gq->tx_ring, gq->ring_dma);
		gq->tx_ring = NULL;
	}

	kfree(gq->skbs);
	gq->skbs = NULL;
}

static void rswitch_gwca_ts_queue_free(struct rswitch_private *priv)
{
	struct rswitch_gwca_queue *gq = &priv->gwca.ts_queue;

	dma_free_coherent(&priv->pdev->dev,
			  sizeof(struct rswitch_ts_desc) * (gq->ring_size + 1),
			  gq->ts_ring, gq->ring_dma);
	gq->ts_ring = NULL;
}

static int rswitch_gwca_queue_alloc(struct net_device *ndev,
				    struct rswitch_private *priv,
				    struct rswitch_gwca_queue *gq,
				    bool dir_tx, int ring_size)
{
	int i, bit;

	gq->dir_tx = dir_tx;
	gq->ring_size = ring_size;
	gq->ndev = ndev;

	gq->skbs = kcalloc(gq->ring_size, sizeof(*gq->skbs), GFP_KERNEL);
	if (!gq->skbs)
		return -ENOMEM;

	if (!dir_tx) {
		rswitch_gwca_queue_alloc_skb(gq, 0, gq->ring_size);

		gq->rx_ring = dma_alloc_coherent(ndev->dev.parent,
						 sizeof(struct rswitch_ext_ts_desc) *
						 (gq->ring_size + 1), &gq->ring_dma, GFP_KERNEL);
	} else {
		gq->tx_ring = dma_alloc_coherent(ndev->dev.parent,
						 sizeof(struct rswitch_ext_desc) *
						 (gq->ring_size + 1), &gq->ring_dma, GFP_KERNEL);
	}

	if (!gq->rx_ring && !gq->tx_ring)
		goto out;

	i = gq->index / 32;
	bit = BIT(gq->index % 32);
	if (dir_tx)
		priv->gwca.tx_irq_bits[i] |= bit;
	else
		priv->gwca.rx_irq_bits[i] |= bit;

	return 0;

out:
	rswitch_gwca_queue_free(ndev, gq);

	return -ENOMEM;
}

static void rswitch_desc_set_dptr(struct rswitch_desc *desc, dma_addr_t addr)
{
	desc->dptrl = cpu_to_le32(lower_32_bits(addr));
	desc->dptrh = upper_32_bits(addr) & 0xff;
}

static dma_addr_t rswitch_desc_get_dptr(const struct rswitch_desc *desc)
{
	return __le32_to_cpu(desc->dptrl) | (u64)(desc->dptrh) << 32;
}

static int rswitch_gwca_queue_format(struct net_device *ndev,
				     struct rswitch_private *priv,
				     struct rswitch_gwca_queue *gq)
{
	int ring_size = sizeof(struct rswitch_ext_desc) * gq->ring_size;
	struct rswitch_ext_desc *desc;
	struct rswitch_desc *linkfix;
	dma_addr_t dma_addr;
	int i;

	memset(gq->tx_ring, 0, ring_size);
	for (i = 0, desc = gq->tx_ring; i < gq->ring_size; i++, desc++) {
		if (!gq->dir_tx) {
			dma_addr = dma_map_single(ndev->dev.parent,
						  gq->skbs[i]->data, PKT_BUF_SZ,
						  DMA_FROM_DEVICE);
			if (dma_mapping_error(ndev->dev.parent, dma_addr))
				goto err;

			desc->desc.info_ds = cpu_to_le16(PKT_BUF_SZ);
			rswitch_desc_set_dptr(&desc->desc, dma_addr);
			desc->desc.die_dt = DT_FEMPTY | DIE;
		} else {
			desc->desc.die_dt = DT_EEMPTY | DIE;
		}
	}
	rswitch_desc_set_dptr(&desc->desc, gq->ring_dma);
	desc->desc.die_dt = DT_LINKFIX;

	linkfix = &priv->gwca.linkfix_table[gq->index];
	linkfix->die_dt = DT_LINKFIX;
	rswitch_desc_set_dptr(linkfix, gq->ring_dma);

	iowrite32(GWDCC_BALR | (gq->dir_tx ? GWDCC_DCP(GWCA_IPV_NUM) | GWDCC_DQT : 0) | GWDCC_EDE,
		  priv->addr + GWDCC_OFFS(gq->index));

	return 0;

err:
	if (!gq->dir_tx) {
		for (i--, desc = gq->tx_ring; i >= 0; i--, desc++) {
			dma_addr = rswitch_desc_get_dptr(&desc->desc);
			dma_unmap_single(ndev->dev.parent, dma_addr, PKT_BUF_SZ,
					 DMA_FROM_DEVICE);
		}
	}

	return -ENOMEM;
}

static void rswitch_gwca_ts_queue_fill(struct rswitch_private *priv,
				       int start_index, int num)
{
	struct rswitch_gwca_queue *gq = &priv->gwca.ts_queue;
	struct rswitch_ts_desc *desc;
	int i, index;

	for (i = 0; i < num; i++) {
		index = (i + start_index) % gq->ring_size;
		desc = &gq->ts_ring[index];
		desc->desc.die_dt = DT_FEMPTY_ND | DIE;
	}
}

static int rswitch_gwca_queue_ext_ts_fill(struct net_device *ndev,
					  struct rswitch_gwca_queue *gq,
					  int start_index, int num)
{
	struct rswitch_device *rdev = netdev_priv(ndev);
	struct rswitch_ext_ts_desc *desc;
	dma_addr_t dma_addr;
	int i, index;

	for (i = 0; i < num; i++) {
		index = (i + start_index) % gq->ring_size;
		desc = &gq->rx_ring[index];
		if (!gq->dir_tx) {
			dma_addr = dma_map_single(ndev->dev.parent,
						  gq->skbs[index]->data, PKT_BUF_SZ,
						  DMA_FROM_DEVICE);
			if (dma_mapping_error(ndev->dev.parent, dma_addr))
				goto err;

			desc->desc.info_ds = cpu_to_le16(PKT_BUF_SZ);
			rswitch_desc_set_dptr(&desc->desc, dma_addr);
			dma_wmb();
			desc->desc.die_dt = DT_FEMPTY | DIE;
			desc->info1 = cpu_to_le64(INFO1_SPN(rdev->etha->index));
		} else {
			desc->desc.die_dt = DT_EEMPTY | DIE;
		}
	}

	return 0;

err:
	if (!gq->dir_tx) {
		for (i--; i >= 0; i--) {
			index = (i + start_index) % gq->ring_size;
			desc = &gq->rx_ring[index];
			dma_addr = rswitch_desc_get_dptr(&desc->desc);
			dma_unmap_single(ndev->dev.parent, dma_addr, PKT_BUF_SZ,
					 DMA_FROM_DEVICE);
		}
	}

	return -ENOMEM;
}

static int rswitch_gwca_queue_ext_ts_format(struct net_device *ndev,
					    struct rswitch_private *priv,
					    struct rswitch_gwca_queue *gq)
{
	int ring_size = sizeof(struct rswitch_ext_ts_desc) * gq->ring_size;
	struct rswitch_ext_ts_desc *desc;
	struct rswitch_desc *linkfix;
	int err;

	memset(gq->rx_ring, 0, ring_size);
	err = rswitch_gwca_queue_ext_ts_fill(ndev, gq, 0, gq->ring_size);
	if (err < 0)
		return err;

	desc = &gq->rx_ring[gq->ring_size];	/* Last */
	rswitch_desc_set_dptr(&desc->desc, gq->ring_dma);
	desc->desc.die_dt = DT_LINKFIX;

	linkfix = &priv->gwca.linkfix_table[gq->index];
	linkfix->die_dt = DT_LINKFIX;
	rswitch_desc_set_dptr(linkfix, gq->ring_dma);

	iowrite32(GWDCC_BALR | (gq->dir_tx ? GWDCC_DCP(GWCA_IPV_NUM) | GWDCC_DQT : 0) |
		  GWDCC_ETS | GWDCC_EDE,
		  priv->addr + GWDCC_OFFS(gq->index));

	return 0;
}

static int rswitch_gwca_linkfix_alloc(struct rswitch_private *priv)
{
	int i, num_queues = priv->gwca.num_queues;
	struct rswitch_gwca *gwca = &priv->gwca;
	struct device *dev = &priv->pdev->dev;

	gwca->linkfix_table_size = sizeof(struct rswitch_desc) * num_queues;
	gwca->linkfix_table = dma_alloc_coherent(dev, gwca->linkfix_table_size,
						 &gwca->linkfix_table_dma, GFP_KERNEL);
	if (!gwca->linkfix_table)
		return -ENOMEM;
	for (i = 0; i < num_queues; i++)
		gwca->linkfix_table[i].die_dt = DT_EOS;

	return 0;
}

static void rswitch_gwca_linkfix_free(struct rswitch_private *priv)
{
	struct rswitch_gwca *gwca = &priv->gwca;

	if (gwca->linkfix_table)
		dma_free_coherent(&priv->pdev->dev, gwca->linkfix_table_size,
				  gwca->linkfix_table, gwca->linkfix_table_dma);
	gwca->linkfix_table = NULL;
}

static int rswitch_gwca_ts_queue_alloc(struct rswitch_private *priv)
{
	struct rswitch_gwca_queue *gq = &priv->gwca.ts_queue;
	struct rswitch_ts_desc *desc;

	gq->ring_size = TS_RING_SIZE;
	gq->ts_ring = dma_alloc_coherent(&priv->pdev->dev,
					 sizeof(struct rswitch_ts_desc) *
					 (gq->ring_size + 1), &gq->ring_dma, GFP_KERNEL);

	if (!gq->ts_ring)
		return -ENOMEM;

	rswitch_gwca_ts_queue_fill(priv, 0, TS_RING_SIZE);
	desc = &gq->ts_ring[gq->ring_size];
	desc->desc.die_dt = DT_LINKFIX;
	rswitch_desc_set_dptr(&desc->desc, gq->ring_dma);
	INIT_LIST_HEAD(&priv->gwca.ts_info_list);

	return 0;
}

static struct rswitch_gwca_queue *rswitch_gwca_get(struct rswitch_private *priv)
{
	struct rswitch_gwca_queue *gq;
	int index;

	index = find_first_zero_bit(priv->gwca.used, priv->gwca.num_queues);
	if (index >= priv->gwca.num_queues)
		return NULL;
	set_bit(index, priv->gwca.used);
	gq = &priv->gwca.queues[index];
	memset(gq, 0, sizeof(*gq));
	gq->index = index;

	return gq;
}

static void rswitch_gwca_put(struct rswitch_private *priv,
			     struct rswitch_gwca_queue *gq)
{
	clear_bit(gq->index, priv->gwca.used);
}

static int rswitch_txdmac_alloc(struct net_device *ndev)
{
	struct rswitch_device *rdev = netdev_priv(ndev);
	struct rswitch_private *priv = rdev->priv;
	int err;

	rdev->tx_queue = rswitch_gwca_get(priv);
	if (!rdev->tx_queue)
		return -EBUSY;

	err = rswitch_gwca_queue_alloc(ndev, priv, rdev->tx_queue, true, TX_RING_SIZE);
	if (err < 0) {
		rswitch_gwca_put(priv, rdev->tx_queue);
		return err;
	}

	return 0;
}

static void rswitch_txdmac_free(struct net_device *ndev)
{
	struct rswitch_device *rdev = netdev_priv(ndev);

	rswitch_gwca_queue_free(ndev, rdev->tx_queue);
	rswitch_gwca_put(rdev->priv, rdev->tx_queue);
}

static int rswitch_txdmac_init(struct rswitch_private *priv, int index)
{
	struct rswitch_device *rdev = priv->rdev[index];

	return rswitch_gwca_queue_format(rdev->ndev, priv, rdev->tx_queue);
}

static int rswitch_rxdmac_alloc(struct net_device *ndev)
{
	struct rswitch_device *rdev = netdev_priv(ndev);
	struct rswitch_private *priv = rdev->priv;
	int err;

	rdev->rx_queue = rswitch_gwca_get(priv);
	if (!rdev->rx_queue)
		return -EBUSY;

	err = rswitch_gwca_queue_alloc(ndev, priv, rdev->rx_queue, false, RX_RING_SIZE);
	if (err < 0) {
		rswitch_gwca_put(priv, rdev->rx_queue);
		return err;
	}

	return 0;
}

static void rswitch_rxdmac_free(struct net_device *ndev)
{
	struct rswitch_device *rdev = netdev_priv(ndev);

	rswitch_gwca_queue_free(ndev, rdev->rx_queue);
	rswitch_gwca_put(rdev->priv, rdev->rx_queue);
}

static int rswitch_rxdmac_init(struct rswitch_private *priv, int index)
{
	struct rswitch_device *rdev = priv->rdev[index];
	struct net_device *ndev = rdev->ndev;

	return rswitch_gwca_queue_ext_ts_format(ndev, priv, rdev->rx_queue);
}

static int rswitch_gwca_hw_init(struct rswitch_private *priv)
{
	int i, err;

	err = rswitch_gwca_change_mode(priv, GWMC_OPC_DISABLE);
	if (err < 0)
		return err;
	err = rswitch_gwca_change_mode(priv, GWMC_OPC_CONFIG);
	if (err < 0)
		return err;

	err = rswitch_gwca_mcast_table_reset(priv);
	if (err < 0)
		return err;
	err = rswitch_gwca_axi_ram_reset(priv);
	if (err < 0)
		return err;

	iowrite32(GWVCC_VEM_SC_TAG, priv->addr + GWVCC);
	iowrite32(0, priv->addr + GWTTFC);
	iowrite32(lower_32_bits(priv->gwca.linkfix_table_dma), priv->addr + GWDCBAC1);
	iowrite32(upper_32_bits(priv->gwca.linkfix_table_dma), priv->addr + GWDCBAC0);
	iowrite32(lower_32_bits(priv->gwca.ts_queue.ring_dma), priv->addr + GWTDCAC10);
	iowrite32(upper_32_bits(priv->gwca.ts_queue.ring_dma), priv->addr + GWTDCAC00);
	iowrite32(GWCA_TS_IRQ_BIT, priv->addr + GWTSDCC0);

	iowrite32(GWTPC_PPPL(GWCA_IPV_NUM), priv->addr + GWTPC0);

	for (i = 0; i < RSWITCH_NUM_PORTS; i++) {
		err = rswitch_rxdmac_init(priv, i);
		if (err < 0)
			return err;
		err = rswitch_txdmac_init(priv, i);
		if (err < 0)
			return err;
	}

	err = rswitch_gwca_change_mode(priv, GWMC_OPC_DISABLE);
	if (err < 0)
		return err;
	return rswitch_gwca_change_mode(priv, GWMC_OPC_OPERATION);
}

static int rswitch_gwca_hw_deinit(struct rswitch_private *priv)
{
	int err;

	err = rswitch_gwca_change_mode(priv, GWMC_OPC_DISABLE);
	if (err < 0)
		return err;
	err = rswitch_gwca_change_mode(priv, GWMC_OPC_RESET);
	if (err < 0)
		return err;

	return rswitch_gwca_change_mode(priv, GWMC_OPC_DISABLE);
}

static int rswitch_gwca_halt(struct rswitch_private *priv)
{
	int err;

	priv->gwca_halt = true;
	err = rswitch_gwca_hw_deinit(priv);
	dev_err(&priv->pdev->dev, "halted (%d)\n", err);

	return err;
}

static bool rswitch_rx(struct net_device *ndev, int *quota)
{
	struct rswitch_device *rdev = netdev_priv(ndev);
	struct rswitch_gwca_queue *gq = rdev->rx_queue;
	struct rswitch_ext_ts_desc *desc;
	int limit, boguscnt, num, ret;
	struct sk_buff *skb;
	dma_addr_t dma_addr;
	u16 pkt_len;
	u32 get_ts;

	if (*quota <= 0)
		return true;

	boguscnt = min_t(int, gq->ring_size, *quota);
	limit = boguscnt;

	desc = &gq->rx_ring[gq->cur];
	while ((desc->desc.die_dt & DT_MASK) != DT_FEMPTY) {
		dma_rmb();
		pkt_len = le16_to_cpu(desc->desc.info_ds) & RX_DS;
		skb = gq->skbs[gq->cur];
		gq->skbs[gq->cur] = NULL;
		dma_addr = rswitch_desc_get_dptr(&desc->desc);
		dma_unmap_single(ndev->dev.parent, dma_addr, PKT_BUF_SZ, DMA_FROM_DEVICE);
		get_ts = rdev->priv->ptp_priv->tstamp_rx_ctrl & RCAR_GEN4_RXTSTAMP_TYPE_V2_L2_EVENT;
		if (get_ts) {
			struct skb_shared_hwtstamps *shhwtstamps;
			struct timespec64 ts;

			shhwtstamps = skb_hwtstamps(skb);
			memset(shhwtstamps, 0, sizeof(*shhwtstamps));
			ts.tv_sec = __le32_to_cpu(desc->ts_sec);
			ts.tv_nsec = __le32_to_cpu(desc->ts_nsec & cpu_to_le32(0x3fffffff));
			shhwtstamps->hwtstamp = timespec64_to_ktime(ts);
		}
		skb_put(skb, pkt_len);
		skb->protocol = eth_type_trans(skb, ndev);
		napi_gro_receive(&rdev->napi, skb);
		rdev->ndev->stats.rx_packets++;
		rdev->ndev->stats.rx_bytes += pkt_len;

		gq->cur = rswitch_next_queue_index(gq, true, 1);
		desc = &gq->rx_ring[gq->cur];

		if (--boguscnt <= 0)
			break;
	}

	num = rswitch_get_num_cur_queues(gq);
	ret = rswitch_gwca_queue_alloc_skb(gq, gq->dirty, num);
	if (ret < 0)
		goto err;
	ret = rswitch_gwca_queue_ext_ts_fill(ndev, gq, gq->dirty, num);
	if (ret < 0)
		goto err;
	gq->dirty = rswitch_next_queue_index(gq, false, num);

	*quota -= limit - boguscnt;

	return boguscnt <= 0;

err:
	rswitch_gwca_halt(rdev->priv);

	return 0;
}

static int rswitch_tx_free(struct net_device *ndev, bool free_txed_only)
{
	struct rswitch_device *rdev = netdev_priv(ndev);
	struct rswitch_gwca_queue *gq = rdev->tx_queue;
	struct rswitch_ext_desc *desc;
	dma_addr_t dma_addr;
	struct sk_buff *skb;
	int free_num = 0;
	int size;

	for (; rswitch_get_num_cur_queues(gq) > 0;
	     gq->dirty = rswitch_next_queue_index(gq, false, 1)) {
		desc = &gq->tx_ring[gq->dirty];
		if (free_txed_only && (desc->desc.die_dt & DT_MASK) != DT_FEMPTY)
			break;

		dma_rmb();
		size = le16_to_cpu(desc->desc.info_ds) & TX_DS;
		skb = gq->skbs[gq->dirty];
		if (skb) {
			dma_addr = rswitch_desc_get_dptr(&desc->desc);
			dma_unmap_single(ndev->dev.parent, dma_addr,
					 size, DMA_TO_DEVICE);
			dev_kfree_skb_any(gq->skbs[gq->dirty]);
			gq->skbs[gq->dirty] = NULL;
			free_num++;
		}
		desc->desc.die_dt = DT_EEMPTY;
		rdev->ndev->stats.tx_packets++;
		rdev->ndev->stats.tx_bytes += size;
	}

	return free_num;
}

static int rswitch_poll(struct napi_struct *napi, int budget)
{
	struct net_device *ndev = napi->dev;
	struct rswitch_private *priv;
	struct rswitch_device *rdev;
	unsigned long flags;
	int quota = budget;

	rdev = netdev_priv(ndev);
	priv = rdev->priv;

retry:
	rswitch_tx_free(ndev, true);

	if (rswitch_rx(ndev, &quota))
		goto out;
	else if (rdev->priv->gwca_halt)
		goto err;
	else if (rswitch_is_queue_rxed(rdev->rx_queue))
		goto retry;

	netif_wake_subqueue(ndev, 0);

	if (napi_complete_done(napi, budget - quota)) {
		spin_lock_irqsave(&priv->lock, flags);
		rswitch_enadis_data_irq(priv, rdev->tx_queue->index, true);
		rswitch_enadis_data_irq(priv, rdev->rx_queue->index, true);
		spin_unlock_irqrestore(&priv->lock, flags);
	}

out:
	return budget - quota;

err:
	napi_complete(napi);

	return 0;
}

static void rswitch_queue_interrupt(struct net_device *ndev)
{
	struct rswitch_device *rdev = netdev_priv(ndev);

	if (napi_schedule_prep(&rdev->napi)) {
		spin_lock(&rdev->priv->lock);
		rswitch_enadis_data_irq(rdev->priv, rdev->tx_queue->index, false);
		rswitch_enadis_data_irq(rdev->priv, rdev->rx_queue->index, false);
		spin_unlock(&rdev->priv->lock);
		__napi_schedule(&rdev->napi);
	}
}

static irqreturn_t rswitch_data_irq(struct rswitch_private *priv, u32 *dis)
{
	struct rswitch_gwca_queue *gq;
	int i, index, bit;

	for (i = 0; i < priv->gwca.num_queues; i++) {
		gq = &priv->gwca.queues[i];
		index = gq->index / 32;
		bit = BIT(gq->index % 32);
		if (!(dis[index] & bit))
			continue;

		rswitch_ack_data_irq(priv, gq->index);
		rswitch_queue_interrupt(gq->ndev);
	}

	return IRQ_HANDLED;
}

static irqreturn_t rswitch_gwca_irq(int irq, void *dev_id)
{
	struct rswitch_private *priv = dev_id;
	u32 dis[RSWITCH_NUM_IRQ_REGS];
	irqreturn_t ret = IRQ_NONE;

	rswitch_get_data_irq_status(priv, dis);

	if (rswitch_is_any_data_irq(priv, dis, true) ||
	    rswitch_is_any_data_irq(priv, dis, false))
		ret = rswitch_data_irq(priv, dis);

	return ret;
}

static int rswitch_gwca_request_irqs(struct rswitch_private *priv)
{
	char *resource_name, *irq_name;
	int i, ret, irq;

	for (i = 0; i < GWCA_NUM_IRQS; i++) {
		resource_name = kasprintf(GFP_KERNEL, GWCA_IRQ_RESOURCE_NAME, i);
		if (!resource_name)
			return -ENOMEM;

		irq = platform_get_irq_byname(priv->pdev, resource_name);
		kfree(resource_name);
		if (irq < 0)
			return irq;

		irq_name = devm_kasprintf(&priv->pdev->dev, GFP_KERNEL,
					  GWCA_IRQ_NAME, i);
		if (!irq_name)
			return -ENOMEM;

		ret = devm_request_irq(&priv->pdev->dev, irq, rswitch_gwca_irq,
				       0, irq_name, priv);
		if (ret < 0)
			return ret;
	}

	return 0;
}

static void rswitch_ts(struct rswitch_private *priv)
{
	struct rswitch_gwca_queue *gq = &priv->gwca.ts_queue;
	struct rswitch_gwca_ts_info *ts_info, *ts_info2;
	struct skb_shared_hwtstamps shhwtstamps;
	struct rswitch_ts_desc *desc;
	struct timespec64 ts;
	u32 tag, port;
	int num;

	desc = &gq->ts_ring[gq->cur];
	while ((desc->desc.die_dt & DT_MASK) != DT_FEMPTY_ND) {
		dma_rmb();

		port = TS_DESC_DPN(__le32_to_cpu(desc->desc.dptrl));
		tag = TS_DESC_TSUN(__le32_to_cpu(desc->desc.dptrl));

		list_for_each_entry_safe(ts_info, ts_info2, &priv->gwca.ts_info_list, list) {
			if (!(ts_info->port == port && ts_info->tag == tag))
				continue;

			memset(&shhwtstamps, 0, sizeof(shhwtstamps));
			ts.tv_sec = __le32_to_cpu(desc->ts_sec);
			ts.tv_nsec = __le32_to_cpu(desc->ts_nsec & cpu_to_le32(0x3fffffff));
			shhwtstamps.hwtstamp = timespec64_to_ktime(ts);
			skb_tstamp_tx(ts_info->skb, &shhwtstamps);
			dev_consume_skb_irq(ts_info->skb);
			list_del(&ts_info->list);
			kfree(ts_info);
			break;
		}

		gq->cur = rswitch_next_queue_index(gq, true, 1);
		desc = &gq->ts_ring[gq->cur];
	}

	num = rswitch_get_num_cur_queues(gq);
	rswitch_gwca_ts_queue_fill(priv, gq->dirty, num);
	gq->dirty = rswitch_next_queue_index(gq, false, num);
}

static irqreturn_t rswitch_gwca_ts_irq(int irq, void *dev_id)
{
	struct rswitch_private *priv = dev_id;

	if (ioread32(priv->addr + GWTSDIS) & GWCA_TS_IRQ_BIT) {
		iowrite32(GWCA_TS_IRQ_BIT, priv->addr + GWTSDIS);
		rswitch_ts(priv);

		return IRQ_HANDLED;
	}

	return IRQ_NONE;
}

static int rswitch_gwca_ts_request_irqs(struct rswitch_private *priv)
{
	int irq;

	irq = platform_get_irq_byname(priv->pdev, GWCA_TS_IRQ_RESOURCE_NAME);
	if (irq < 0)
		return irq;

	return devm_request_irq(&priv->pdev->dev, irq, rswitch_gwca_ts_irq,
				0, GWCA_TS_IRQ_NAME, priv);
}

/* Ethernet TSN Agent block (ETHA) and Ethernet MAC IP block (RMAC) */
static int rswitch_etha_change_mode(struct rswitch_etha *etha,
				    enum rswitch_etha_mode mode)
{
	int ret;

	if (!rswitch_agent_clock_is_enabled(etha->coma_addr, etha->index))
		rswitch_agent_clock_ctrl(etha->coma_addr, etha->index, 1);

	iowrite32(mode, etha->addr + EAMC);

	ret = rswitch_reg_wait(etha->addr, EAMS, EAMS_OPS_MASK, mode);

	if (mode == EAMC_OPC_DISABLE)
		rswitch_agent_clock_ctrl(etha->coma_addr, etha->index, 0);

	return ret;
}

static void rswitch_etha_read_mac_address(struct rswitch_etha *etha)
{
	u32 mrmac0 = ioread32(etha->addr + MRMAC0);
	u32 mrmac1 = ioread32(etha->addr + MRMAC1);
	u8 *mac = &etha->mac_addr[0];

	mac[0] = (mrmac0 >>  8) & 0xFF;
	mac[1] = (mrmac0 >>  0) & 0xFF;
	mac[2] = (mrmac1 >> 24) & 0xFF;
	mac[3] = (mrmac1 >> 16) & 0xFF;
	mac[4] = (mrmac1 >>  8) & 0xFF;
	mac[5] = (mrmac1 >>  0) & 0xFF;
}

static void rswitch_etha_write_mac_address(struct rswitch_etha *etha, const u8 *mac)
{
	iowrite32((mac[0] << 8) | mac[1], etha->addr + MRMAC0);
	iowrite32((mac[2] << 24) | (mac[3] << 16) | (mac[4] << 8) | mac[5],
		  etha->addr + MRMAC1);
}

static int rswitch_etha_wait_link_verification(struct rswitch_etha *etha)
{
	iowrite32(MLVC_PLV, etha->addr + MLVC);

	return rswitch_reg_wait(etha->addr, MLVC, MLVC_PLV, 0);
}

static void rswitch_rmac_setting(struct rswitch_etha *etha, const u8 *mac)
{
	u32 val;

	rswitch_etha_write_mac_address(etha, mac);

	switch (etha->speed) {
	case 100:
		val = MPIC_LSC_100M;
		break;
	case 1000:
		val = MPIC_LSC_1G;
		break;
	case 2500:
		val = MPIC_LSC_2_5G;
		break;
	default:
		return;
	}

	iowrite32(MPIC_PIS_GMII | val, etha->addr + MPIC);
}

static void rswitch_etha_enable_mii(struct rswitch_etha *etha)
{
	rswitch_modify(etha->addr, MPIC, MPIC_PSMCS_MASK | MPIC_PSMHT_MASK,
		       MPIC_PSMCS(etha->psmcs) | MPIC_PSMHT(0x06));
	rswitch_modify(etha->addr, MPSM, 0, MPSM_MFF_C45);
}

static int rswitch_etha_hw_init(struct rswitch_etha *etha, const u8 *mac)
{
	int err;

	err = rswitch_etha_change_mode(etha, EAMC_OPC_DISABLE);
	if (err < 0)
		return err;
	err = rswitch_etha_change_mode(etha, EAMC_OPC_CONFIG);
	if (err < 0)
		return err;

	iowrite32(EAVCC_VEM_SC_TAG, etha->addr + EAVCC);
	rswitch_rmac_setting(etha, mac);
	rswitch_etha_enable_mii(etha);

	err = rswitch_etha_wait_link_verification(etha);
	if (err < 0)
		return err;

	err = rswitch_etha_change_mode(etha, EAMC_OPC_DISABLE);
	if (err < 0)
		return err;

	return rswitch_etha_change_mode(etha, EAMC_OPC_OPERATION);
}

static int rswitch_etha_set_access(struct rswitch_etha *etha, bool read,
				   int phyad, int devad, int regad, int data)
{
	int pop = read ? MDIO_READ_C45 : MDIO_WRITE_C45;
	u32 val;
	int ret;

	if (devad == 0xffffffff)
		return -ENODEV;

	writel(MMIS1_CLEAR_FLAGS, etha->addr + MMIS1);

	val = MPSM_PSME | MPSM_MFF_C45;
	iowrite32((regad << 16) | (devad << 8) | (phyad << 3) | val, etha->addr + MPSM);

	ret = rswitch_reg_wait(etha->addr, MMIS1, MMIS1_PAACS, MMIS1_PAACS);
	if (ret)
		return ret;

	rswitch_modify(etha->addr, MMIS1, MMIS1_PAACS, MMIS1_PAACS);

	if (read) {
		writel((pop << 13) | (devad << 8) | (phyad << 3) | val, etha->addr + MPSM);

		ret = rswitch_reg_wait(etha->addr, MMIS1, MMIS1_PRACS, MMIS1_PRACS);
		if (ret)
			return ret;

		ret = (ioread32(etha->addr + MPSM) & MPSM_PRD_MASK) >> 16;

		rswitch_modify(etha->addr, MMIS1, MMIS1_PRACS, MMIS1_PRACS);
	} else {
		iowrite32((data << 16) | (pop << 13) | (devad << 8) | (phyad << 3) | val,
			  etha->addr + MPSM);

		ret = rswitch_reg_wait(etha->addr, MMIS1, MMIS1_PWACS, MMIS1_PWACS);
	}

	return ret;
}

static int rswitch_etha_mii_read_c45(struct mii_bus *bus, int addr, int devad,
				     int regad)
{
	struct rswitch_etha *etha = bus->priv;

	return rswitch_etha_set_access(etha, true, addr, devad, regad, 0);
}

static int rswitch_etha_mii_write_c45(struct mii_bus *bus, int addr, int devad,
				      int regad, u16 val)
{
	struct rswitch_etha *etha = bus->priv;

	return rswitch_etha_set_access(etha, false, addr, devad, regad, val);
}

/* Call of_node_put(port) after done */
static struct device_node *rswitch_get_port_node(struct rswitch_device *rdev)
{
	struct device_node *ports, *port;
	int err = 0;
	u32 index;

	ports = of_get_child_by_name(rdev->ndev->dev.parent->of_node,
				     "ethernet-ports");
	if (!ports)
		return NULL;

	for_each_child_of_node(ports, port) {
		err = of_property_read_u32(port, "reg", &index);
		if (err < 0) {
			port = NULL;
			goto out;
		}
		if (index == rdev->etha->index) {
			if (!of_device_is_available(port))
				port = NULL;
			break;
		}
	}

out:
	of_node_put(ports);

	return port;
}

static int rswitch_etha_get_params(struct rswitch_device *rdev)
{
	u32 max_speed;
	int err;

	if (!rdev->np_port)
		return 0;	/* ignored */

	err = of_get_phy_mode(rdev->np_port, &rdev->etha->phy_interface);
	if (err)
		return err;

	err = of_property_read_u32(rdev->np_port, "max-speed", &max_speed);
	if (!err) {
		rdev->etha->speed = max_speed;
		return 0;
	}

	/* if no "max-speed" property, let's use default speed */
	switch (rdev->etha->phy_interface) {
	case PHY_INTERFACE_MODE_MII:
		rdev->etha->speed = SPEED_100;
		break;
	case PHY_INTERFACE_MODE_SGMII:
		rdev->etha->speed = SPEED_1000;
		break;
	case PHY_INTERFACE_MODE_USXGMII:
		rdev->etha->speed = SPEED_2500;
		break;
	default:
		return -EINVAL;
	}

	return 0;
}

static int rswitch_mii_register(struct rswitch_device *rdev)
{
	struct device_node *mdio_np;
	struct mii_bus *mii_bus;
	int err;

	mii_bus = mdiobus_alloc();
	if (!mii_bus)
		return -ENOMEM;

	mii_bus->name = "rswitch_mii";
	sprintf(mii_bus->id, "etha%d", rdev->etha->index);
	mii_bus->priv = rdev->etha;
	mii_bus->read_c45 = rswitch_etha_mii_read_c45;
	mii_bus->write_c45 = rswitch_etha_mii_write_c45;
	mii_bus->parent = &rdev->priv->pdev->dev;

	mdio_np = of_get_child_by_name(rdev->np_port, "mdio");
	err = of_mdiobus_register(mii_bus, mdio_np);
	if (err < 0) {
		mdiobus_free(mii_bus);
		goto out;
	}

	rdev->etha->mii = mii_bus;

out:
	of_node_put(mdio_np);

	return err;
}

static void rswitch_mii_unregister(struct rswitch_device *rdev)
{
	if (rdev->etha->mii) {
		mdiobus_unregister(rdev->etha->mii);
		mdiobus_free(rdev->etha->mii);
		rdev->etha->mii = NULL;
	}
}

static void rswitch_adjust_link(struct net_device *ndev)
{
	struct rswitch_device *rdev = netdev_priv(ndev);
	struct phy_device *phydev = ndev->phydev;

	if (phydev->link != rdev->etha->link) {
		phy_print_status(phydev);
		if (phydev->link)
			phy_power_on(rdev->serdes);
		else
			phy_power_off(rdev->serdes);

		rdev->etha->link = phydev->link;

		if (!rdev->priv->etha_no_runtime_change &&
		    phydev->speed != rdev->etha->speed) {
			rdev->etha->speed = phydev->speed;

			rswitch_etha_hw_init(rdev->etha, rdev->ndev->dev_addr);
			phy_set_speed(rdev->serdes, rdev->etha->speed);
		}
	}
}

static void rswitch_phy_remove_link_mode(struct rswitch_device *rdev,
					 struct phy_device *phydev)
{
	if (!rdev->priv->etha_no_runtime_change)
		return;

	switch (rdev->etha->speed) {
	case SPEED_2500:
		phy_remove_link_mode(phydev, ETHTOOL_LINK_MODE_1000baseT_Full_BIT);
		phy_remove_link_mode(phydev, ETHTOOL_LINK_MODE_100baseT_Full_BIT);
		break;
	case SPEED_1000:
		phy_remove_link_mode(phydev, ETHTOOL_LINK_MODE_2500baseX_Full_BIT);
		phy_remove_link_mode(phydev, ETHTOOL_LINK_MODE_100baseT_Full_BIT);
		break;
	case SPEED_100:
		phy_remove_link_mode(phydev, ETHTOOL_LINK_MODE_2500baseX_Full_BIT);
		phy_remove_link_mode(phydev, ETHTOOL_LINK_MODE_1000baseT_Full_BIT);
		break;
	default:
		break;
	}

	phy_set_max_speed(phydev, rdev->etha->speed);
}

static int rswitch_phy_device_init(struct rswitch_device *rdev)
{
	struct phy_device *phydev;
	struct device_node *phy;
	int err = -ENOENT;

	if (!rdev->np_port)
		return -ENODEV;

	phy = of_parse_phandle(rdev->np_port, "phy-handle", 0);
	if (!phy)
		return -ENODEV;

	/* Set phydev->host_interfaces before calling of_phy_connect() to
	 * configure the PHY with the information of host_interfaces.
	 */
	phydev = of_phy_find_device(phy);
	if (!phydev)
		goto out;
	__set_bit(rdev->etha->phy_interface, phydev->host_interfaces);

	phydev = of_phy_connect(rdev->ndev, phy, rswitch_adjust_link, 0,
				rdev->etha->phy_interface);
	if (!phydev)
		goto out;

	phy_set_max_speed(phydev, SPEED_2500);
	phy_remove_link_mode(phydev, ETHTOOL_LINK_MODE_10baseT_Half_BIT);
	phy_remove_link_mode(phydev, ETHTOOL_LINK_MODE_10baseT_Full_BIT);
	phy_remove_link_mode(phydev, ETHTOOL_LINK_MODE_100baseT_Half_BIT);
	phy_remove_link_mode(phydev, ETHTOOL_LINK_MODE_1000baseT_Half_BIT);
	rswitch_phy_remove_link_mode(rdev, phydev);

	phy_attached_info(phydev);

	err = 0;
out:
	of_node_put(phy);

	return err;
}

static void rswitch_phy_device_deinit(struct rswitch_device *rdev)
{
	if (rdev->ndev->phydev)
		phy_disconnect(rdev->ndev->phydev);
}

static int rswitch_serdes_set_params(struct rswitch_device *rdev)
{
	int err;

	err = phy_set_mode_ext(rdev->serdes, PHY_MODE_ETHERNET,
			       rdev->etha->phy_interface);
	if (err < 0)
		return err;

	return phy_set_speed(rdev->serdes, rdev->etha->speed);
}

static int rswitch_ether_port_init_one(struct rswitch_device *rdev)
{
	int err;

	if (!rdev->etha->operated) {
		err = rswitch_etha_hw_init(rdev->etha, rdev->ndev->dev_addr);
		if (err < 0)
			return err;
		if (rdev->priv->etha_no_runtime_change)
			rdev->etha->operated = true;
	}

	err = rswitch_mii_register(rdev);
	if (err < 0)
		return err;

	err = rswitch_phy_device_init(rdev);
	if (err < 0)
		goto err_phy_device_init;

	rdev->serdes = devm_of_phy_get(&rdev->priv->pdev->dev, rdev->np_port, NULL);
	if (IS_ERR(rdev->serdes)) {
		err = PTR_ERR(rdev->serdes);
		goto err_serdes_phy_get;
	}

	err = rswitch_serdes_set_params(rdev);
	if (err < 0)
		goto err_serdes_set_params;

	return 0;

err_serdes_set_params:
err_serdes_phy_get:
	rswitch_phy_device_deinit(rdev);

err_phy_device_init:
	rswitch_mii_unregister(rdev);

	return err;
}

static void rswitch_ether_port_deinit_one(struct rswitch_device *rdev)
{
	rswitch_phy_device_deinit(rdev);
	rswitch_mii_unregister(rdev);
}

static int rswitch_ether_port_init_all(struct rswitch_private *priv)
{
	int i, err;

	rswitch_for_each_enabled_port(priv, i) {
		err = rswitch_ether_port_init_one(priv->rdev[i]);
		if (err)
			goto err_init_one;
	}

	rswitch_for_each_enabled_port(priv, i) {
		err = phy_init(priv->rdev[i]->serdes);
		if (err)
			goto err_serdes;
	}

	return 0;

err_serdes:
	rswitch_for_each_enabled_port_continue_reverse(priv, i)
		phy_exit(priv->rdev[i]->serdes);
	i = RSWITCH_NUM_PORTS;

err_init_one:
	rswitch_for_each_enabled_port_continue_reverse(priv, i)
		rswitch_ether_port_deinit_one(priv->rdev[i]);

	return err;
}

static void rswitch_ether_port_deinit_all(struct rswitch_private *priv)
{
	int i;

	for (i = 0; i < RSWITCH_NUM_PORTS; i++) {
		phy_exit(priv->rdev[i]->serdes);
		rswitch_ether_port_deinit_one(priv->rdev[i]);
	}
}

static int rswitch_open(struct net_device *ndev)
{
	struct rswitch_device *rdev = netdev_priv(ndev);
	unsigned long flags;

	phy_start(ndev->phydev);

	napi_enable(&rdev->napi);
	netif_start_queue(ndev);

	spin_lock_irqsave(&rdev->priv->lock, flags);
	rswitch_enadis_data_irq(rdev->priv, rdev->tx_queue->index, true);
	rswitch_enadis_data_irq(rdev->priv, rdev->rx_queue->index, true);
	spin_unlock_irqrestore(&rdev->priv->lock, flags);

	if (bitmap_empty(rdev->priv->opened_ports, RSWITCH_NUM_PORTS))
		iowrite32(GWCA_TS_IRQ_BIT, rdev->priv->addr + GWTSDIE);

	bitmap_set(rdev->priv->opened_ports, rdev->port, 1);

	return 0;
};

static int rswitch_stop(struct net_device *ndev)
{
	struct rswitch_device *rdev = netdev_priv(ndev);
	struct rswitch_gwca_ts_info *ts_info, *ts_info2;
	unsigned long flags;

	netif_tx_stop_all_queues(ndev);
	bitmap_clear(rdev->priv->opened_ports, rdev->port, 1);

	if (bitmap_empty(rdev->priv->opened_ports, RSWITCH_NUM_PORTS))
		iowrite32(GWCA_TS_IRQ_BIT, rdev->priv->addr + GWTSDID);

	list_for_each_entry_safe(ts_info, ts_info2, &rdev->priv->gwca.ts_info_list, list) {
		if (ts_info->port != rdev->port)
			continue;
		dev_kfree_skb_irq(ts_info->skb);
		list_del(&ts_info->list);
		kfree(ts_info);
	}

	spin_lock_irqsave(&rdev->priv->lock, flags);
	rswitch_enadis_data_irq(rdev->priv, rdev->tx_queue->index, false);
	rswitch_enadis_data_irq(rdev->priv, rdev->rx_queue->index, false);
	spin_unlock_irqrestore(&rdev->priv->lock, flags);

	phy_stop(ndev->phydev);
	napi_disable(&rdev->napi);

	return 0;
};

static netdev_tx_t rswitch_start_xmit(struct sk_buff *skb, struct net_device *ndev)
{
	struct rswitch_device *rdev = netdev_priv(ndev);
	struct rswitch_gwca_queue *gq = rdev->tx_queue;
	struct rswitch_ext_desc *desc;
	int ret = NETDEV_TX_OK;
	dma_addr_t dma_addr;

	if (rswitch_get_num_cur_queues(gq) >= gq->ring_size - 1) {
		netif_stop_subqueue(ndev, 0);
		return NETDEV_TX_BUSY;
	}

	if (skb_put_padto(skb, ETH_ZLEN))
		return ret;

	dma_addr = dma_map_single(ndev->dev.parent, skb->data, skb->len, DMA_TO_DEVICE);
	if (dma_mapping_error(ndev->dev.parent, dma_addr)) {
		dev_kfree_skb_any(skb);
		return ret;
	}

	gq->skbs[gq->cur] = skb;
	desc = &gq->tx_ring[gq->cur];
	rswitch_desc_set_dptr(&desc->desc, dma_addr);
	desc->desc.info_ds = cpu_to_le16(skb->len);

	desc->info1 = cpu_to_le64(INFO1_DV(BIT(rdev->etha->index)) |
				  INFO1_IPV(GWCA_IPV_NUM) | INFO1_FMT);
	if (skb_shinfo(skb)->tx_flags & SKBTX_HW_TSTAMP) {
		struct rswitch_gwca_ts_info *ts_info;

		ts_info = kzalloc(sizeof(*ts_info), GFP_ATOMIC);
		if (!ts_info) {
			dma_unmap_single(ndev->dev.parent, dma_addr, skb->len, DMA_TO_DEVICE);
			return -ENOMEM;
		}

		skb_shinfo(skb)->tx_flags |= SKBTX_IN_PROGRESS;
		rdev->ts_tag++;
		desc->info1 |= cpu_to_le64(INFO1_TSUN(rdev->ts_tag) | INFO1_TXC);

		ts_info->skb = skb_get(skb);
		ts_info->port = rdev->port;
		ts_info->tag = rdev->ts_tag;
		list_add_tail(&ts_info->list, &rdev->priv->gwca.ts_info_list);

		skb_tx_timestamp(skb);
	}

	dma_wmb();

	desc->desc.die_dt = DT_FSINGLE | DIE;
	wmb();	/* gq->cur must be incremented after die_dt was set */

	gq->cur = rswitch_next_queue_index(gq, true, 1);
	rswitch_modify(rdev->addr, GWTRC(gq->index), 0, BIT(gq->index % 32));

	return ret;
}

static struct net_device_stats *rswitch_get_stats(struct net_device *ndev)
{
	return &ndev->stats;
}

static int rswitch_hwstamp_get(struct net_device *ndev, struct ifreq *req)
{
	struct rswitch_device *rdev = netdev_priv(ndev);
	struct rcar_gen4_ptp_private *ptp_priv;
	struct hwtstamp_config config;

	ptp_priv = rdev->priv->ptp_priv;

	config.flags = 0;
	config.tx_type = ptp_priv->tstamp_tx_ctrl ? HWTSTAMP_TX_ON :
						    HWTSTAMP_TX_OFF;
	switch (ptp_priv->tstamp_rx_ctrl & RCAR_GEN4_RXTSTAMP_TYPE) {
	case RCAR_GEN4_RXTSTAMP_TYPE_V2_L2_EVENT:
		config.rx_filter = HWTSTAMP_FILTER_PTP_V2_L2_EVENT;
		break;
	case RCAR_GEN4_RXTSTAMP_TYPE_ALL:
		config.rx_filter = HWTSTAMP_FILTER_ALL;
		break;
	default:
		config.rx_filter = HWTSTAMP_FILTER_NONE;
		break;
	}

	return copy_to_user(req->ifr_data, &config, sizeof(config)) ? -EFAULT : 0;
}

static int rswitch_hwstamp_set(struct net_device *ndev, struct ifreq *req)
{
	struct rswitch_device *rdev = netdev_priv(ndev);
	u32 tstamp_rx_ctrl = RCAR_GEN4_RXTSTAMP_ENABLED;
	struct hwtstamp_config config;
	u32 tstamp_tx_ctrl;

	if (copy_from_user(&config, req->ifr_data, sizeof(config)))
		return -EFAULT;

	if (config.flags)
		return -EINVAL;

	switch (config.tx_type) {
	case HWTSTAMP_TX_OFF:
		tstamp_tx_ctrl = 0;
		break;
	case HWTSTAMP_TX_ON:
		tstamp_tx_ctrl = RCAR_GEN4_TXTSTAMP_ENABLED;
		break;
	default:
		return -ERANGE;
	}

	switch (config.rx_filter) {
	case HWTSTAMP_FILTER_NONE:
		tstamp_rx_ctrl = 0;
		break;
	case HWTSTAMP_FILTER_PTP_V2_L2_EVENT:
		tstamp_rx_ctrl |= RCAR_GEN4_RXTSTAMP_TYPE_V2_L2_EVENT;
		break;
	default:
		config.rx_filter = HWTSTAMP_FILTER_ALL;
		tstamp_rx_ctrl |= RCAR_GEN4_RXTSTAMP_TYPE_ALL;
		break;
	}

	rdev->priv->ptp_priv->tstamp_tx_ctrl = tstamp_tx_ctrl;
	rdev->priv->ptp_priv->tstamp_rx_ctrl = tstamp_rx_ctrl;

	return copy_to_user(req->ifr_data, &config, sizeof(config)) ? -EFAULT : 0;
}

static int rswitch_eth_ioctl(struct net_device *ndev, struct ifreq *req, int cmd)
{
	if (!netif_running(ndev))
		return -EINVAL;

	switch (cmd) {
	case SIOCGHWTSTAMP:
		return rswitch_hwstamp_get(ndev, req);
	case SIOCSHWTSTAMP:
		return rswitch_hwstamp_set(ndev, req);
	default:
		return phy_mii_ioctl(ndev->phydev, req, cmd);
	}
}

static const struct net_device_ops rswitch_netdev_ops = {
	.ndo_open = rswitch_open,
	.ndo_stop = rswitch_stop,
	.ndo_start_xmit = rswitch_start_xmit,
	.ndo_get_stats = rswitch_get_stats,
	.ndo_eth_ioctl = rswitch_eth_ioctl,
	.ndo_validate_addr = eth_validate_addr,
	.ndo_set_mac_address = eth_mac_addr,
};

static int rswitch_get_ts_info(struct net_device *ndev, struct ethtool_ts_info *info)
{
	struct rswitch_device *rdev = netdev_priv(ndev);

	info->phc_index = ptp_clock_index(rdev->priv->ptp_priv->clock);
	info->so_timestamping = SOF_TIMESTAMPING_TX_SOFTWARE |
				SOF_TIMESTAMPING_RX_SOFTWARE |
				SOF_TIMESTAMPING_SOFTWARE |
				SOF_TIMESTAMPING_TX_HARDWARE |
				SOF_TIMESTAMPING_RX_HARDWARE |
				SOF_TIMESTAMPING_RAW_HARDWARE;
	info->tx_types = BIT(HWTSTAMP_TX_OFF) | BIT(HWTSTAMP_TX_ON);
	info->rx_filters = BIT(HWTSTAMP_FILTER_NONE) | BIT(HWTSTAMP_FILTER_ALL);

	return 0;
}

static const struct ethtool_ops rswitch_ethtool_ops = {
	.get_ts_info = rswitch_get_ts_info,
	.get_link_ksettings = phy_ethtool_get_link_ksettings,
	.set_link_ksettings = phy_ethtool_set_link_ksettings,
};

static const struct of_device_id renesas_eth_sw_of_table[] = {
	{ .compatible = "renesas,r8a779f0-ether-switch", },
	{ }
};
MODULE_DEVICE_TABLE(of, renesas_eth_sw_of_table);

static void rswitch_etha_init(struct rswitch_private *priv, int index)
{
	struct rswitch_etha *etha = &priv->etha[index];

	memset(etha, 0, sizeof(*etha));
	etha->index = index;
	etha->addr = priv->addr + RSWITCH_ETHA_OFFSET + index * RSWITCH_ETHA_SIZE;
	etha->coma_addr = priv->addr;

	/* MPIC.PSMCS = (clk [MHz] / (MDC frequency [MHz] * 2) - 1.
	 * Calculating PSMCS value as MDC frequency = 2.5MHz. So, multiply
	 * both the numerator and the denominator by 10.
	 */
	etha->psmcs = clk_get_rate(priv->clk) / 100000 / (25 * 2) - 1;
}

static int rswitch_device_alloc(struct rswitch_private *priv, int index)
{
	struct platform_device *pdev = priv->pdev;
	struct rswitch_device *rdev;
	struct net_device *ndev;
	int err;

	if (index >= RSWITCH_NUM_PORTS)
		return -EINVAL;

	ndev = alloc_etherdev_mqs(sizeof(struct rswitch_device), 1, 1);
	if (!ndev)
		return -ENOMEM;

	SET_NETDEV_DEV(ndev, &pdev->dev);
	ether_setup(ndev);

	rdev = netdev_priv(ndev);
	rdev->ndev = ndev;
	rdev->priv = priv;
	priv->rdev[index] = rdev;
	rdev->port = index;
	rdev->etha = &priv->etha[index];
	rdev->addr = priv->addr;

	ndev->base_addr = (unsigned long)rdev->addr;
	snprintf(ndev->name, IFNAMSIZ, "tsn%d", index);
	ndev->netdev_ops = &rswitch_netdev_ops;
	ndev->ethtool_ops = &rswitch_ethtool_ops;

	netif_napi_add(ndev, &rdev->napi, rswitch_poll);

	rdev->np_port = rswitch_get_port_node(rdev);
	rdev->disabled = !rdev->np_port;
	err = of_get_ethdev_address(rdev->np_port, ndev);
	of_node_put(rdev->np_port);
	if (err) {
		if (is_valid_ether_addr(rdev->etha->mac_addr))
			eth_hw_addr_set(ndev, rdev->etha->mac_addr);
		else
			eth_hw_addr_random(ndev);
	}

	err = rswitch_etha_get_params(rdev);
	if (err < 0)
		goto out_get_params;

	if (rdev->priv->gwca.speed < rdev->etha->speed)
		rdev->priv->gwca.speed = rdev->etha->speed;

	err = rswitch_rxdmac_alloc(ndev);
	if (err < 0)
		goto out_rxdmac;

	err = rswitch_txdmac_alloc(ndev);
	if (err < 0)
		goto out_txdmac;

	return 0;

out_txdmac:
	rswitch_rxdmac_free(ndev);

out_rxdmac:
out_get_params:
	netif_napi_del(&rdev->napi);
	free_netdev(ndev);

	return err;
}

static void rswitch_device_free(struct rswitch_private *priv, int index)
{
	struct rswitch_device *rdev = priv->rdev[index];
	struct net_device *ndev = rdev->ndev;

	rswitch_txdmac_free(ndev);
	rswitch_rxdmac_free(ndev);
	netif_napi_del(&rdev->napi);
	free_netdev(ndev);
}

static int rswitch_init(struct rswitch_private *priv)
{
	int i, err;

	for (i = 0; i < RSWITCH_NUM_PORTS; i++)
		rswitch_etha_init(priv, i);

	rswitch_clock_enable(priv);
	for (i = 0; i < RSWITCH_NUM_PORTS; i++)
		rswitch_etha_read_mac_address(&priv->etha[i]);

	rswitch_reset(priv);

	rswitch_clock_enable(priv);
	rswitch_top_init(priv);
	err = rswitch_bpool_config(priv);
	if (err < 0)
		return err;

	rswitch_coma_init(priv);

	err = rswitch_gwca_linkfix_alloc(priv);
	if (err < 0)
		return -ENOMEM;

	err = rswitch_gwca_ts_queue_alloc(priv);
	if (err < 0)
		goto err_ts_queue_alloc;

	for (i = 0; i < RSWITCH_NUM_PORTS; i++) {
		err = rswitch_device_alloc(priv, i);
		if (err < 0) {
			for (i--; i >= 0; i--)
				rswitch_device_free(priv, i);
			goto err_device_alloc;
		}
	}

	rswitch_fwd_init(priv);

	err = rcar_gen4_ptp_register(priv->ptp_priv, RCAR_GEN4_PTP_REG_LAYOUT_S4,
				     RCAR_GEN4_PTP_CLOCK_S4);
	if (err < 0)
		goto err_ptp_register;

	err = rswitch_gwca_request_irqs(priv);
	if (err < 0)
		goto err_gwca_request_irq;

	err = rswitch_gwca_ts_request_irqs(priv);
	if (err < 0)
		goto err_gwca_ts_request_irq;

	err = rswitch_gwca_hw_init(priv);
	if (err < 0)
		goto err_gwca_hw_init;

	err = rswitch_ether_port_init_all(priv);
	if (err)
		goto err_ether_port_init_all;

	rswitch_for_each_enabled_port(priv, i) {
		err = register_netdev(priv->rdev[i]->ndev);
		if (err) {
			rswitch_for_each_enabled_port_continue_reverse(priv, i)
				unregister_netdev(priv->rdev[i]->ndev);
			goto err_register_netdev;
		}
	}

	rswitch_for_each_enabled_port(priv, i)
		netdev_info(priv->rdev[i]->ndev, "MAC address %pM\n",
			    priv->rdev[i]->ndev->dev_addr);

	return 0;

err_register_netdev:
	rswitch_ether_port_deinit_all(priv);

err_ether_port_init_all:
	rswitch_gwca_hw_deinit(priv);

err_gwca_hw_init:
err_gwca_ts_request_irq:
err_gwca_request_irq:
	rcar_gen4_ptp_unregister(priv->ptp_priv);

err_ptp_register:
	for (i = 0; i < RSWITCH_NUM_PORTS; i++)
		rswitch_device_free(priv, i);

err_device_alloc:
	rswitch_gwca_ts_queue_free(priv);

err_ts_queue_alloc:
	rswitch_gwca_linkfix_free(priv);

	return err;
}

static const struct soc_device_attribute rswitch_soc_no_speed_change[]  = {
	{ .soc_id = "r8a779f0", .revision = "ES1.0" },
	{ /* Sentinel */ }
};

static int renesas_eth_sw_probe(struct platform_device *pdev)
{
	const struct soc_device_attribute *attr;
	struct rswitch_private *priv;
	struct resource *res;
	int ret;

	res = platform_get_resource_byname(pdev, IORESOURCE_MEM, "secure_base");
	if (!res) {
		dev_err(&pdev->dev, "invalid resource\n");
		return -EINVAL;
	}

	priv = devm_kzalloc(&pdev->dev, sizeof(*priv), GFP_KERNEL);
	if (!priv)
		return -ENOMEM;
	spin_lock_init(&priv->lock);

<<<<<<< HEAD
=======
	priv->clk = devm_clk_get(&pdev->dev, NULL);
	if (IS_ERR(priv->clk))
		return PTR_ERR(priv->clk);

>>>>>>> 63ddbafb
	attr = soc_device_match(rswitch_soc_no_speed_change);
	if (attr)
		priv->etha_no_runtime_change = true;

	priv->ptp_priv = rcar_gen4_ptp_alloc(pdev);
	if (!priv->ptp_priv)
		return -ENOMEM;

	platform_set_drvdata(pdev, priv);
	priv->pdev = pdev;
	priv->addr = devm_ioremap_resource(&pdev->dev, res);
	if (IS_ERR(priv->addr))
		return PTR_ERR(priv->addr);

	priv->ptp_priv->addr = priv->addr + RCAR_GEN4_GPTP_OFFSET_S4;

	ret = dma_set_mask_and_coherent(&pdev->dev, DMA_BIT_MASK(40));
	if (ret < 0) {
		ret = dma_set_mask_and_coherent(&pdev->dev, DMA_BIT_MASK(32));
		if (ret < 0)
			return ret;
	}

	priv->gwca.index = AGENT_INDEX_GWCA;
	priv->gwca.num_queues = min(RSWITCH_NUM_PORTS * NUM_QUEUES_PER_NDEV,
				    RSWITCH_MAX_NUM_QUEUES);
	priv->gwca.queues = devm_kcalloc(&pdev->dev, priv->gwca.num_queues,
					 sizeof(*priv->gwca.queues), GFP_KERNEL);
	if (!priv->gwca.queues)
		return -ENOMEM;

	pm_runtime_enable(&pdev->dev);
	pm_runtime_get_sync(&pdev->dev);

	ret = rswitch_init(priv);
	if (ret < 0) {
		pm_runtime_put(&pdev->dev);
		pm_runtime_disable(&pdev->dev);
		return ret;
	}

	device_set_wakeup_capable(&pdev->dev, 1);

	return ret;
}

static void rswitch_deinit(struct rswitch_private *priv)
{
	int i;

	rswitch_gwca_hw_deinit(priv);
	rcar_gen4_ptp_unregister(priv->ptp_priv);

	for (i = 0; i < RSWITCH_NUM_PORTS; i++) {
		struct rswitch_device *rdev = priv->rdev[i];

		phy_exit(priv->rdev[i]->serdes);
		rswitch_ether_port_deinit_one(rdev);
		unregister_netdev(rdev->ndev);
		rswitch_device_free(priv, i);
	}

	rswitch_gwca_ts_queue_free(priv);
	rswitch_gwca_linkfix_free(priv);

	rswitch_clock_disable(priv);
}

static int renesas_eth_sw_remove(struct platform_device *pdev)
{
	struct rswitch_private *priv = platform_get_drvdata(pdev);

	rswitch_deinit(priv);

	pm_runtime_put(&pdev->dev);
	pm_runtime_disable(&pdev->dev);

	platform_set_drvdata(pdev, NULL);

	return 0;
}

static struct platform_driver renesas_eth_sw_driver_platform = {
	.probe = renesas_eth_sw_probe,
	.remove = renesas_eth_sw_remove,
	.driver = {
		.name = "renesas_eth_sw",
		.of_match_table = renesas_eth_sw_of_table,
	}
};
module_platform_driver(renesas_eth_sw_driver_platform);
MODULE_AUTHOR("Yoshihiro Shimoda");
MODULE_DESCRIPTION("Renesas Ethernet Switch device driver");
MODULE_LICENSE("GPL");<|MERGE_RESOLUTION|>--- conflicted
+++ resolved
@@ -1907,13 +1907,10 @@
 		return -ENOMEM;
 	spin_lock_init(&priv->lock);
 
-<<<<<<< HEAD
-=======
 	priv->clk = devm_clk_get(&pdev->dev, NULL);
 	if (IS_ERR(priv->clk))
 		return PTR_ERR(priv->clk);
 
->>>>>>> 63ddbafb
 	attr = soc_device_match(rswitch_soc_no_speed_change);
 	if (attr)
 		priv->etha_no_runtime_change = true;
