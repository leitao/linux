// SPDX-License-Identifier: GPL-2.0-only
/*******************************************************************************
  This is the driver for the ST MAC 10/100/1000 on-chip Ethernet controllers.
  ST Ethernet IPs are built around a Synopsys IP Core.

	Copyright(C) 2007-2011 STMicroelectronics Ltd


  Author: Giuseppe Cavallaro <peppe.cavallaro@st.com>

  Documentation available at:
	http://www.stlinux.com
  Support available at:
	https://bugzilla.stlinux.com/
*******************************************************************************/

#include <linux/clk.h>
#include <linux/kernel.h>
#include <linux/interrupt.h>
#include <linux/ip.h>
#include <linux/tcp.h>
#include <linux/skbuff.h>
#include <linux/ethtool.h>
#include <linux/if_ether.h>
#include <linux/crc32.h>
#include <linux/mii.h>
#include <linux/if.h>
#include <linux/if_vlan.h>
#include <linux/dma-mapping.h>
#include <linux/slab.h>
#include <linux/pm_runtime.h>
#include <linux/prefetch.h>
#include <linux/pinctrl/consumer.h>
#ifdef CONFIG_DEBUG_FS
#include <linux/debugfs.h>
#include <linux/seq_file.h>
#endif /* CONFIG_DEBUG_FS */
#include <linux/net_tstamp.h>
#include <linux/phylink.h>
#include <linux/udp.h>
#include <linux/bpf_trace.h>
#include <net/page_pool/helpers.h>
#include <net/pkt_cls.h>
#include <net/xdp_sock_drv.h>
#include "stmmac_ptp.h"
#include "stmmac.h"
#include "stmmac_xdp.h"
#include <linux/reset.h>
#include <linux/of_mdio.h>
#include "dwmac1000.h"
#include "dwxgmac2.h"
#include "hwif.h"

/* As long as the interface is active, we keep the timestamping counter enabled
 * with fine resolution and binary rollover. This avoid non-monotonic behavior
 * (clock jumps) when changing timestamping settings at runtime.
 */
#define STMMAC_HWTS_ACTIVE	(PTP_TCR_TSENA | PTP_TCR_TSCFUPDT | \
				 PTP_TCR_TSCTRLSSR)

#define	STMMAC_ALIGN(x)		ALIGN(ALIGN(x, SMP_CACHE_BYTES), 16)
#define	TSO_MAX_BUFF_SIZE	(SZ_16K - 1)

/* Module parameters */
#define TX_TIMEO	5000
static int watchdog = TX_TIMEO;
module_param(watchdog, int, 0644);
MODULE_PARM_DESC(watchdog, "Transmit timeout in milliseconds (default 5s)");

static int debug = -1;
module_param(debug, int, 0644);
MODULE_PARM_DESC(debug, "Message Level (-1: default, 0: no output, 16: all)");

static int phyaddr = -1;
module_param(phyaddr, int, 0444);
MODULE_PARM_DESC(phyaddr, "Physical device address");

#define STMMAC_TX_THRESH(x)	((x)->dma_conf.dma_tx_size / 4)
#define STMMAC_RX_THRESH(x)	((x)->dma_conf.dma_rx_size / 4)

/* Limit to make sure XDP TX and slow path can coexist */
#define STMMAC_XSK_TX_BUDGET_MAX	256
#define STMMAC_TX_XSK_AVAIL		16
#define STMMAC_RX_FILL_BATCH		16

#define STMMAC_XDP_PASS		0
#define STMMAC_XDP_CONSUMED	BIT(0)
#define STMMAC_XDP_TX		BIT(1)
#define STMMAC_XDP_REDIRECT	BIT(2)

static int flow_ctrl = FLOW_AUTO;
module_param(flow_ctrl, int, 0644);
MODULE_PARM_DESC(flow_ctrl, "Flow control ability [on/off]");

static int pause = PAUSE_TIME;
module_param(pause, int, 0644);
MODULE_PARM_DESC(pause, "Flow Control Pause Time");

#define TC_DEFAULT 64
static int tc = TC_DEFAULT;
module_param(tc, int, 0644);
MODULE_PARM_DESC(tc, "DMA threshold control value");

#define	DEFAULT_BUFSIZE	1536
static int buf_sz = DEFAULT_BUFSIZE;
module_param(buf_sz, int, 0644);
MODULE_PARM_DESC(buf_sz, "DMA buffer size");

#define	STMMAC_RX_COPYBREAK	256

static const u32 default_msg_level = (NETIF_MSG_DRV | NETIF_MSG_PROBE |
				      NETIF_MSG_LINK | NETIF_MSG_IFUP |
				      NETIF_MSG_IFDOWN | NETIF_MSG_TIMER);

#define STMMAC_DEFAULT_LPI_TIMER	1000
static int eee_timer = STMMAC_DEFAULT_LPI_TIMER;
module_param(eee_timer, int, 0644);
MODULE_PARM_DESC(eee_timer, "LPI tx expiration time in msec");
#define STMMAC_LPI_T(x) (jiffies + usecs_to_jiffies(x))

/* By default the driver will use the ring mode to manage tx and rx descriptors,
 * but allow user to force to use the chain instead of the ring
 */
static unsigned int chain_mode;
module_param(chain_mode, int, 0444);
MODULE_PARM_DESC(chain_mode, "To use chain instead of ring mode");

static irqreturn_t stmmac_interrupt(int irq, void *dev_id);
/* For MSI interrupts handling */
static irqreturn_t stmmac_mac_interrupt(int irq, void *dev_id);
static irqreturn_t stmmac_safety_interrupt(int irq, void *dev_id);
static irqreturn_t stmmac_msi_intr_tx(int irq, void *data);
static irqreturn_t stmmac_msi_intr_rx(int irq, void *data);
static void stmmac_reset_rx_queue(struct stmmac_priv *priv, u32 queue);
static void stmmac_reset_tx_queue(struct stmmac_priv *priv, u32 queue);
static void stmmac_reset_queues_param(struct stmmac_priv *priv);
static void stmmac_tx_timer_arm(struct stmmac_priv *priv, u32 queue);
static void stmmac_flush_tx_descriptors(struct stmmac_priv *priv, int queue);
static void stmmac_set_dma_operation_mode(struct stmmac_priv *priv, u32 txmode,
					  u32 rxmode, u32 chan);

#ifdef CONFIG_DEBUG_FS
static const struct net_device_ops stmmac_netdev_ops;
static void stmmac_init_fs(struct net_device *dev);
static void stmmac_exit_fs(struct net_device *dev);
#endif

#define STMMAC_COAL_TIMER(x) (ns_to_ktime((x) * NSEC_PER_USEC))

int stmmac_bus_clks_config(struct stmmac_priv *priv, bool enabled)
{
	int ret = 0;

	if (enabled) {
		ret = clk_prepare_enable(priv->plat->stmmac_clk);
		if (ret)
			return ret;
		ret = clk_prepare_enable(priv->plat->pclk);
		if (ret) {
			clk_disable_unprepare(priv->plat->stmmac_clk);
			return ret;
		}
		if (priv->plat->clks_config) {
			ret = priv->plat->clks_config(priv->plat->bsp_priv, enabled);
			if (ret) {
				clk_disable_unprepare(priv->plat->stmmac_clk);
				clk_disable_unprepare(priv->plat->pclk);
				return ret;
			}
		}
	} else {
		clk_disable_unprepare(priv->plat->stmmac_clk);
		clk_disable_unprepare(priv->plat->pclk);
		if (priv->plat->clks_config)
			priv->plat->clks_config(priv->plat->bsp_priv, enabled);
	}

	return ret;
}
EXPORT_SYMBOL_GPL(stmmac_bus_clks_config);

/**
 * stmmac_verify_args - verify the driver parameters.
 * Description: it checks the driver parameters and set a default in case of
 * errors.
 */
static void stmmac_verify_args(void)
{
	if (unlikely(watchdog < 0))
		watchdog = TX_TIMEO;
	if (unlikely((buf_sz < DEFAULT_BUFSIZE) || (buf_sz > BUF_SIZE_16KiB)))
		buf_sz = DEFAULT_BUFSIZE;
	if (unlikely(flow_ctrl > 1))
		flow_ctrl = FLOW_AUTO;
	else if (likely(flow_ctrl < 0))
		flow_ctrl = FLOW_OFF;
	if (unlikely((pause < 0) || (pause > 0xffff)))
		pause = PAUSE_TIME;
	if (eee_timer < 0)
		eee_timer = STMMAC_DEFAULT_LPI_TIMER;
}

static void __stmmac_disable_all_queues(struct stmmac_priv *priv)
{
	u32 rx_queues_cnt = priv->plat->rx_queues_to_use;
	u32 tx_queues_cnt = priv->plat->tx_queues_to_use;
	u32 maxq = max(rx_queues_cnt, tx_queues_cnt);
	u32 queue;

	for (queue = 0; queue < maxq; queue++) {
		struct stmmac_channel *ch = &priv->channel[queue];

		if (stmmac_xdp_is_enabled(priv) &&
		    test_bit(queue, priv->af_xdp_zc_qps)) {
			napi_disable(&ch->rxtx_napi);
			continue;
		}

		if (queue < rx_queues_cnt)
			napi_disable(&ch->rx_napi);
		if (queue < tx_queues_cnt)
			napi_disable(&ch->tx_napi);
	}
}

/**
 * stmmac_disable_all_queues - Disable all queues
 * @priv: driver private structure
 */
static void stmmac_disable_all_queues(struct stmmac_priv *priv)
{
	u32 rx_queues_cnt = priv->plat->rx_queues_to_use;
	struct stmmac_rx_queue *rx_q;
	u32 queue;

	/* synchronize_rcu() needed for pending XDP buffers to drain */
	for (queue = 0; queue < rx_queues_cnt; queue++) {
		rx_q = &priv->dma_conf.rx_queue[queue];
		if (rx_q->xsk_pool) {
			synchronize_rcu();
			break;
		}
	}

	__stmmac_disable_all_queues(priv);
}

/**
 * stmmac_enable_all_queues - Enable all queues
 * @priv: driver private structure
 */
static void stmmac_enable_all_queues(struct stmmac_priv *priv)
{
	u32 rx_queues_cnt = priv->plat->rx_queues_to_use;
	u32 tx_queues_cnt = priv->plat->tx_queues_to_use;
	u32 maxq = max(rx_queues_cnt, tx_queues_cnt);
	u32 queue;

	for (queue = 0; queue < maxq; queue++) {
		struct stmmac_channel *ch = &priv->channel[queue];

		if (stmmac_xdp_is_enabled(priv) &&
		    test_bit(queue, priv->af_xdp_zc_qps)) {
			napi_enable(&ch->rxtx_napi);
			continue;
		}

		if (queue < rx_queues_cnt)
			napi_enable(&ch->rx_napi);
		if (queue < tx_queues_cnt)
			napi_enable(&ch->tx_napi);
	}
}

static void stmmac_service_event_schedule(struct stmmac_priv *priv)
{
	if (!test_bit(STMMAC_DOWN, &priv->state) &&
	    !test_and_set_bit(STMMAC_SERVICE_SCHED, &priv->state))
		queue_work(priv->wq, &priv->service_task);
}

static void stmmac_global_err(struct stmmac_priv *priv)
{
	netif_carrier_off(priv->dev);
	set_bit(STMMAC_RESET_REQUESTED, &priv->state);
	stmmac_service_event_schedule(priv);
}

/**
 * stmmac_clk_csr_set - dynamically set the MDC clock
 * @priv: driver private structure
 * Description: this is to dynamically set the MDC clock according to the csr
 * clock input.
 * Note:
 *	If a specific clk_csr value is passed from the platform
 *	this means that the CSR Clock Range selection cannot be
 *	changed at run-time and it is fixed (as reported in the driver
 *	documentation). Viceversa the driver will try to set the MDC
 *	clock dynamically according to the actual clock input.
 */
static void stmmac_clk_csr_set(struct stmmac_priv *priv)
{
	u32 clk_rate;

	clk_rate = clk_get_rate(priv->plat->stmmac_clk);

	/* Platform provided default clk_csr would be assumed valid
	 * for all other cases except for the below mentioned ones.
	 * For values higher than the IEEE 802.3 specified frequency
	 * we can not estimate the proper divider as it is not known
	 * the frequency of clk_csr_i. So we do not change the default
	 * divider.
	 */
	if (!(priv->clk_csr & MAC_CSR_H_FRQ_MASK)) {
		if (clk_rate < CSR_F_35M)
			priv->clk_csr = STMMAC_CSR_20_35M;
		else if ((clk_rate >= CSR_F_35M) && (clk_rate < CSR_F_60M))
			priv->clk_csr = STMMAC_CSR_35_60M;
		else if ((clk_rate >= CSR_F_60M) && (clk_rate < CSR_F_100M))
			priv->clk_csr = STMMAC_CSR_60_100M;
		else if ((clk_rate >= CSR_F_100M) && (clk_rate < CSR_F_150M))
			priv->clk_csr = STMMAC_CSR_100_150M;
		else if ((clk_rate >= CSR_F_150M) && (clk_rate < CSR_F_250M))
			priv->clk_csr = STMMAC_CSR_150_250M;
		else if ((clk_rate >= CSR_F_250M) && (clk_rate <= CSR_F_300M))
			priv->clk_csr = STMMAC_CSR_250_300M;
	}

	if (priv->plat->flags & STMMAC_FLAG_HAS_SUN8I) {
		if (clk_rate > 160000000)
			priv->clk_csr = 0x03;
		else if (clk_rate > 80000000)
			priv->clk_csr = 0x02;
		else if (clk_rate > 40000000)
			priv->clk_csr = 0x01;
		else
			priv->clk_csr = 0;
	}

	if (priv->plat->has_xgmac) {
		if (clk_rate > 400000000)
			priv->clk_csr = 0x5;
		else if (clk_rate > 350000000)
			priv->clk_csr = 0x4;
		else if (clk_rate > 300000000)
			priv->clk_csr = 0x3;
		else if (clk_rate > 250000000)
			priv->clk_csr = 0x2;
		else if (clk_rate > 150000000)
			priv->clk_csr = 0x1;
		else
			priv->clk_csr = 0x0;
	}
}

static void print_pkt(unsigned char *buf, int len)
{
	pr_debug("len = %d byte, buf addr: 0x%p\n", len, buf);
	print_hex_dump_bytes("", DUMP_PREFIX_OFFSET, buf, len);
}

static inline u32 stmmac_tx_avail(struct stmmac_priv *priv, u32 queue)
{
	struct stmmac_tx_queue *tx_q = &priv->dma_conf.tx_queue[queue];
	u32 avail;

	if (tx_q->dirty_tx > tx_q->cur_tx)
		avail = tx_q->dirty_tx - tx_q->cur_tx - 1;
	else
		avail = priv->dma_conf.dma_tx_size - tx_q->cur_tx + tx_q->dirty_tx - 1;

	return avail;
}

/**
 * stmmac_rx_dirty - Get RX queue dirty
 * @priv: driver private structure
 * @queue: RX queue index
 */
static inline u32 stmmac_rx_dirty(struct stmmac_priv *priv, u32 queue)
{
	struct stmmac_rx_queue *rx_q = &priv->dma_conf.rx_queue[queue];
	u32 dirty;

	if (rx_q->dirty_rx <= rx_q->cur_rx)
		dirty = rx_q->cur_rx - rx_q->dirty_rx;
	else
		dirty = priv->dma_conf.dma_rx_size - rx_q->dirty_rx + rx_q->cur_rx;

	return dirty;
}

static void stmmac_lpi_entry_timer_config(struct stmmac_priv *priv, bool en)
{
	int tx_lpi_timer;

	/* Clear/set the SW EEE timer flag based on LPI ET enablement */
	priv->eee_sw_timer_en = en ? 0 : 1;
	tx_lpi_timer  = en ? priv->tx_lpi_timer : 0;
	stmmac_set_eee_lpi_timer(priv, priv->hw, tx_lpi_timer);
}

/**
 * stmmac_enable_eee_mode - check and enter in LPI mode
 * @priv: driver private structure
 * Description: this function is to verify and enter in LPI mode in case of
 * EEE.
 */
static int stmmac_enable_eee_mode(struct stmmac_priv *priv)
{
	u32 tx_cnt = priv->plat->tx_queues_to_use;
	u32 queue;

	/* check if all TX queues have the work finished */
	for (queue = 0; queue < tx_cnt; queue++) {
		struct stmmac_tx_queue *tx_q = &priv->dma_conf.tx_queue[queue];

		if (tx_q->dirty_tx != tx_q->cur_tx)
			return -EBUSY; /* still unfinished work */
	}

	/* Check and enter in LPI mode */
	if (!priv->tx_path_in_lpi_mode)
		stmmac_set_eee_mode(priv, priv->hw,
			priv->plat->flags & STMMAC_FLAG_EN_TX_LPI_CLOCKGATING);
	return 0;
}

/**
 * stmmac_disable_eee_mode - disable and exit from LPI mode
 * @priv: driver private structure
 * Description: this function is to exit and disable EEE in case of
 * LPI state is true. This is called by the xmit.
 */
void stmmac_disable_eee_mode(struct stmmac_priv *priv)
{
	if (!priv->eee_sw_timer_en) {
		stmmac_lpi_entry_timer_config(priv, 0);
		return;
	}

	stmmac_reset_eee_mode(priv, priv->hw);
	del_timer_sync(&priv->eee_ctrl_timer);
	priv->tx_path_in_lpi_mode = false;
}

/**
 * stmmac_eee_ctrl_timer - EEE TX SW timer.
 * @t:  timer_list struct containing private info
 * Description:
 *  if there is no data transfer and if we are not in LPI state,
 *  then MAC Transmitter can be moved to LPI state.
 */
static void stmmac_eee_ctrl_timer(struct timer_list *t)
{
	struct stmmac_priv *priv = from_timer(priv, t, eee_ctrl_timer);

	if (stmmac_enable_eee_mode(priv))
		mod_timer(&priv->eee_ctrl_timer, STMMAC_LPI_T(priv->tx_lpi_timer));
}

/**
 * stmmac_eee_init - init EEE
 * @priv: driver private structure
 * Description:
 *  if the GMAC supports the EEE (from the HW cap reg) and the phy device
 *  can also manage EEE, this function enable the LPI state and start related
 *  timer.
 */
bool stmmac_eee_init(struct stmmac_priv *priv)
{
	int eee_tw_timer = priv->eee_tw_timer;

	/* Using PCS we cannot dial with the phy registers at this stage
	 * so we do not support extra feature like EEE.
	 */
	if (priv->hw->pcs == STMMAC_PCS_TBI ||
	    priv->hw->pcs == STMMAC_PCS_RTBI)
		return false;

	/* Check if MAC core supports the EEE feature. */
	if (!priv->dma_cap.eee)
		return false;

	mutex_lock(&priv->lock);

	/* Check if it needs to be deactivated */
	if (!priv->eee_active) {
		if (priv->eee_enabled) {
			netdev_dbg(priv->dev, "disable EEE\n");
			stmmac_lpi_entry_timer_config(priv, 0);
			del_timer_sync(&priv->eee_ctrl_timer);
			stmmac_set_eee_timer(priv, priv->hw, 0, eee_tw_timer);
			if (priv->hw->xpcs)
				xpcs_config_eee(priv->hw->xpcs,
						priv->plat->mult_fact_100ns,
						false);
		}
		mutex_unlock(&priv->lock);
		return false;
	}

	if (priv->eee_active && !priv->eee_enabled) {
		timer_setup(&priv->eee_ctrl_timer, stmmac_eee_ctrl_timer, 0);
		stmmac_set_eee_timer(priv, priv->hw, STMMAC_DEFAULT_LIT_LS,
				     eee_tw_timer);
		if (priv->hw->xpcs)
			xpcs_config_eee(priv->hw->xpcs,
					priv->plat->mult_fact_100ns,
					true);
	}

	if (priv->plat->has_gmac4 && priv->tx_lpi_timer <= STMMAC_ET_MAX) {
		del_timer_sync(&priv->eee_ctrl_timer);
		priv->tx_path_in_lpi_mode = false;
		stmmac_lpi_entry_timer_config(priv, 1);
	} else {
		stmmac_lpi_entry_timer_config(priv, 0);
		mod_timer(&priv->eee_ctrl_timer,
			  STMMAC_LPI_T(priv->tx_lpi_timer));
	}

	mutex_unlock(&priv->lock);
	netdev_dbg(priv->dev, "Energy-Efficient Ethernet initialized\n");
	return true;
}

/* stmmac_get_tx_hwtstamp - get HW TX timestamps
 * @priv: driver private structure
 * @p : descriptor pointer
 * @skb : the socket buffer
 * Description :
 * This function will read timestamp from the descriptor & pass it to stack.
 * and also perform some sanity checks.
 */
static void stmmac_get_tx_hwtstamp(struct stmmac_priv *priv,
				   struct dma_desc *p, struct sk_buff *skb)
{
	struct skb_shared_hwtstamps shhwtstamp;
	bool found = false;
	u64 ns = 0;

	if (!priv->hwts_tx_en)
		return;

	/* exit if skb doesn't support hw tstamp */
	if (likely(!skb || !(skb_shinfo(skb)->tx_flags & SKBTX_IN_PROGRESS)))
		return;

	/* check tx tstamp status */
	if (stmmac_get_tx_timestamp_status(priv, p)) {
		stmmac_get_timestamp(priv, p, priv->adv_ts, &ns);
		found = true;
	} else if (!stmmac_get_mac_tx_timestamp(priv, priv->hw, &ns)) {
		found = true;
	}

	if (found) {
		ns -= priv->plat->cdc_error_adj;

		memset(&shhwtstamp, 0, sizeof(struct skb_shared_hwtstamps));
		shhwtstamp.hwtstamp = ns_to_ktime(ns);

		netdev_dbg(priv->dev, "get valid TX hw timestamp %llu\n", ns);
		/* pass tstamp to stack */
		skb_tstamp_tx(skb, &shhwtstamp);
	}
}

/* stmmac_get_rx_hwtstamp - get HW RX timestamps
 * @priv: driver private structure
 * @p : descriptor pointer
 * @np : next descriptor pointer
 * @skb : the socket buffer
 * Description :
 * This function will read received packet's timestamp from the descriptor
 * and pass it to stack. It also perform some sanity checks.
 */
static void stmmac_get_rx_hwtstamp(struct stmmac_priv *priv, struct dma_desc *p,
				   struct dma_desc *np, struct sk_buff *skb)
{
	struct skb_shared_hwtstamps *shhwtstamp = NULL;
	struct dma_desc *desc = p;
	u64 ns = 0;

	if (!priv->hwts_rx_en)
		return;
	/* For GMAC4, the valid timestamp is from CTX next desc. */
	if (priv->plat->has_gmac4 || priv->plat->has_xgmac)
		desc = np;

	/* Check if timestamp is available */
	if (stmmac_get_rx_timestamp_status(priv, p, np, priv->adv_ts)) {
		stmmac_get_timestamp(priv, desc, priv->adv_ts, &ns);

		ns -= priv->plat->cdc_error_adj;

		netdev_dbg(priv->dev, "get valid RX hw timestamp %llu\n", ns);
		shhwtstamp = skb_hwtstamps(skb);
		memset(shhwtstamp, 0, sizeof(struct skb_shared_hwtstamps));
		shhwtstamp->hwtstamp = ns_to_ktime(ns);
	} else  {
		netdev_dbg(priv->dev, "cannot get RX hw timestamp\n");
	}
}

/**
 *  stmmac_hwtstamp_set - control hardware timestamping.
 *  @dev: device pointer.
 *  @ifr: An IOCTL specific structure, that can contain a pointer to
 *  a proprietary structure used to pass information to the driver.
 *  Description:
 *  This function configures the MAC to enable/disable both outgoing(TX)
 *  and incoming(RX) packets time stamping based on user input.
 *  Return Value:
 *  0 on success and an appropriate -ve integer on failure.
 */
static int stmmac_hwtstamp_set(struct net_device *dev, struct ifreq *ifr)
{
	struct stmmac_priv *priv = netdev_priv(dev);
	struct hwtstamp_config config;
	u32 ptp_v2 = 0;
	u32 tstamp_all = 0;
	u32 ptp_over_ipv4_udp = 0;
	u32 ptp_over_ipv6_udp = 0;
	u32 ptp_over_ethernet = 0;
	u32 snap_type_sel = 0;
	u32 ts_master_en = 0;
	u32 ts_event_en = 0;

	if (!(priv->dma_cap.time_stamp || priv->adv_ts)) {
		netdev_alert(priv->dev, "No support for HW time stamping\n");
		priv->hwts_tx_en = 0;
		priv->hwts_rx_en = 0;

		return -EOPNOTSUPP;
	}

	if (copy_from_user(&config, ifr->ifr_data,
			   sizeof(config)))
		return -EFAULT;

	netdev_dbg(priv->dev, "%s config flags:0x%x, tx_type:0x%x, rx_filter:0x%x\n",
		   __func__, config.flags, config.tx_type, config.rx_filter);

	if (config.tx_type != HWTSTAMP_TX_OFF &&
	    config.tx_type != HWTSTAMP_TX_ON)
		return -ERANGE;

	if (priv->adv_ts) {
		switch (config.rx_filter) {
		case HWTSTAMP_FILTER_NONE:
			/* time stamp no incoming packet at all */
			config.rx_filter = HWTSTAMP_FILTER_NONE;
			break;

		case HWTSTAMP_FILTER_PTP_V1_L4_EVENT:
			/* PTP v1, UDP, any kind of event packet */
			config.rx_filter = HWTSTAMP_FILTER_PTP_V1_L4_EVENT;
			/* 'xmac' hardware can support Sync, Pdelay_Req and
			 * Pdelay_resp by setting bit14 and bits17/16 to 01
			 * This leaves Delay_Req timestamps out.
			 * Enable all events *and* general purpose message
			 * timestamping
			 */
			snap_type_sel = PTP_TCR_SNAPTYPSEL_1;
			ptp_over_ipv4_udp = PTP_TCR_TSIPV4ENA;
			ptp_over_ipv6_udp = PTP_TCR_TSIPV6ENA;
			break;

		case HWTSTAMP_FILTER_PTP_V1_L4_SYNC:
			/* PTP v1, UDP, Sync packet */
			config.rx_filter = HWTSTAMP_FILTER_PTP_V1_L4_SYNC;
			/* take time stamp for SYNC messages only */
			ts_event_en = PTP_TCR_TSEVNTENA;

			ptp_over_ipv4_udp = PTP_TCR_TSIPV4ENA;
			ptp_over_ipv6_udp = PTP_TCR_TSIPV6ENA;
			break;

		case HWTSTAMP_FILTER_PTP_V1_L4_DELAY_REQ:
			/* PTP v1, UDP, Delay_req packet */
			config.rx_filter = HWTSTAMP_FILTER_PTP_V1_L4_DELAY_REQ;
			/* take time stamp for Delay_Req messages only */
			ts_master_en = PTP_TCR_TSMSTRENA;
			ts_event_en = PTP_TCR_TSEVNTENA;

			ptp_over_ipv4_udp = PTP_TCR_TSIPV4ENA;
			ptp_over_ipv6_udp = PTP_TCR_TSIPV6ENA;
			break;

		case HWTSTAMP_FILTER_PTP_V2_L4_EVENT:
			/* PTP v2, UDP, any kind of event packet */
			config.rx_filter = HWTSTAMP_FILTER_PTP_V2_L4_EVENT;
			ptp_v2 = PTP_TCR_TSVER2ENA;
			/* take time stamp for all event messages */
			snap_type_sel = PTP_TCR_SNAPTYPSEL_1;

			ptp_over_ipv4_udp = PTP_TCR_TSIPV4ENA;
			ptp_over_ipv6_udp = PTP_TCR_TSIPV6ENA;
			break;

		case HWTSTAMP_FILTER_PTP_V2_L4_SYNC:
			/* PTP v2, UDP, Sync packet */
			config.rx_filter = HWTSTAMP_FILTER_PTP_V2_L4_SYNC;
			ptp_v2 = PTP_TCR_TSVER2ENA;
			/* take time stamp for SYNC messages only */
			ts_event_en = PTP_TCR_TSEVNTENA;

			ptp_over_ipv4_udp = PTP_TCR_TSIPV4ENA;
			ptp_over_ipv6_udp = PTP_TCR_TSIPV6ENA;
			break;

		case HWTSTAMP_FILTER_PTP_V2_L4_DELAY_REQ:
			/* PTP v2, UDP, Delay_req packet */
			config.rx_filter = HWTSTAMP_FILTER_PTP_V2_L4_DELAY_REQ;
			ptp_v2 = PTP_TCR_TSVER2ENA;
			/* take time stamp for Delay_Req messages only */
			ts_master_en = PTP_TCR_TSMSTRENA;
			ts_event_en = PTP_TCR_TSEVNTENA;

			ptp_over_ipv4_udp = PTP_TCR_TSIPV4ENA;
			ptp_over_ipv6_udp = PTP_TCR_TSIPV6ENA;
			break;

		case HWTSTAMP_FILTER_PTP_V2_EVENT:
			/* PTP v2/802.AS1 any layer, any kind of event packet */
			config.rx_filter = HWTSTAMP_FILTER_PTP_V2_EVENT;
			ptp_v2 = PTP_TCR_TSVER2ENA;
			snap_type_sel = PTP_TCR_SNAPTYPSEL_1;
			if (priv->synopsys_id < DWMAC_CORE_4_10)
				ts_event_en = PTP_TCR_TSEVNTENA;
			ptp_over_ipv4_udp = PTP_TCR_TSIPV4ENA;
			ptp_over_ipv6_udp = PTP_TCR_TSIPV6ENA;
			ptp_over_ethernet = PTP_TCR_TSIPENA;
			break;

		case HWTSTAMP_FILTER_PTP_V2_SYNC:
			/* PTP v2/802.AS1, any layer, Sync packet */
			config.rx_filter = HWTSTAMP_FILTER_PTP_V2_SYNC;
			ptp_v2 = PTP_TCR_TSVER2ENA;
			/* take time stamp for SYNC messages only */
			ts_event_en = PTP_TCR_TSEVNTENA;

			ptp_over_ipv4_udp = PTP_TCR_TSIPV4ENA;
			ptp_over_ipv6_udp = PTP_TCR_TSIPV6ENA;
			ptp_over_ethernet = PTP_TCR_TSIPENA;
			break;

		case HWTSTAMP_FILTER_PTP_V2_DELAY_REQ:
			/* PTP v2/802.AS1, any layer, Delay_req packet */
			config.rx_filter = HWTSTAMP_FILTER_PTP_V2_DELAY_REQ;
			ptp_v2 = PTP_TCR_TSVER2ENA;
			/* take time stamp for Delay_Req messages only */
			ts_master_en = PTP_TCR_TSMSTRENA;
			ts_event_en = PTP_TCR_TSEVNTENA;

			ptp_over_ipv4_udp = PTP_TCR_TSIPV4ENA;
			ptp_over_ipv6_udp = PTP_TCR_TSIPV6ENA;
			ptp_over_ethernet = PTP_TCR_TSIPENA;
			break;

		case HWTSTAMP_FILTER_NTP_ALL:
		case HWTSTAMP_FILTER_ALL:
			/* time stamp any incoming packet */
			config.rx_filter = HWTSTAMP_FILTER_ALL;
			tstamp_all = PTP_TCR_TSENALL;
			break;

		default:
			return -ERANGE;
		}
	} else {
		switch (config.rx_filter) {
		case HWTSTAMP_FILTER_NONE:
			config.rx_filter = HWTSTAMP_FILTER_NONE;
			break;
		default:
			/* PTP v1, UDP, any kind of event packet */
			config.rx_filter = HWTSTAMP_FILTER_PTP_V1_L4_EVENT;
			break;
		}
	}
	priv->hwts_rx_en = ((config.rx_filter == HWTSTAMP_FILTER_NONE) ? 0 : 1);
	priv->hwts_tx_en = config.tx_type == HWTSTAMP_TX_ON;

	priv->systime_flags = STMMAC_HWTS_ACTIVE;

	if (priv->hwts_tx_en || priv->hwts_rx_en) {
		priv->systime_flags |= tstamp_all | ptp_v2 |
				       ptp_over_ethernet | ptp_over_ipv6_udp |
				       ptp_over_ipv4_udp | ts_event_en |
				       ts_master_en | snap_type_sel;
	}

	stmmac_config_hw_tstamping(priv, priv->ptpaddr, priv->systime_flags);

	memcpy(&priv->tstamp_config, &config, sizeof(config));

	return copy_to_user(ifr->ifr_data, &config,
			    sizeof(config)) ? -EFAULT : 0;
}

/**
 *  stmmac_hwtstamp_get - read hardware timestamping.
 *  @dev: device pointer.
 *  @ifr: An IOCTL specific structure, that can contain a pointer to
 *  a proprietary structure used to pass information to the driver.
 *  Description:
 *  This function obtain the current hardware timestamping settings
 *  as requested.
 */
static int stmmac_hwtstamp_get(struct net_device *dev, struct ifreq *ifr)
{
	struct stmmac_priv *priv = netdev_priv(dev);
	struct hwtstamp_config *config = &priv->tstamp_config;

	if (!(priv->dma_cap.time_stamp || priv->dma_cap.atime_stamp))
		return -EOPNOTSUPP;

	return copy_to_user(ifr->ifr_data, config,
			    sizeof(*config)) ? -EFAULT : 0;
}

/**
 * stmmac_init_tstamp_counter - init hardware timestamping counter
 * @priv: driver private structure
 * @systime_flags: timestamping flags
 * Description:
 * Initialize hardware counter for packet timestamping.
 * This is valid as long as the interface is open and not suspended.
 * Will be rerun after resuming from suspend, case in which the timestamping
 * flags updated by stmmac_hwtstamp_set() also need to be restored.
 */
int stmmac_init_tstamp_counter(struct stmmac_priv *priv, u32 systime_flags)
{
	bool xmac = priv->plat->has_gmac4 || priv->plat->has_xgmac;
	struct timespec64 now;
	u32 sec_inc = 0;
	u64 temp = 0;

	if (!(priv->dma_cap.time_stamp || priv->dma_cap.atime_stamp))
		return -EOPNOTSUPP;

	stmmac_config_hw_tstamping(priv, priv->ptpaddr, systime_flags);
	priv->systime_flags = systime_flags;

	/* program Sub Second Increment reg */
	stmmac_config_sub_second_increment(priv, priv->ptpaddr,
					   priv->plat->clk_ptp_rate,
					   xmac, &sec_inc);
	temp = div_u64(1000000000ULL, sec_inc);

	/* Store sub second increment for later use */
	priv->sub_second_inc = sec_inc;

	/* calculate default added value:
	 * formula is :
	 * addend = (2^32)/freq_div_ratio;
	 * where, freq_div_ratio = 1e9ns/sec_inc
	 */
	temp = (u64)(temp << 32);
	priv->default_addend = div_u64(temp, priv->plat->clk_ptp_rate);
	stmmac_config_addend(priv, priv->ptpaddr, priv->default_addend);

	/* initialize system time */
	ktime_get_real_ts64(&now);

	/* lower 32 bits of tv_sec are safe until y2106 */
	stmmac_init_systime(priv, priv->ptpaddr, (u32)now.tv_sec, now.tv_nsec);

	return 0;
}
EXPORT_SYMBOL_GPL(stmmac_init_tstamp_counter);

/**
 * stmmac_init_ptp - init PTP
 * @priv: driver private structure
 * Description: this is to verify if the HW supports the PTPv1 or PTPv2.
 * This is done by looking at the HW cap. register.
 * This function also registers the ptp driver.
 */
static int stmmac_init_ptp(struct stmmac_priv *priv)
{
	bool xmac = priv->plat->has_gmac4 || priv->plat->has_xgmac;
	int ret;

	if (priv->plat->ptp_clk_freq_config)
		priv->plat->ptp_clk_freq_config(priv);

	ret = stmmac_init_tstamp_counter(priv, STMMAC_HWTS_ACTIVE);
	if (ret)
		return ret;

	priv->adv_ts = 0;
	/* Check if adv_ts can be enabled for dwmac 4.x / xgmac core */
	if (xmac && priv->dma_cap.atime_stamp)
		priv->adv_ts = 1;
	/* Dwmac 3.x core with extend_desc can support adv_ts */
	else if (priv->extend_desc && priv->dma_cap.atime_stamp)
		priv->adv_ts = 1;

	if (priv->dma_cap.time_stamp)
		netdev_info(priv->dev, "IEEE 1588-2002 Timestamp supported\n");

	if (priv->adv_ts)
		netdev_info(priv->dev,
			    "IEEE 1588-2008 Advanced Timestamp supported\n");

	priv->hwts_tx_en = 0;
	priv->hwts_rx_en = 0;

	if (priv->plat->flags & STMMAC_FLAG_HWTSTAMP_CORRECT_LATENCY)
		stmmac_hwtstamp_correct_latency(priv, priv);

	return 0;
}

static void stmmac_release_ptp(struct stmmac_priv *priv)
{
	clk_disable_unprepare(priv->plat->clk_ptp_ref);
	stmmac_ptp_unregister(priv);
}

/**
 *  stmmac_mac_flow_ctrl - Configure flow control in all queues
 *  @priv: driver private structure
 *  @duplex: duplex passed to the next function
 *  Description: It is used for configuring the flow control in all queues
 */
static void stmmac_mac_flow_ctrl(struct stmmac_priv *priv, u32 duplex)
{
	u32 tx_cnt = priv->plat->tx_queues_to_use;

	stmmac_flow_ctrl(priv, priv->hw, duplex, priv->flow_ctrl,
			priv->pause, tx_cnt);
}

static struct phylink_pcs *stmmac_mac_select_pcs(struct phylink_config *config,
						 phy_interface_t interface)
{
	struct stmmac_priv *priv = netdev_priv(to_net_dev(config->dev));

	if (priv->hw->xpcs)
		return &priv->hw->xpcs->pcs;

	if (priv->hw->lynx_pcs)
		return priv->hw->lynx_pcs;

	return NULL;
}

static void stmmac_mac_config(struct phylink_config *config, unsigned int mode,
			      const struct phylink_link_state *state)
{
	/* Nothing to do, xpcs_config() handles everything */
}

static void stmmac_fpe_link_state_handle(struct stmmac_priv *priv, bool is_up)
{
	struct stmmac_fpe_cfg *fpe_cfg = priv->plat->fpe_cfg;
	enum stmmac_fpe_state *lo_state = &fpe_cfg->lo_fpe_state;
	enum stmmac_fpe_state *lp_state = &fpe_cfg->lp_fpe_state;
	bool *hs_enable = &fpe_cfg->hs_enable;

	if (is_up && *hs_enable) {
		stmmac_fpe_send_mpacket(priv, priv->ioaddr, MPACKET_VERIFY);
	} else {
		*lo_state = FPE_STATE_OFF;
		*lp_state = FPE_STATE_OFF;
	}
}

static void stmmac_mac_link_down(struct phylink_config *config,
				 unsigned int mode, phy_interface_t interface)
{
	struct stmmac_priv *priv = netdev_priv(to_net_dev(config->dev));

	stmmac_mac_set(priv, priv->ioaddr, false);
	priv->eee_active = false;
	priv->tx_lpi_enabled = false;
	priv->eee_enabled = stmmac_eee_init(priv);
	stmmac_set_eee_pls(priv, priv->hw, false);

	if (priv->dma_cap.fpesel)
		stmmac_fpe_link_state_handle(priv, false);
}

static void stmmac_mac_link_up(struct phylink_config *config,
			       struct phy_device *phy,
			       unsigned int mode, phy_interface_t interface,
			       int speed, int duplex,
			       bool tx_pause, bool rx_pause)
{
	struct stmmac_priv *priv = netdev_priv(to_net_dev(config->dev));
	u32 old_ctrl, ctrl;

	if ((priv->plat->flags & STMMAC_FLAG_SERDES_UP_AFTER_PHY_LINKUP) &&
	    priv->plat->serdes_powerup)
		priv->plat->serdes_powerup(priv->dev, priv->plat->bsp_priv);

	old_ctrl = readl(priv->ioaddr + MAC_CTRL_REG);
	ctrl = old_ctrl & ~priv->hw->link.speed_mask;

	if (interface == PHY_INTERFACE_MODE_USXGMII) {
		switch (speed) {
		case SPEED_10000:
			ctrl |= priv->hw->link.xgmii.speed10000;
			break;
		case SPEED_5000:
			ctrl |= priv->hw->link.xgmii.speed5000;
			break;
		case SPEED_2500:
			ctrl |= priv->hw->link.xgmii.speed2500;
			break;
		default:
			return;
		}
	} else if (interface == PHY_INTERFACE_MODE_XLGMII) {
		switch (speed) {
		case SPEED_100000:
			ctrl |= priv->hw->link.xlgmii.speed100000;
			break;
		case SPEED_50000:
			ctrl |= priv->hw->link.xlgmii.speed50000;
			break;
		case SPEED_40000:
			ctrl |= priv->hw->link.xlgmii.speed40000;
			break;
		case SPEED_25000:
			ctrl |= priv->hw->link.xlgmii.speed25000;
			break;
		case SPEED_10000:
			ctrl |= priv->hw->link.xgmii.speed10000;
			break;
		case SPEED_2500:
			ctrl |= priv->hw->link.speed2500;
			break;
		case SPEED_1000:
			ctrl |= priv->hw->link.speed1000;
			break;
		default:
			return;
		}
	} else {
		switch (speed) {
		case SPEED_2500:
			ctrl |= priv->hw->link.speed2500;
			break;
		case SPEED_1000:
			ctrl |= priv->hw->link.speed1000;
			break;
		case SPEED_100:
			ctrl |= priv->hw->link.speed100;
			break;
		case SPEED_10:
			ctrl |= priv->hw->link.speed10;
			break;
		default:
			return;
		}
	}

	priv->speed = speed;

	if (priv->plat->fix_mac_speed)
		priv->plat->fix_mac_speed(priv->plat->bsp_priv, speed, mode);

	if (!duplex)
		ctrl &= ~priv->hw->link.duplex;
	else
		ctrl |= priv->hw->link.duplex;

	/* Flow Control operation */
	if (rx_pause && tx_pause)
		priv->flow_ctrl = FLOW_AUTO;
	else if (rx_pause && !tx_pause)
		priv->flow_ctrl = FLOW_RX;
	else if (!rx_pause && tx_pause)
		priv->flow_ctrl = FLOW_TX;
	else
		priv->flow_ctrl = FLOW_OFF;

	stmmac_mac_flow_ctrl(priv, duplex);

	if (ctrl != old_ctrl)
		writel(ctrl, priv->ioaddr + MAC_CTRL_REG);

	stmmac_mac_set(priv, priv->ioaddr, true);
	if (phy && priv->dma_cap.eee) {
		priv->eee_active =
			phy_init_eee(phy, !(priv->plat->flags &
				STMMAC_FLAG_RX_CLK_RUNS_IN_LPI)) >= 0;
		priv->eee_enabled = stmmac_eee_init(priv);
		priv->tx_lpi_enabled = priv->eee_enabled;
		stmmac_set_eee_pls(priv, priv->hw, true);
	}

	if (priv->dma_cap.fpesel)
		stmmac_fpe_link_state_handle(priv, true);

	if (priv->plat->flags & STMMAC_FLAG_HWTSTAMP_CORRECT_LATENCY)
		stmmac_hwtstamp_correct_latency(priv, priv);
}

static const struct phylink_mac_ops stmmac_phylink_mac_ops = {
	.mac_select_pcs = stmmac_mac_select_pcs,
	.mac_config = stmmac_mac_config,
	.mac_link_down = stmmac_mac_link_down,
	.mac_link_up = stmmac_mac_link_up,
};

/**
 * stmmac_check_pcs_mode - verify if RGMII/SGMII is supported
 * @priv: driver private structure
 * Description: this is to verify if the HW supports the PCS.
 * Physical Coding Sublayer (PCS) interface that can be used when the MAC is
 * configured for the TBI, RTBI, or SGMII PHY interface.
 */
static void stmmac_check_pcs_mode(struct stmmac_priv *priv)
{
	int interface = priv->plat->mac_interface;

	if (priv->dma_cap.pcs) {
		if ((interface == PHY_INTERFACE_MODE_RGMII) ||
		    (interface == PHY_INTERFACE_MODE_RGMII_ID) ||
		    (interface == PHY_INTERFACE_MODE_RGMII_RXID) ||
		    (interface == PHY_INTERFACE_MODE_RGMII_TXID)) {
			netdev_dbg(priv->dev, "PCS RGMII support enabled\n");
			priv->hw->pcs = STMMAC_PCS_RGMII;
		} else if (interface == PHY_INTERFACE_MODE_SGMII) {
			netdev_dbg(priv->dev, "PCS SGMII support enabled\n");
			priv->hw->pcs = STMMAC_PCS_SGMII;
		}
	}
}

/**
 * stmmac_init_phy - PHY initialization
 * @dev: net device structure
 * Description: it initializes the driver's PHY state, and attaches the PHY
 * to the mac driver.
 *  Return value:
 *  0 on success
 */
static int stmmac_init_phy(struct net_device *dev)
{
	struct stmmac_priv *priv = netdev_priv(dev);
	struct fwnode_handle *phy_fwnode;
	struct fwnode_handle *fwnode;
	int ret;

	if (!phylink_expects_phy(priv->phylink))
		return 0;

	fwnode = priv->plat->port_node;
	if (!fwnode)
		fwnode = dev_fwnode(priv->device);

	if (fwnode)
		phy_fwnode = fwnode_get_phy_node(fwnode);
	else
		phy_fwnode = NULL;

	/* Some DT bindings do not set-up the PHY handle. Let's try to
	 * manually parse it
	 */
	if (!phy_fwnode || IS_ERR(phy_fwnode)) {
		int addr = priv->plat->phy_addr;
		struct phy_device *phydev;

		if (addr < 0) {
			netdev_err(priv->dev, "no phy found\n");
			return -ENODEV;
		}

		phydev = mdiobus_get_phy(priv->mii, addr);
		if (!phydev) {
			netdev_err(priv->dev, "no phy at addr %d\n", addr);
			return -ENODEV;
		}

		ret = phylink_connect_phy(priv->phylink, phydev);
	} else {
		fwnode_handle_put(phy_fwnode);
		ret = phylink_fwnode_phy_connect(priv->phylink, fwnode, 0);
	}

	if (!priv->plat->pmt) {
		struct ethtool_wolinfo wol = { .cmd = ETHTOOL_GWOL };

		phylink_ethtool_get_wol(priv->phylink, &wol);
		device_set_wakeup_capable(priv->device, !!wol.supported);
		device_set_wakeup_enable(priv->device, !!wol.wolopts);
	}

	return ret;
}

static int stmmac_phy_setup(struct stmmac_priv *priv)
{
	struct stmmac_mdio_bus_data *mdio_bus_data;
	int mode = priv->plat->phy_interface;
	struct fwnode_handle *fwnode;
	struct phylink *phylink;
	int max_speed;

	priv->phylink_config.dev = &priv->dev->dev;
	priv->phylink_config.type = PHYLINK_NETDEV;
	priv->phylink_config.mac_managed_pm = true;

	mdio_bus_data = priv->plat->mdio_bus_data;
	if (mdio_bus_data)
		priv->phylink_config.ovr_an_inband =
			mdio_bus_data->xpcs_an_inband;

	/* Set the platform/firmware specified interface mode. Note, phylink
	 * deals with the PHY interface mode, not the MAC interface mode.
	 */
	__set_bit(mode, priv->phylink_config.supported_interfaces);

	/* If we have an xpcs, it defines which PHY interfaces are supported. */
	if (priv->hw->xpcs)
		xpcs_get_interfaces(priv->hw->xpcs,
				    priv->phylink_config.supported_interfaces);

	priv->phylink_config.mac_capabilities = MAC_ASYM_PAUSE | MAC_SYM_PAUSE |
						MAC_10FD | MAC_100FD |
						MAC_1000FD;

	/* Half-Duplex can only work with single queue */
	if (priv->plat->tx_queues_to_use <= 1)
		priv->phylink_config.mac_capabilities |= MAC_10HD | MAC_100HD |
							 MAC_1000HD;

	/* Get the MAC specific capabilities */
	stmmac_mac_phylink_get_caps(priv);

	max_speed = priv->plat->max_speed;
	if (max_speed)
		phylink_limit_mac_speed(&priv->phylink_config, max_speed);

	fwnode = priv->plat->port_node;
	if (!fwnode)
		fwnode = dev_fwnode(priv->device);

	phylink = phylink_create(&priv->phylink_config, fwnode,
				 mode, &stmmac_phylink_mac_ops);
	if (IS_ERR(phylink))
		return PTR_ERR(phylink);

	priv->phylink = phylink;
	return 0;
}

static void stmmac_display_rx_rings(struct stmmac_priv *priv,
				    struct stmmac_dma_conf *dma_conf)
{
	u32 rx_cnt = priv->plat->rx_queues_to_use;
	unsigned int desc_size;
	void *head_rx;
	u32 queue;

	/* Display RX rings */
	for (queue = 0; queue < rx_cnt; queue++) {
		struct stmmac_rx_queue *rx_q = &dma_conf->rx_queue[queue];

		pr_info("\tRX Queue %u rings\n", queue);

		if (priv->extend_desc) {
			head_rx = (void *)rx_q->dma_erx;
			desc_size = sizeof(struct dma_extended_desc);
		} else {
			head_rx = (void *)rx_q->dma_rx;
			desc_size = sizeof(struct dma_desc);
		}

		/* Display RX ring */
		stmmac_display_ring(priv, head_rx, dma_conf->dma_rx_size, true,
				    rx_q->dma_rx_phy, desc_size);
	}
}

static void stmmac_display_tx_rings(struct stmmac_priv *priv,
				    struct stmmac_dma_conf *dma_conf)
{
	u32 tx_cnt = priv->plat->tx_queues_to_use;
	unsigned int desc_size;
	void *head_tx;
	u32 queue;

	/* Display TX rings */
	for (queue = 0; queue < tx_cnt; queue++) {
		struct stmmac_tx_queue *tx_q = &dma_conf->tx_queue[queue];

		pr_info("\tTX Queue %d rings\n", queue);

		if (priv->extend_desc) {
			head_tx = (void *)tx_q->dma_etx;
			desc_size = sizeof(struct dma_extended_desc);
		} else if (tx_q->tbs & STMMAC_TBS_AVAIL) {
			head_tx = (void *)tx_q->dma_entx;
			desc_size = sizeof(struct dma_edesc);
		} else {
			head_tx = (void *)tx_q->dma_tx;
			desc_size = sizeof(struct dma_desc);
		}

		stmmac_display_ring(priv, head_tx, dma_conf->dma_tx_size, false,
				    tx_q->dma_tx_phy, desc_size);
	}
}

static void stmmac_display_rings(struct stmmac_priv *priv,
				 struct stmmac_dma_conf *dma_conf)
{
	/* Display RX ring */
	stmmac_display_rx_rings(priv, dma_conf);

	/* Display TX ring */
	stmmac_display_tx_rings(priv, dma_conf);
}

static int stmmac_set_bfsize(int mtu, int bufsize)
{
	int ret = bufsize;

	if (mtu >= BUF_SIZE_8KiB)
		ret = BUF_SIZE_16KiB;
	else if (mtu >= BUF_SIZE_4KiB)
		ret = BUF_SIZE_8KiB;
	else if (mtu >= BUF_SIZE_2KiB)
		ret = BUF_SIZE_4KiB;
	else if (mtu > DEFAULT_BUFSIZE)
		ret = BUF_SIZE_2KiB;
	else
		ret = DEFAULT_BUFSIZE;

	return ret;
}

/**
 * stmmac_clear_rx_descriptors - clear RX descriptors
 * @priv: driver private structure
 * @dma_conf: structure to take the dma data
 * @queue: RX queue index
 * Description: this function is called to clear the RX descriptors
 * in case of both basic and extended descriptors are used.
 */
static void stmmac_clear_rx_descriptors(struct stmmac_priv *priv,
					struct stmmac_dma_conf *dma_conf,
					u32 queue)
{
	struct stmmac_rx_queue *rx_q = &dma_conf->rx_queue[queue];
	int i;

	/* Clear the RX descriptors */
	for (i = 0; i < dma_conf->dma_rx_size; i++)
		if (priv->extend_desc)
			stmmac_init_rx_desc(priv, &rx_q->dma_erx[i].basic,
					priv->use_riwt, priv->mode,
					(i == dma_conf->dma_rx_size - 1),
					dma_conf->dma_buf_sz);
		else
			stmmac_init_rx_desc(priv, &rx_q->dma_rx[i],
					priv->use_riwt, priv->mode,
					(i == dma_conf->dma_rx_size - 1),
					dma_conf->dma_buf_sz);
}

/**
 * stmmac_clear_tx_descriptors - clear tx descriptors
 * @priv: driver private structure
 * @dma_conf: structure to take the dma data
 * @queue: TX queue index.
 * Description: this function is called to clear the TX descriptors
 * in case of both basic and extended descriptors are used.
 */
static void stmmac_clear_tx_descriptors(struct stmmac_priv *priv,
					struct stmmac_dma_conf *dma_conf,
					u32 queue)
{
	struct stmmac_tx_queue *tx_q = &dma_conf->tx_queue[queue];
	int i;

	/* Clear the TX descriptors */
	for (i = 0; i < dma_conf->dma_tx_size; i++) {
		int last = (i == (dma_conf->dma_tx_size - 1));
		struct dma_desc *p;

		if (priv->extend_desc)
			p = &tx_q->dma_etx[i].basic;
		else if (tx_q->tbs & STMMAC_TBS_AVAIL)
			p = &tx_q->dma_entx[i].basic;
		else
			p = &tx_q->dma_tx[i];

		stmmac_init_tx_desc(priv, p, priv->mode, last);
	}
}

/**
 * stmmac_clear_descriptors - clear descriptors
 * @priv: driver private structure
 * @dma_conf: structure to take the dma data
 * Description: this function is called to clear the TX and RX descriptors
 * in case of both basic and extended descriptors are used.
 */
static void stmmac_clear_descriptors(struct stmmac_priv *priv,
				     struct stmmac_dma_conf *dma_conf)
{
	u32 rx_queue_cnt = priv->plat->rx_queues_to_use;
	u32 tx_queue_cnt = priv->plat->tx_queues_to_use;
	u32 queue;

	/* Clear the RX descriptors */
	for (queue = 0; queue < rx_queue_cnt; queue++)
		stmmac_clear_rx_descriptors(priv, dma_conf, queue);

	/* Clear the TX descriptors */
	for (queue = 0; queue < tx_queue_cnt; queue++)
		stmmac_clear_tx_descriptors(priv, dma_conf, queue);
}

/**
 * stmmac_init_rx_buffers - init the RX descriptor buffer.
 * @priv: driver private structure
 * @dma_conf: structure to take the dma data
 * @p: descriptor pointer
 * @i: descriptor index
 * @flags: gfp flag
 * @queue: RX queue index
 * Description: this function is called to allocate a receive buffer, perform
 * the DMA mapping and init the descriptor.
 */
static int stmmac_init_rx_buffers(struct stmmac_priv *priv,
				  struct stmmac_dma_conf *dma_conf,
				  struct dma_desc *p,
				  int i, gfp_t flags, u32 queue)
{
	struct stmmac_rx_queue *rx_q = &dma_conf->rx_queue[queue];
	struct stmmac_rx_buffer *buf = &rx_q->buf_pool[i];
	gfp_t gfp = (GFP_ATOMIC | __GFP_NOWARN);

	if (priv->dma_cap.host_dma_width <= 32)
		gfp |= GFP_DMA32;

	if (!buf->page) {
		buf->page = page_pool_alloc_pages(rx_q->page_pool, gfp);
		if (!buf->page)
			return -ENOMEM;
		buf->page_offset = stmmac_rx_offset(priv);
	}

	if (priv->sph && !buf->sec_page) {
		buf->sec_page = page_pool_alloc_pages(rx_q->page_pool, gfp);
		if (!buf->sec_page)
			return -ENOMEM;

		buf->sec_addr = page_pool_get_dma_addr(buf->sec_page);
		stmmac_set_desc_sec_addr(priv, p, buf->sec_addr, true);
	} else {
		buf->sec_page = NULL;
		stmmac_set_desc_sec_addr(priv, p, buf->sec_addr, false);
	}

	buf->addr = page_pool_get_dma_addr(buf->page) + buf->page_offset;

	stmmac_set_desc_addr(priv, p, buf->addr);
	if (dma_conf->dma_buf_sz == BUF_SIZE_16KiB)
		stmmac_init_desc3(priv, p);

	return 0;
}

/**
 * stmmac_free_rx_buffer - free RX dma buffers
 * @priv: private structure
 * @rx_q: RX queue
 * @i: buffer index.
 */
static void stmmac_free_rx_buffer(struct stmmac_priv *priv,
				  struct stmmac_rx_queue *rx_q,
				  int i)
{
	struct stmmac_rx_buffer *buf = &rx_q->buf_pool[i];

	if (buf->page)
		page_pool_put_full_page(rx_q->page_pool, buf->page, false);
	buf->page = NULL;

	if (buf->sec_page)
		page_pool_put_full_page(rx_q->page_pool, buf->sec_page, false);
	buf->sec_page = NULL;
}

/**
 * stmmac_free_tx_buffer - free RX dma buffers
 * @priv: private structure
 * @dma_conf: structure to take the dma data
 * @queue: RX queue index
 * @i: buffer index.
 */
static void stmmac_free_tx_buffer(struct stmmac_priv *priv,
				  struct stmmac_dma_conf *dma_conf,
				  u32 queue, int i)
{
	struct stmmac_tx_queue *tx_q = &dma_conf->tx_queue[queue];

	if (tx_q->tx_skbuff_dma[i].buf &&
	    tx_q->tx_skbuff_dma[i].buf_type != STMMAC_TXBUF_T_XDP_TX) {
		if (tx_q->tx_skbuff_dma[i].map_as_page)
			dma_unmap_page(priv->device,
				       tx_q->tx_skbuff_dma[i].buf,
				       tx_q->tx_skbuff_dma[i].len,
				       DMA_TO_DEVICE);
		else
			dma_unmap_single(priv->device,
					 tx_q->tx_skbuff_dma[i].buf,
					 tx_q->tx_skbuff_dma[i].len,
					 DMA_TO_DEVICE);
	}

	if (tx_q->xdpf[i] &&
	    (tx_q->tx_skbuff_dma[i].buf_type == STMMAC_TXBUF_T_XDP_TX ||
	     tx_q->tx_skbuff_dma[i].buf_type == STMMAC_TXBUF_T_XDP_NDO)) {
		xdp_return_frame(tx_q->xdpf[i]);
		tx_q->xdpf[i] = NULL;
	}

	if (tx_q->tx_skbuff_dma[i].buf_type == STMMAC_TXBUF_T_XSK_TX)
		tx_q->xsk_frames_done++;

	if (tx_q->tx_skbuff[i] &&
	    tx_q->tx_skbuff_dma[i].buf_type == STMMAC_TXBUF_T_SKB) {
		dev_kfree_skb_any(tx_q->tx_skbuff[i]);
		tx_q->tx_skbuff[i] = NULL;
	}

	tx_q->tx_skbuff_dma[i].buf = 0;
	tx_q->tx_skbuff_dma[i].map_as_page = false;
}

/**
 * dma_free_rx_skbufs - free RX dma buffers
 * @priv: private structure
 * @dma_conf: structure to take the dma data
 * @queue: RX queue index
 */
static void dma_free_rx_skbufs(struct stmmac_priv *priv,
			       struct stmmac_dma_conf *dma_conf,
			       u32 queue)
{
	struct stmmac_rx_queue *rx_q = &dma_conf->rx_queue[queue];
	int i;

	for (i = 0; i < dma_conf->dma_rx_size; i++)
		stmmac_free_rx_buffer(priv, rx_q, i);
}

static int stmmac_alloc_rx_buffers(struct stmmac_priv *priv,
				   struct stmmac_dma_conf *dma_conf,
				   u32 queue, gfp_t flags)
{
	struct stmmac_rx_queue *rx_q = &dma_conf->rx_queue[queue];
	int i;

	for (i = 0; i < dma_conf->dma_rx_size; i++) {
		struct dma_desc *p;
		int ret;

		if (priv->extend_desc)
			p = &((rx_q->dma_erx + i)->basic);
		else
			p = rx_q->dma_rx + i;

		ret = stmmac_init_rx_buffers(priv, dma_conf, p, i, flags,
					     queue);
		if (ret)
			return ret;

		rx_q->buf_alloc_num++;
	}

	return 0;
}

/**
 * dma_free_rx_xskbufs - free RX dma buffers from XSK pool
 * @priv: private structure
 * @dma_conf: structure to take the dma data
 * @queue: RX queue index
 */
static void dma_free_rx_xskbufs(struct stmmac_priv *priv,
				struct stmmac_dma_conf *dma_conf,
				u32 queue)
{
	struct stmmac_rx_queue *rx_q = &dma_conf->rx_queue[queue];
	int i;

	for (i = 0; i < dma_conf->dma_rx_size; i++) {
		struct stmmac_rx_buffer *buf = &rx_q->buf_pool[i];

		if (!buf->xdp)
			continue;

		xsk_buff_free(buf->xdp);
		buf->xdp = NULL;
	}
}

static int stmmac_alloc_rx_buffers_zc(struct stmmac_priv *priv,
				      struct stmmac_dma_conf *dma_conf,
				      u32 queue)
{
	struct stmmac_rx_queue *rx_q = &dma_conf->rx_queue[queue];
	int i;

	/* struct stmmac_xdp_buff is using cb field (maximum size of 24 bytes)
	 * in struct xdp_buff_xsk to stash driver specific information. Thus,
	 * use this macro to make sure no size violations.
	 */
	XSK_CHECK_PRIV_TYPE(struct stmmac_xdp_buff);

	for (i = 0; i < dma_conf->dma_rx_size; i++) {
		struct stmmac_rx_buffer *buf;
		dma_addr_t dma_addr;
		struct dma_desc *p;

		if (priv->extend_desc)
			p = (struct dma_desc *)(rx_q->dma_erx + i);
		else
			p = rx_q->dma_rx + i;

		buf = &rx_q->buf_pool[i];

		buf->xdp = xsk_buff_alloc(rx_q->xsk_pool);
		if (!buf->xdp)
			return -ENOMEM;

		dma_addr = xsk_buff_xdp_get_dma(buf->xdp);
		stmmac_set_desc_addr(priv, p, dma_addr);
		rx_q->buf_alloc_num++;
	}

	return 0;
}

static struct xsk_buff_pool *stmmac_get_xsk_pool(struct stmmac_priv *priv, u32 queue)
{
	if (!stmmac_xdp_is_enabled(priv) || !test_bit(queue, priv->af_xdp_zc_qps))
		return NULL;

	return xsk_get_pool_from_qid(priv->dev, queue);
}

/**
 * __init_dma_rx_desc_rings - init the RX descriptor ring (per queue)
 * @priv: driver private structure
 * @dma_conf: structure to take the dma data
 * @queue: RX queue index
 * @flags: gfp flag.
 * Description: this function initializes the DMA RX descriptors
 * and allocates the socket buffers. It supports the chained and ring
 * modes.
 */
static int __init_dma_rx_desc_rings(struct stmmac_priv *priv,
				    struct stmmac_dma_conf *dma_conf,
				    u32 queue, gfp_t flags)
{
	struct stmmac_rx_queue *rx_q = &dma_conf->rx_queue[queue];
	int ret;

	netif_dbg(priv, probe, priv->dev,
		  "(%s) dma_rx_phy=0x%08x\n", __func__,
		  (u32)rx_q->dma_rx_phy);

	stmmac_clear_rx_descriptors(priv, dma_conf, queue);

	xdp_rxq_info_unreg_mem_model(&rx_q->xdp_rxq);

	rx_q->xsk_pool = stmmac_get_xsk_pool(priv, queue);

	if (rx_q->xsk_pool) {
		WARN_ON(xdp_rxq_info_reg_mem_model(&rx_q->xdp_rxq,
						   MEM_TYPE_XSK_BUFF_POOL,
						   NULL));
		netdev_info(priv->dev,
			    "Register MEM_TYPE_XSK_BUFF_POOL RxQ-%d\n",
			    rx_q->queue_index);
		xsk_pool_set_rxq_info(rx_q->xsk_pool, &rx_q->xdp_rxq);
	} else {
		WARN_ON(xdp_rxq_info_reg_mem_model(&rx_q->xdp_rxq,
						   MEM_TYPE_PAGE_POOL,
						   rx_q->page_pool));
		netdev_info(priv->dev,
			    "Register MEM_TYPE_PAGE_POOL RxQ-%d\n",
			    rx_q->queue_index);
	}

	if (rx_q->xsk_pool) {
		/* RX XDP ZC buffer pool may not be populated, e.g.
		 * xdpsock TX-only.
		 */
		stmmac_alloc_rx_buffers_zc(priv, dma_conf, queue);
	} else {
		ret = stmmac_alloc_rx_buffers(priv, dma_conf, queue, flags);
		if (ret < 0)
			return -ENOMEM;
	}

	/* Setup the chained descriptor addresses */
	if (priv->mode == STMMAC_CHAIN_MODE) {
		if (priv->extend_desc)
			stmmac_mode_init(priv, rx_q->dma_erx,
					 rx_q->dma_rx_phy,
					 dma_conf->dma_rx_size, 1);
		else
			stmmac_mode_init(priv, rx_q->dma_rx,
					 rx_q->dma_rx_phy,
					 dma_conf->dma_rx_size, 0);
	}

	return 0;
}

static int init_dma_rx_desc_rings(struct net_device *dev,
				  struct stmmac_dma_conf *dma_conf,
				  gfp_t flags)
{
	struct stmmac_priv *priv = netdev_priv(dev);
	u32 rx_count = priv->plat->rx_queues_to_use;
	int queue;
	int ret;

	/* RX INITIALIZATION */
	netif_dbg(priv, probe, priv->dev,
		  "SKB addresses:\nskb\t\tskb data\tdma data\n");

	for (queue = 0; queue < rx_count; queue++) {
		ret = __init_dma_rx_desc_rings(priv, dma_conf, queue, flags);
		if (ret)
			goto err_init_rx_buffers;
	}

	return 0;

err_init_rx_buffers:
	while (queue >= 0) {
		struct stmmac_rx_queue *rx_q = &dma_conf->rx_queue[queue];

		if (rx_q->xsk_pool)
			dma_free_rx_xskbufs(priv, dma_conf, queue);
		else
			dma_free_rx_skbufs(priv, dma_conf, queue);

		rx_q->buf_alloc_num = 0;
		rx_q->xsk_pool = NULL;

		queue--;
	}

	return ret;
}

/**
 * __init_dma_tx_desc_rings - init the TX descriptor ring (per queue)
 * @priv: driver private structure
 * @dma_conf: structure to take the dma data
 * @queue: TX queue index
 * Description: this function initializes the DMA TX descriptors
 * and allocates the socket buffers. It supports the chained and ring
 * modes.
 */
static int __init_dma_tx_desc_rings(struct stmmac_priv *priv,
				    struct stmmac_dma_conf *dma_conf,
				    u32 queue)
{
	struct stmmac_tx_queue *tx_q = &dma_conf->tx_queue[queue];
	int i;

	netif_dbg(priv, probe, priv->dev,
		  "(%s) dma_tx_phy=0x%08x\n", __func__,
		  (u32)tx_q->dma_tx_phy);

	/* Setup the chained descriptor addresses */
	if (priv->mode == STMMAC_CHAIN_MODE) {
		if (priv->extend_desc)
			stmmac_mode_init(priv, tx_q->dma_etx,
					 tx_q->dma_tx_phy,
					 dma_conf->dma_tx_size, 1);
		else if (!(tx_q->tbs & STMMAC_TBS_AVAIL))
			stmmac_mode_init(priv, tx_q->dma_tx,
					 tx_q->dma_tx_phy,
					 dma_conf->dma_tx_size, 0);
	}

	tx_q->xsk_pool = stmmac_get_xsk_pool(priv, queue);

	for (i = 0; i < dma_conf->dma_tx_size; i++) {
		struct dma_desc *p;

		if (priv->extend_desc)
			p = &((tx_q->dma_etx + i)->basic);
		else if (tx_q->tbs & STMMAC_TBS_AVAIL)
			p = &((tx_q->dma_entx + i)->basic);
		else
			p = tx_q->dma_tx + i;

		stmmac_clear_desc(priv, p);

		tx_q->tx_skbuff_dma[i].buf = 0;
		tx_q->tx_skbuff_dma[i].map_as_page = false;
		tx_q->tx_skbuff_dma[i].len = 0;
		tx_q->tx_skbuff_dma[i].last_segment = false;
		tx_q->tx_skbuff[i] = NULL;
	}

	return 0;
}

static int init_dma_tx_desc_rings(struct net_device *dev,
				  struct stmmac_dma_conf *dma_conf)
{
	struct stmmac_priv *priv = netdev_priv(dev);
	u32 tx_queue_cnt;
	u32 queue;

	tx_queue_cnt = priv->plat->tx_queues_to_use;

	for (queue = 0; queue < tx_queue_cnt; queue++)
		__init_dma_tx_desc_rings(priv, dma_conf, queue);

	return 0;
}

/**
 * init_dma_desc_rings - init the RX/TX descriptor rings
 * @dev: net device structure
 * @dma_conf: structure to take the dma data
 * @flags: gfp flag.
 * Description: this function initializes the DMA RX/TX descriptors
 * and allocates the socket buffers. It supports the chained and ring
 * modes.
 */
static int init_dma_desc_rings(struct net_device *dev,
			       struct stmmac_dma_conf *dma_conf,
			       gfp_t flags)
{
	struct stmmac_priv *priv = netdev_priv(dev);
	int ret;

	ret = init_dma_rx_desc_rings(dev, dma_conf, flags);
	if (ret)
		return ret;

	ret = init_dma_tx_desc_rings(dev, dma_conf);

	stmmac_clear_descriptors(priv, dma_conf);

	if (netif_msg_hw(priv))
		stmmac_display_rings(priv, dma_conf);

	return ret;
}

/**
 * dma_free_tx_skbufs - free TX dma buffers
 * @priv: private structure
 * @dma_conf: structure to take the dma data
 * @queue: TX queue index
 */
static void dma_free_tx_skbufs(struct stmmac_priv *priv,
			       struct stmmac_dma_conf *dma_conf,
			       u32 queue)
{
	struct stmmac_tx_queue *tx_q = &dma_conf->tx_queue[queue];
	int i;

	tx_q->xsk_frames_done = 0;

	for (i = 0; i < dma_conf->dma_tx_size; i++)
		stmmac_free_tx_buffer(priv, dma_conf, queue, i);

	if (tx_q->xsk_pool && tx_q->xsk_frames_done) {
		xsk_tx_completed(tx_q->xsk_pool, tx_q->xsk_frames_done);
		tx_q->xsk_frames_done = 0;
		tx_q->xsk_pool = NULL;
	}
}

/**
 * stmmac_free_tx_skbufs - free TX skb buffers
 * @priv: private structure
 */
static void stmmac_free_tx_skbufs(struct stmmac_priv *priv)
{
	u32 tx_queue_cnt = priv->plat->tx_queues_to_use;
	u32 queue;

	for (queue = 0; queue < tx_queue_cnt; queue++)
		dma_free_tx_skbufs(priv, &priv->dma_conf, queue);
}

/**
 * __free_dma_rx_desc_resources - free RX dma desc resources (per queue)
 * @priv: private structure
 * @dma_conf: structure to take the dma data
 * @queue: RX queue index
 */
static void __free_dma_rx_desc_resources(struct stmmac_priv *priv,
					 struct stmmac_dma_conf *dma_conf,
					 u32 queue)
{
	struct stmmac_rx_queue *rx_q = &dma_conf->rx_queue[queue];

	/* Release the DMA RX socket buffers */
	if (rx_q->xsk_pool)
		dma_free_rx_xskbufs(priv, dma_conf, queue);
	else
		dma_free_rx_skbufs(priv, dma_conf, queue);

	rx_q->buf_alloc_num = 0;
	rx_q->xsk_pool = NULL;

	/* Free DMA regions of consistent memory previously allocated */
	if (!priv->extend_desc)
		dma_free_coherent(priv->device, dma_conf->dma_rx_size *
				  sizeof(struct dma_desc),
				  rx_q->dma_rx, rx_q->dma_rx_phy);
	else
		dma_free_coherent(priv->device, dma_conf->dma_rx_size *
				  sizeof(struct dma_extended_desc),
				  rx_q->dma_erx, rx_q->dma_rx_phy);

	if (xdp_rxq_info_is_reg(&rx_q->xdp_rxq))
		xdp_rxq_info_unreg(&rx_q->xdp_rxq);

	kfree(rx_q->buf_pool);
	if (rx_q->page_pool)
		page_pool_destroy(rx_q->page_pool);
}

static void free_dma_rx_desc_resources(struct stmmac_priv *priv,
				       struct stmmac_dma_conf *dma_conf)
{
	u32 rx_count = priv->plat->rx_queues_to_use;
	u32 queue;

	/* Free RX queue resources */
	for (queue = 0; queue < rx_count; queue++)
		__free_dma_rx_desc_resources(priv, dma_conf, queue);
}

/**
 * __free_dma_tx_desc_resources - free TX dma desc resources (per queue)
 * @priv: private structure
 * @dma_conf: structure to take the dma data
 * @queue: TX queue index
 */
static void __free_dma_tx_desc_resources(struct stmmac_priv *priv,
					 struct stmmac_dma_conf *dma_conf,
					 u32 queue)
{
	struct stmmac_tx_queue *tx_q = &dma_conf->tx_queue[queue];
	size_t size;
	void *addr;

	/* Release the DMA TX socket buffers */
	dma_free_tx_skbufs(priv, dma_conf, queue);

	if (priv->extend_desc) {
		size = sizeof(struct dma_extended_desc);
		addr = tx_q->dma_etx;
	} else if (tx_q->tbs & STMMAC_TBS_AVAIL) {
		size = sizeof(struct dma_edesc);
		addr = tx_q->dma_entx;
	} else {
		size = sizeof(struct dma_desc);
		addr = tx_q->dma_tx;
	}

	size *= dma_conf->dma_tx_size;

	dma_free_coherent(priv->device, size, addr, tx_q->dma_tx_phy);

	kfree(tx_q->tx_skbuff_dma);
	kfree(tx_q->tx_skbuff);
}

static void free_dma_tx_desc_resources(struct stmmac_priv *priv,
				       struct stmmac_dma_conf *dma_conf)
{
	u32 tx_count = priv->plat->tx_queues_to_use;
	u32 queue;

	/* Free TX queue resources */
	for (queue = 0; queue < tx_count; queue++)
		__free_dma_tx_desc_resources(priv, dma_conf, queue);
}

/**
 * __alloc_dma_rx_desc_resources - alloc RX resources (per queue).
 * @priv: private structure
 * @dma_conf: structure to take the dma data
 * @queue: RX queue index
 * Description: according to which descriptor can be used (extend or basic)
 * this function allocates the resources for TX and RX paths. In case of
 * reception, for example, it pre-allocated the RX socket buffer in order to
 * allow zero-copy mechanism.
 */
static int __alloc_dma_rx_desc_resources(struct stmmac_priv *priv,
					 struct stmmac_dma_conf *dma_conf,
					 u32 queue)
{
	struct stmmac_rx_queue *rx_q = &dma_conf->rx_queue[queue];
	struct stmmac_channel *ch = &priv->channel[queue];
	bool xdp_prog = stmmac_xdp_is_enabled(priv);
	struct page_pool_params pp_params = { 0 };
	unsigned int num_pages;
	unsigned int napi_id;
	int ret;

	rx_q->queue_index = queue;
	rx_q->priv_data = priv;

	pp_params.flags = PP_FLAG_DMA_MAP | PP_FLAG_DMA_SYNC_DEV;
	pp_params.pool_size = dma_conf->dma_rx_size;
	num_pages = DIV_ROUND_UP(dma_conf->dma_buf_sz, PAGE_SIZE);
	pp_params.order = ilog2(num_pages);
	pp_params.nid = dev_to_node(priv->device);
	pp_params.dev = priv->device;
	pp_params.dma_dir = xdp_prog ? DMA_BIDIRECTIONAL : DMA_FROM_DEVICE;
	pp_params.offset = stmmac_rx_offset(priv);
	pp_params.max_len = STMMAC_MAX_RX_BUF_SIZE(num_pages);

	rx_q->page_pool = page_pool_create(&pp_params);
	if (IS_ERR(rx_q->page_pool)) {
		ret = PTR_ERR(rx_q->page_pool);
		rx_q->page_pool = NULL;
		return ret;
	}

	rx_q->buf_pool = kcalloc(dma_conf->dma_rx_size,
				 sizeof(*rx_q->buf_pool),
				 GFP_KERNEL);
	if (!rx_q->buf_pool)
		return -ENOMEM;

	if (priv->extend_desc) {
		rx_q->dma_erx = dma_alloc_coherent(priv->device,
						   dma_conf->dma_rx_size *
						   sizeof(struct dma_extended_desc),
						   &rx_q->dma_rx_phy,
						   GFP_KERNEL);
		if (!rx_q->dma_erx)
			return -ENOMEM;

	} else {
		rx_q->dma_rx = dma_alloc_coherent(priv->device,
						  dma_conf->dma_rx_size *
						  sizeof(struct dma_desc),
						  &rx_q->dma_rx_phy,
						  GFP_KERNEL);
		if (!rx_q->dma_rx)
			return -ENOMEM;
	}

	if (stmmac_xdp_is_enabled(priv) &&
	    test_bit(queue, priv->af_xdp_zc_qps))
		napi_id = ch->rxtx_napi.napi_id;
	else
		napi_id = ch->rx_napi.napi_id;

	ret = xdp_rxq_info_reg(&rx_q->xdp_rxq, priv->dev,
			       rx_q->queue_index,
			       napi_id);
	if (ret) {
		netdev_err(priv->dev, "Failed to register xdp rxq info\n");
		return -EINVAL;
	}

	return 0;
}

static int alloc_dma_rx_desc_resources(struct stmmac_priv *priv,
				       struct stmmac_dma_conf *dma_conf)
{
	u32 rx_count = priv->plat->rx_queues_to_use;
	u32 queue;
	int ret;

	/* RX queues buffers and DMA */
	for (queue = 0; queue < rx_count; queue++) {
		ret = __alloc_dma_rx_desc_resources(priv, dma_conf, queue);
		if (ret)
			goto err_dma;
	}

	return 0;

err_dma:
	free_dma_rx_desc_resources(priv, dma_conf);

	return ret;
}

/**
 * __alloc_dma_tx_desc_resources - alloc TX resources (per queue).
 * @priv: private structure
 * @dma_conf: structure to take the dma data
 * @queue: TX queue index
 * Description: according to which descriptor can be used (extend or basic)
 * this function allocates the resources for TX and RX paths. In case of
 * reception, for example, it pre-allocated the RX socket buffer in order to
 * allow zero-copy mechanism.
 */
static int __alloc_dma_tx_desc_resources(struct stmmac_priv *priv,
					 struct stmmac_dma_conf *dma_conf,
					 u32 queue)
{
	struct stmmac_tx_queue *tx_q = &dma_conf->tx_queue[queue];
	size_t size;
	void *addr;

	tx_q->queue_index = queue;
	tx_q->priv_data = priv;

	tx_q->tx_skbuff_dma = kcalloc(dma_conf->dma_tx_size,
				      sizeof(*tx_q->tx_skbuff_dma),
				      GFP_KERNEL);
	if (!tx_q->tx_skbuff_dma)
		return -ENOMEM;

	tx_q->tx_skbuff = kcalloc(dma_conf->dma_tx_size,
				  sizeof(struct sk_buff *),
				  GFP_KERNEL);
	if (!tx_q->tx_skbuff)
		return -ENOMEM;

	if (priv->extend_desc)
		size = sizeof(struct dma_extended_desc);
	else if (tx_q->tbs & STMMAC_TBS_AVAIL)
		size = sizeof(struct dma_edesc);
	else
		size = sizeof(struct dma_desc);

	size *= dma_conf->dma_tx_size;

	addr = dma_alloc_coherent(priv->device, size,
				  &tx_q->dma_tx_phy, GFP_KERNEL);
	if (!addr)
		return -ENOMEM;

	if (priv->extend_desc)
		tx_q->dma_etx = addr;
	else if (tx_q->tbs & STMMAC_TBS_AVAIL)
		tx_q->dma_entx = addr;
	else
		tx_q->dma_tx = addr;

	return 0;
}

static int alloc_dma_tx_desc_resources(struct stmmac_priv *priv,
				       struct stmmac_dma_conf *dma_conf)
{
	u32 tx_count = priv->plat->tx_queues_to_use;
	u32 queue;
	int ret;

	/* TX queues buffers and DMA */
	for (queue = 0; queue < tx_count; queue++) {
		ret = __alloc_dma_tx_desc_resources(priv, dma_conf, queue);
		if (ret)
			goto err_dma;
	}

	return 0;

err_dma:
	free_dma_tx_desc_resources(priv, dma_conf);
	return ret;
}

/**
 * alloc_dma_desc_resources - alloc TX/RX resources.
 * @priv: private structure
 * @dma_conf: structure to take the dma data
 * Description: according to which descriptor can be used (extend or basic)
 * this function allocates the resources for TX and RX paths. In case of
 * reception, for example, it pre-allocated the RX socket buffer in order to
 * allow zero-copy mechanism.
 */
static int alloc_dma_desc_resources(struct stmmac_priv *priv,
				    struct stmmac_dma_conf *dma_conf)
{
	/* RX Allocation */
	int ret = alloc_dma_rx_desc_resources(priv, dma_conf);

	if (ret)
		return ret;

	ret = alloc_dma_tx_desc_resources(priv, dma_conf);

	return ret;
}

/**
 * free_dma_desc_resources - free dma desc resources
 * @priv: private structure
 * @dma_conf: structure to take the dma data
 */
static void free_dma_desc_resources(struct stmmac_priv *priv,
				    struct stmmac_dma_conf *dma_conf)
{
	/* Release the DMA TX socket buffers */
	free_dma_tx_desc_resources(priv, dma_conf);

	/* Release the DMA RX socket buffers later
	 * to ensure all pending XDP_TX buffers are returned.
	 */
	free_dma_rx_desc_resources(priv, dma_conf);
}

/**
 *  stmmac_mac_enable_rx_queues - Enable MAC rx queues
 *  @priv: driver private structure
 *  Description: It is used for enabling the rx queues in the MAC
 */
static void stmmac_mac_enable_rx_queues(struct stmmac_priv *priv)
{
	u32 rx_queues_count = priv->plat->rx_queues_to_use;
	int queue;
	u8 mode;

	for (queue = 0; queue < rx_queues_count; queue++) {
		mode = priv->plat->rx_queues_cfg[queue].mode_to_use;
		stmmac_rx_queue_enable(priv, priv->hw, mode, queue);
	}
}

/**
 * stmmac_start_rx_dma - start RX DMA channel
 * @priv: driver private structure
 * @chan: RX channel index
 * Description:
 * This starts a RX DMA channel
 */
static void stmmac_start_rx_dma(struct stmmac_priv *priv, u32 chan)
{
	netdev_dbg(priv->dev, "DMA RX processes started in channel %d\n", chan);
	stmmac_start_rx(priv, priv->ioaddr, chan);
}

/**
 * stmmac_start_tx_dma - start TX DMA channel
 * @priv: driver private structure
 * @chan: TX channel index
 * Description:
 * This starts a TX DMA channel
 */
static void stmmac_start_tx_dma(struct stmmac_priv *priv, u32 chan)
{
	netdev_dbg(priv->dev, "DMA TX processes started in channel %d\n", chan);
	stmmac_start_tx(priv, priv->ioaddr, chan);
}

/**
 * stmmac_stop_rx_dma - stop RX DMA channel
 * @priv: driver private structure
 * @chan: RX channel index
 * Description:
 * This stops a RX DMA channel
 */
static void stmmac_stop_rx_dma(struct stmmac_priv *priv, u32 chan)
{
	netdev_dbg(priv->dev, "DMA RX processes stopped in channel %d\n", chan);
	stmmac_stop_rx(priv, priv->ioaddr, chan);
}

/**
 * stmmac_stop_tx_dma - stop TX DMA channel
 * @priv: driver private structure
 * @chan: TX channel index
 * Description:
 * This stops a TX DMA channel
 */
static void stmmac_stop_tx_dma(struct stmmac_priv *priv, u32 chan)
{
	netdev_dbg(priv->dev, "DMA TX processes stopped in channel %d\n", chan);
	stmmac_stop_tx(priv, priv->ioaddr, chan);
}

static void stmmac_enable_all_dma_irq(struct stmmac_priv *priv)
{
	u32 rx_channels_count = priv->plat->rx_queues_to_use;
	u32 tx_channels_count = priv->plat->tx_queues_to_use;
	u32 dma_csr_ch = max(rx_channels_count, tx_channels_count);
	u32 chan;

	for (chan = 0; chan < dma_csr_ch; chan++) {
		struct stmmac_channel *ch = &priv->channel[chan];
		unsigned long flags;

		spin_lock_irqsave(&ch->lock, flags);
		stmmac_enable_dma_irq(priv, priv->ioaddr, chan, 1, 1);
		spin_unlock_irqrestore(&ch->lock, flags);
	}
}

/**
 * stmmac_start_all_dma - start all RX and TX DMA channels
 * @priv: driver private structure
 * Description:
 * This starts all the RX and TX DMA channels
 */
static void stmmac_start_all_dma(struct stmmac_priv *priv)
{
	u32 rx_channels_count = priv->plat->rx_queues_to_use;
	u32 tx_channels_count = priv->plat->tx_queues_to_use;
	u32 chan = 0;

	for (chan = 0; chan < rx_channels_count; chan++)
		stmmac_start_rx_dma(priv, chan);

	for (chan = 0; chan < tx_channels_count; chan++)
		stmmac_start_tx_dma(priv, chan);
}

/**
 * stmmac_stop_all_dma - stop all RX and TX DMA channels
 * @priv: driver private structure
 * Description:
 * This stops the RX and TX DMA channels
 */
static void stmmac_stop_all_dma(struct stmmac_priv *priv)
{
	u32 rx_channels_count = priv->plat->rx_queues_to_use;
	u32 tx_channels_count = priv->plat->tx_queues_to_use;
	u32 chan = 0;

	for (chan = 0; chan < rx_channels_count; chan++)
		stmmac_stop_rx_dma(priv, chan);

	for (chan = 0; chan < tx_channels_count; chan++)
		stmmac_stop_tx_dma(priv, chan);
}

/**
 *  stmmac_dma_operation_mode - HW DMA operation mode
 *  @priv: driver private structure
 *  Description: it is used for configuring the DMA operation mode register in
 *  order to program the tx/rx DMA thresholds or Store-And-Forward mode.
 */
static void stmmac_dma_operation_mode(struct stmmac_priv *priv)
{
	u32 rx_channels_count = priv->plat->rx_queues_to_use;
	u32 tx_channels_count = priv->plat->tx_queues_to_use;
	int rxfifosz = priv->plat->rx_fifo_size;
	int txfifosz = priv->plat->tx_fifo_size;
	u32 txmode = 0;
	u32 rxmode = 0;
	u32 chan = 0;
	u8 qmode = 0;

	if (rxfifosz == 0)
		rxfifosz = priv->dma_cap.rx_fifo_size;
	if (txfifosz == 0)
		txfifosz = priv->dma_cap.tx_fifo_size;

	/* Adjust for real per queue fifo size */
	rxfifosz /= rx_channels_count;
	txfifosz /= tx_channels_count;

	if (priv->plat->force_thresh_dma_mode) {
		txmode = tc;
		rxmode = tc;
	} else if (priv->plat->force_sf_dma_mode || priv->plat->tx_coe) {
		/*
		 * In case of GMAC, SF mode can be enabled
		 * to perform the TX COE in HW. This depends on:
		 * 1) TX COE if actually supported
		 * 2) There is no bugged Jumbo frame support
		 *    that needs to not insert csum in the TDES.
		 */
		txmode = SF_DMA_MODE;
		rxmode = SF_DMA_MODE;
		priv->xstats.threshold = SF_DMA_MODE;
	} else {
		txmode = tc;
		rxmode = SF_DMA_MODE;
	}

	/* configure all channels */
	for (chan = 0; chan < rx_channels_count; chan++) {
		struct stmmac_rx_queue *rx_q = &priv->dma_conf.rx_queue[chan];
		u32 buf_size;

		qmode = priv->plat->rx_queues_cfg[chan].mode_to_use;

		stmmac_dma_rx_mode(priv, priv->ioaddr, rxmode, chan,
				rxfifosz, qmode);

		if (rx_q->xsk_pool) {
			buf_size = xsk_pool_get_rx_frame_size(rx_q->xsk_pool);
			stmmac_set_dma_bfsize(priv, priv->ioaddr,
					      buf_size,
					      chan);
		} else {
			stmmac_set_dma_bfsize(priv, priv->ioaddr,
					      priv->dma_conf.dma_buf_sz,
					      chan);
		}
	}

	for (chan = 0; chan < tx_channels_count; chan++) {
		qmode = priv->plat->tx_queues_cfg[chan].mode_to_use;

		stmmac_dma_tx_mode(priv, priv->ioaddr, txmode, chan,
				txfifosz, qmode);
	}
}

static bool stmmac_xdp_xmit_zc(struct stmmac_priv *priv, u32 queue, u32 budget)
{
	struct netdev_queue *nq = netdev_get_tx_queue(priv->dev, queue);
	struct stmmac_tx_queue *tx_q = &priv->dma_conf.tx_queue[queue];
	struct stmmac_txq_stats *txq_stats = &priv->xstats.txq_stats[queue];
	struct xsk_buff_pool *pool = tx_q->xsk_pool;
	unsigned int entry = tx_q->cur_tx;
	struct dma_desc *tx_desc = NULL;
	struct xdp_desc xdp_desc;
	bool work_done = true;
	u32 tx_set_ic_bit = 0;
	unsigned long flags;

	/* Avoids TX time-out as we are sharing with slow path */
	txq_trans_cond_update(nq);

	budget = min(budget, stmmac_tx_avail(priv, queue));

	while (budget-- > 0) {
		dma_addr_t dma_addr;
		bool set_ic;

		/* We are sharing with slow path and stop XSK TX desc submission when
		 * available TX ring is less than threshold.
		 */
		if (unlikely(stmmac_tx_avail(priv, queue) < STMMAC_TX_XSK_AVAIL) ||
		    !netif_carrier_ok(priv->dev)) {
			work_done = false;
			break;
		}

		if (!xsk_tx_peek_desc(pool, &xdp_desc))
			break;

		if (likely(priv->extend_desc))
			tx_desc = (struct dma_desc *)(tx_q->dma_etx + entry);
		else if (tx_q->tbs & STMMAC_TBS_AVAIL)
			tx_desc = &tx_q->dma_entx[entry].basic;
		else
			tx_desc = tx_q->dma_tx + entry;

		dma_addr = xsk_buff_raw_get_dma(pool, xdp_desc.addr);
		xsk_buff_raw_dma_sync_for_device(pool, dma_addr, xdp_desc.len);

		tx_q->tx_skbuff_dma[entry].buf_type = STMMAC_TXBUF_T_XSK_TX;

		/* To return XDP buffer to XSK pool, we simple call
		 * xsk_tx_completed(), so we don't need to fill up
		 * 'buf' and 'xdpf'.
		 */
		tx_q->tx_skbuff_dma[entry].buf = 0;
		tx_q->xdpf[entry] = NULL;

		tx_q->tx_skbuff_dma[entry].map_as_page = false;
		tx_q->tx_skbuff_dma[entry].len = xdp_desc.len;
		tx_q->tx_skbuff_dma[entry].last_segment = true;
		tx_q->tx_skbuff_dma[entry].is_jumbo = false;

		stmmac_set_desc_addr(priv, tx_desc, dma_addr);

		tx_q->tx_count_frames++;

		if (!priv->tx_coal_frames[queue])
			set_ic = false;
		else if (tx_q->tx_count_frames % priv->tx_coal_frames[queue] == 0)
			set_ic = true;
		else
			set_ic = false;

		if (set_ic) {
			tx_q->tx_count_frames = 0;
			stmmac_set_tx_ic(priv, tx_desc);
			tx_set_ic_bit++;
		}

		stmmac_prepare_tx_desc(priv, tx_desc, 1, xdp_desc.len,
				       true, priv->mode, true, true,
				       xdp_desc.len);

		stmmac_enable_dma_transmission(priv, priv->ioaddr);

		tx_q->cur_tx = STMMAC_GET_ENTRY(tx_q->cur_tx, priv->dma_conf.dma_tx_size);
		entry = tx_q->cur_tx;
	}
	flags = u64_stats_update_begin_irqsave(&txq_stats->syncp);
	txq_stats->tx_set_ic_bit += tx_set_ic_bit;
	u64_stats_update_end_irqrestore(&txq_stats->syncp, flags);

	if (tx_desc) {
		stmmac_flush_tx_descriptors(priv, queue);
		xsk_tx_release(pool);
	}

	/* Return true if all of the 3 conditions are met
	 *  a) TX Budget is still available
	 *  b) work_done = true when XSK TX desc peek is empty (no more
	 *     pending XSK TX for transmission)
	 */
	return !!budget && work_done;
}

static void stmmac_bump_dma_threshold(struct stmmac_priv *priv, u32 chan)
{
	if (unlikely(priv->xstats.threshold != SF_DMA_MODE) && tc <= 256) {
		tc += 64;

		if (priv->plat->force_thresh_dma_mode)
			stmmac_set_dma_operation_mode(priv, tc, tc, chan);
		else
			stmmac_set_dma_operation_mode(priv, tc, SF_DMA_MODE,
						      chan);

		priv->xstats.threshold = tc;
	}
}

/**
 * stmmac_tx_clean - to manage the transmission completion
 * @priv: driver private structure
 * @budget: napi budget limiting this functions packet handling
 * @queue: TX queue index
 * Description: it reclaims the transmit resources after transmission completes.
 */
static int stmmac_tx_clean(struct stmmac_priv *priv, int budget, u32 queue)
{
	struct stmmac_tx_queue *tx_q = &priv->dma_conf.tx_queue[queue];
	struct stmmac_txq_stats *txq_stats = &priv->xstats.txq_stats[queue];
	unsigned int bytes_compl = 0, pkts_compl = 0;
	unsigned int entry, xmits = 0, count = 0;
	u32 tx_packets = 0, tx_errors = 0;
	unsigned long flags;

	__netif_tx_lock_bh(netdev_get_tx_queue(priv->dev, queue));

	tx_q->xsk_frames_done = 0;

	entry = tx_q->dirty_tx;

	/* Try to clean all TX complete frame in 1 shot */
	while ((entry != tx_q->cur_tx) && count < priv->dma_conf.dma_tx_size) {
		struct xdp_frame *xdpf;
		struct sk_buff *skb;
		struct dma_desc *p;
		int status;

		if (tx_q->tx_skbuff_dma[entry].buf_type == STMMAC_TXBUF_T_XDP_TX ||
		    tx_q->tx_skbuff_dma[entry].buf_type == STMMAC_TXBUF_T_XDP_NDO) {
			xdpf = tx_q->xdpf[entry];
			skb = NULL;
		} else if (tx_q->tx_skbuff_dma[entry].buf_type == STMMAC_TXBUF_T_SKB) {
			xdpf = NULL;
			skb = tx_q->tx_skbuff[entry];
		} else {
			xdpf = NULL;
			skb = NULL;
		}

		if (priv->extend_desc)
			p = (struct dma_desc *)(tx_q->dma_etx + entry);
		else if (tx_q->tbs & STMMAC_TBS_AVAIL)
			p = &tx_q->dma_entx[entry].basic;
		else
			p = tx_q->dma_tx + entry;

		status = stmmac_tx_status(priv,	&priv->xstats, p, priv->ioaddr);
		/* Check if the descriptor is owned by the DMA */
		if (unlikely(status & tx_dma_own))
			break;

		count++;

		/* Make sure descriptor fields are read after reading
		 * the own bit.
		 */
		dma_rmb();

		/* Just consider the last segment and ...*/
		if (likely(!(status & tx_not_ls))) {
			/* ... verify the status error condition */
			if (unlikely(status & tx_err)) {
				tx_errors++;
				if (unlikely(status & tx_err_bump_tc))
					stmmac_bump_dma_threshold(priv, queue);
			} else {
				tx_packets++;
			}
			if (skb)
				stmmac_get_tx_hwtstamp(priv, p, skb);
		}

		if (likely(tx_q->tx_skbuff_dma[entry].buf &&
			   tx_q->tx_skbuff_dma[entry].buf_type != STMMAC_TXBUF_T_XDP_TX)) {
			if (tx_q->tx_skbuff_dma[entry].map_as_page)
				dma_unmap_page(priv->device,
					       tx_q->tx_skbuff_dma[entry].buf,
					       tx_q->tx_skbuff_dma[entry].len,
					       DMA_TO_DEVICE);
			else
				dma_unmap_single(priv->device,
						 tx_q->tx_skbuff_dma[entry].buf,
						 tx_q->tx_skbuff_dma[entry].len,
						 DMA_TO_DEVICE);
			tx_q->tx_skbuff_dma[entry].buf = 0;
			tx_q->tx_skbuff_dma[entry].len = 0;
			tx_q->tx_skbuff_dma[entry].map_as_page = false;
		}

		stmmac_clean_desc3(priv, tx_q, p);

		tx_q->tx_skbuff_dma[entry].last_segment = false;
		tx_q->tx_skbuff_dma[entry].is_jumbo = false;

		if (xdpf &&
		    tx_q->tx_skbuff_dma[entry].buf_type == STMMAC_TXBUF_T_XDP_TX) {
			xdp_return_frame_rx_napi(xdpf);
			tx_q->xdpf[entry] = NULL;
		}

		if (xdpf &&
		    tx_q->tx_skbuff_dma[entry].buf_type == STMMAC_TXBUF_T_XDP_NDO) {
			xdp_return_frame(xdpf);
			tx_q->xdpf[entry] = NULL;
		}

		if (tx_q->tx_skbuff_dma[entry].buf_type == STMMAC_TXBUF_T_XSK_TX)
			tx_q->xsk_frames_done++;

		if (tx_q->tx_skbuff_dma[entry].buf_type == STMMAC_TXBUF_T_SKB) {
			if (likely(skb)) {
				pkts_compl++;
				bytes_compl += skb->len;
				dev_consume_skb_any(skb);
				tx_q->tx_skbuff[entry] = NULL;
			}
		}

		stmmac_release_tx_desc(priv, p, priv->mode);

		entry = STMMAC_GET_ENTRY(entry, priv->dma_conf.dma_tx_size);
	}
	tx_q->dirty_tx = entry;

	netdev_tx_completed_queue(netdev_get_tx_queue(priv->dev, queue),
				  pkts_compl, bytes_compl);

	if (unlikely(netif_tx_queue_stopped(netdev_get_tx_queue(priv->dev,
								queue))) &&
	    stmmac_tx_avail(priv, queue) > STMMAC_TX_THRESH(priv)) {

		netif_dbg(priv, tx_done, priv->dev,
			  "%s: restart transmit\n", __func__);
		netif_tx_wake_queue(netdev_get_tx_queue(priv->dev, queue));
	}

	if (tx_q->xsk_pool) {
		bool work_done;

		if (tx_q->xsk_frames_done)
			xsk_tx_completed(tx_q->xsk_pool, tx_q->xsk_frames_done);

		if (xsk_uses_need_wakeup(tx_q->xsk_pool))
			xsk_set_tx_need_wakeup(tx_q->xsk_pool);

		/* For XSK TX, we try to send as many as possible.
		 * If XSK work done (XSK TX desc empty and budget still
		 * available), return "budget - 1" to reenable TX IRQ.
		 * Else, return "budget" to make NAPI continue polling.
		 */
		work_done = stmmac_xdp_xmit_zc(priv, queue,
					       STMMAC_XSK_TX_BUDGET_MAX);
		if (work_done)
			xmits = budget - 1;
		else
			xmits = budget;
	}

	if (priv->eee_enabled && !priv->tx_path_in_lpi_mode &&
	    priv->eee_sw_timer_en) {
		if (stmmac_enable_eee_mode(priv))
			mod_timer(&priv->eee_ctrl_timer, STMMAC_LPI_T(priv->tx_lpi_timer));
	}

	/* We still have pending packets, let's call for a new scheduling */
	if (tx_q->dirty_tx != tx_q->cur_tx)
		stmmac_tx_timer_arm(priv, queue);

	flags = u64_stats_update_begin_irqsave(&txq_stats->syncp);
	txq_stats->tx_packets += tx_packets;
	txq_stats->tx_pkt_n += tx_packets;
	txq_stats->tx_clean++;
	u64_stats_update_end_irqrestore(&txq_stats->syncp, flags);

	priv->xstats.tx_errors += tx_errors;

	__netif_tx_unlock_bh(netdev_get_tx_queue(priv->dev, queue));

	/* Combine decisions from TX clean and XSK TX */
	return max(count, xmits);
}

/**
 * stmmac_tx_err - to manage the tx error
 * @priv: driver private structure
 * @chan: channel index
 * Description: it cleans the descriptors and restarts the transmission
 * in case of transmission errors.
 */
static void stmmac_tx_err(struct stmmac_priv *priv, u32 chan)
{
	struct stmmac_tx_queue *tx_q = &priv->dma_conf.tx_queue[chan];

	netif_tx_stop_queue(netdev_get_tx_queue(priv->dev, chan));

	stmmac_stop_tx_dma(priv, chan);
	dma_free_tx_skbufs(priv, &priv->dma_conf, chan);
	stmmac_clear_tx_descriptors(priv, &priv->dma_conf, chan);
	stmmac_reset_tx_queue(priv, chan);
	stmmac_init_tx_chan(priv, priv->ioaddr, priv->plat->dma_cfg,
			    tx_q->dma_tx_phy, chan);
	stmmac_start_tx_dma(priv, chan);

	priv->xstats.tx_errors++;
	netif_tx_wake_queue(netdev_get_tx_queue(priv->dev, chan));
}

/**
 *  stmmac_set_dma_operation_mode - Set DMA operation mode by channel
 *  @priv: driver private structure
 *  @txmode: TX operating mode
 *  @rxmode: RX operating mode
 *  @chan: channel index
 *  Description: it is used for configuring of the DMA operation mode in
 *  runtime in order to program the tx/rx DMA thresholds or Store-And-Forward
 *  mode.
 */
static void stmmac_set_dma_operation_mode(struct stmmac_priv *priv, u32 txmode,
					  u32 rxmode, u32 chan)
{
	u8 rxqmode = priv->plat->rx_queues_cfg[chan].mode_to_use;
	u8 txqmode = priv->plat->tx_queues_cfg[chan].mode_to_use;
	u32 rx_channels_count = priv->plat->rx_queues_to_use;
	u32 tx_channels_count = priv->plat->tx_queues_to_use;
	int rxfifosz = priv->plat->rx_fifo_size;
	int txfifosz = priv->plat->tx_fifo_size;

	if (rxfifosz == 0)
		rxfifosz = priv->dma_cap.rx_fifo_size;
	if (txfifosz == 0)
		txfifosz = priv->dma_cap.tx_fifo_size;

	/* Adjust for real per queue fifo size */
	rxfifosz /= rx_channels_count;
	txfifosz /= tx_channels_count;

	stmmac_dma_rx_mode(priv, priv->ioaddr, rxmode, chan, rxfifosz, rxqmode);
	stmmac_dma_tx_mode(priv, priv->ioaddr, txmode, chan, txfifosz, txqmode);
}

static bool stmmac_safety_feat_interrupt(struct stmmac_priv *priv)
{
	int ret;

	ret = stmmac_safety_feat_irq_status(priv, priv->dev,
			priv->ioaddr, priv->dma_cap.asp, &priv->sstats);
	if (ret && (ret != -EINVAL)) {
		stmmac_global_err(priv);
		return true;
	}

	return false;
}

static int stmmac_napi_check(struct stmmac_priv *priv, u32 chan, u32 dir)
{
	int status = stmmac_dma_interrupt_status(priv, priv->ioaddr,
						 &priv->xstats, chan, dir);
	struct stmmac_rx_queue *rx_q = &priv->dma_conf.rx_queue[chan];
	struct stmmac_tx_queue *tx_q = &priv->dma_conf.tx_queue[chan];
	struct stmmac_channel *ch = &priv->channel[chan];
	struct napi_struct *rx_napi;
	struct napi_struct *tx_napi;
	unsigned long flags;

	rx_napi = rx_q->xsk_pool ? &ch->rxtx_napi : &ch->rx_napi;
	tx_napi = tx_q->xsk_pool ? &ch->rxtx_napi : &ch->tx_napi;

	if ((status & handle_rx) && (chan < priv->plat->rx_queues_to_use)) {
		if (napi_schedule_prep(rx_napi)) {
			spin_lock_irqsave(&ch->lock, flags);
			stmmac_disable_dma_irq(priv, priv->ioaddr, chan, 1, 0);
			spin_unlock_irqrestore(&ch->lock, flags);
			__napi_schedule(rx_napi);
		}
	}

	if ((status & handle_tx) && (chan < priv->plat->tx_queues_to_use)) {
		if (napi_schedule_prep(tx_napi)) {
			spin_lock_irqsave(&ch->lock, flags);
			stmmac_disable_dma_irq(priv, priv->ioaddr, chan, 0, 1);
			spin_unlock_irqrestore(&ch->lock, flags);
			__napi_schedule(tx_napi);
		}
	}

	return status;
}

/**
 * stmmac_dma_interrupt - DMA ISR
 * @priv: driver private structure
 * Description: this is the DMA ISR. It is called by the main ISR.
 * It calls the dwmac dma routine and schedule poll method in case of some
 * work can be done.
 */
static void stmmac_dma_interrupt(struct stmmac_priv *priv)
{
	u32 tx_channel_count = priv->plat->tx_queues_to_use;
	u32 rx_channel_count = priv->plat->rx_queues_to_use;
	u32 channels_to_check = tx_channel_count > rx_channel_count ?
				tx_channel_count : rx_channel_count;
	u32 chan;
	int status[max_t(u32, MTL_MAX_TX_QUEUES, MTL_MAX_RX_QUEUES)];

	/* Make sure we never check beyond our status buffer. */
	if (WARN_ON_ONCE(channels_to_check > ARRAY_SIZE(status)))
		channels_to_check = ARRAY_SIZE(status);

	for (chan = 0; chan < channels_to_check; chan++)
		status[chan] = stmmac_napi_check(priv, chan,
						 DMA_DIR_RXTX);

	for (chan = 0; chan < tx_channel_count; chan++) {
		if (unlikely(status[chan] & tx_hard_error_bump_tc)) {
			/* Try to bump up the dma threshold on this failure */
			stmmac_bump_dma_threshold(priv, chan);
		} else if (unlikely(status[chan] == tx_hard_error)) {
			stmmac_tx_err(priv, chan);
		}
	}
}

/**
 * stmmac_mmc_setup: setup the Mac Management Counters (MMC)
 * @priv: driver private structure
 * Description: this masks the MMC irq, in fact, the counters are managed in SW.
 */
static void stmmac_mmc_setup(struct stmmac_priv *priv)
{
	unsigned int mode = MMC_CNTRL_RESET_ON_READ | MMC_CNTRL_COUNTER_RESET |
			    MMC_CNTRL_PRESET | MMC_CNTRL_FULL_HALF_PRESET;

	stmmac_mmc_intr_all_mask(priv, priv->mmcaddr);

	if (priv->dma_cap.rmon) {
		stmmac_mmc_ctrl(priv, priv->mmcaddr, mode);
		memset(&priv->mmc, 0, sizeof(struct stmmac_counters));
	} else
		netdev_info(priv->dev, "No MAC Management Counters available\n");
}

/**
 * stmmac_get_hw_features - get MAC capabilities from the HW cap. register.
 * @priv: driver private structure
 * Description:
 *  new GMAC chip generations have a new register to indicate the
 *  presence of the optional feature/functions.
 *  This can be also used to override the value passed through the
 *  platform and necessary for old MAC10/100 and GMAC chips.
 */
static int stmmac_get_hw_features(struct stmmac_priv *priv)
{
	return stmmac_get_hw_feature(priv, priv->ioaddr, &priv->dma_cap) == 0;
}

/**
 * stmmac_check_ether_addr - check if the MAC addr is valid
 * @priv: driver private structure
 * Description:
 * it is to verify if the MAC address is valid, in case of failures it
 * generates a random MAC address
 */
static void stmmac_check_ether_addr(struct stmmac_priv *priv)
{
	u8 addr[ETH_ALEN];

	if (!is_valid_ether_addr(priv->dev->dev_addr)) {
		stmmac_get_umac_addr(priv, priv->hw, addr, 0);
		if (is_valid_ether_addr(addr))
			eth_hw_addr_set(priv->dev, addr);
		else
			eth_hw_addr_random(priv->dev);
		dev_info(priv->device, "device MAC address %pM\n",
			 priv->dev->dev_addr);
	}
}

/**
 * stmmac_init_dma_engine - DMA init.
 * @priv: driver private structure
 * Description:
 * It inits the DMA invoking the specific MAC/GMAC callback.
 * Some DMA parameters can be passed from the platform;
 * in case of these are not passed a default is kept for the MAC or GMAC.
 */
static int stmmac_init_dma_engine(struct stmmac_priv *priv)
{
	u32 rx_channels_count = priv->plat->rx_queues_to_use;
	u32 tx_channels_count = priv->plat->tx_queues_to_use;
	u32 dma_csr_ch = max(rx_channels_count, tx_channels_count);
	struct stmmac_rx_queue *rx_q;
	struct stmmac_tx_queue *tx_q;
	u32 chan = 0;
	int atds = 0;
	int ret = 0;

	if (!priv->plat->dma_cfg || !priv->plat->dma_cfg->pbl) {
		dev_err(priv->device, "Invalid DMA configuration\n");
		return -EINVAL;
	}

	if (priv->extend_desc && (priv->mode == STMMAC_RING_MODE))
		atds = 1;

	ret = stmmac_reset(priv, priv->ioaddr);
	if (ret) {
		dev_err(priv->device, "Failed to reset the dma\n");
		return ret;
	}

	/* DMA Configuration */
	stmmac_dma_init(priv, priv->ioaddr, priv->plat->dma_cfg, atds);

	if (priv->plat->axi)
		stmmac_axi(priv, priv->ioaddr, priv->plat->axi);

	/* DMA CSR Channel configuration */
	for (chan = 0; chan < dma_csr_ch; chan++) {
		stmmac_init_chan(priv, priv->ioaddr, priv->plat->dma_cfg, chan);
		stmmac_disable_dma_irq(priv, priv->ioaddr, chan, 1, 1);
	}

	/* DMA RX Channel Configuration */
	for (chan = 0; chan < rx_channels_count; chan++) {
		rx_q = &priv->dma_conf.rx_queue[chan];

		stmmac_init_rx_chan(priv, priv->ioaddr, priv->plat->dma_cfg,
				    rx_q->dma_rx_phy, chan);

		rx_q->rx_tail_addr = rx_q->dma_rx_phy +
				     (rx_q->buf_alloc_num *
				      sizeof(struct dma_desc));
		stmmac_set_rx_tail_ptr(priv, priv->ioaddr,
				       rx_q->rx_tail_addr, chan);
	}

	/* DMA TX Channel Configuration */
	for (chan = 0; chan < tx_channels_count; chan++) {
		tx_q = &priv->dma_conf.tx_queue[chan];

		stmmac_init_tx_chan(priv, priv->ioaddr, priv->plat->dma_cfg,
				    tx_q->dma_tx_phy, chan);

		tx_q->tx_tail_addr = tx_q->dma_tx_phy;
		stmmac_set_tx_tail_ptr(priv, priv->ioaddr,
				       tx_q->tx_tail_addr, chan);
	}

	return ret;
}

static void stmmac_tx_timer_arm(struct stmmac_priv *priv, u32 queue)
{
	struct stmmac_tx_queue *tx_q = &priv->dma_conf.tx_queue[queue];
	u32 tx_coal_timer = priv->tx_coal_timer[queue];

	if (!tx_coal_timer)
		return;

	hrtimer_start(&tx_q->txtimer,
		      STMMAC_COAL_TIMER(tx_coal_timer),
		      HRTIMER_MODE_REL);
}

/**
 * stmmac_tx_timer - mitigation sw timer for tx.
 * @t: data pointer
 * Description:
 * This is the timer handler to directly invoke the stmmac_tx_clean.
 */
static enum hrtimer_restart stmmac_tx_timer(struct hrtimer *t)
{
	struct stmmac_tx_queue *tx_q = container_of(t, struct stmmac_tx_queue, txtimer);
	struct stmmac_priv *priv = tx_q->priv_data;
	struct stmmac_channel *ch;
	struct napi_struct *napi;

	ch = &priv->channel[tx_q->queue_index];
	napi = tx_q->xsk_pool ? &ch->rxtx_napi : &ch->tx_napi;

	if (likely(napi_schedule_prep(napi))) {
		unsigned long flags;

		spin_lock_irqsave(&ch->lock, flags);
		stmmac_disable_dma_irq(priv, priv->ioaddr, ch->index, 0, 1);
		spin_unlock_irqrestore(&ch->lock, flags);
		__napi_schedule(napi);
	}

	return HRTIMER_NORESTART;
}

/**
 * stmmac_init_coalesce - init mitigation options.
 * @priv: driver private structure
 * Description:
 * This inits the coalesce parameters: i.e. timer rate,
 * timer handler and default threshold used for enabling the
 * interrupt on completion bit.
 */
static void stmmac_init_coalesce(struct stmmac_priv *priv)
{
	u32 tx_channel_count = priv->plat->tx_queues_to_use;
	u32 rx_channel_count = priv->plat->rx_queues_to_use;
	u32 chan;

	for (chan = 0; chan < tx_channel_count; chan++) {
		struct stmmac_tx_queue *tx_q = &priv->dma_conf.tx_queue[chan];

		priv->tx_coal_frames[chan] = STMMAC_TX_FRAMES;
		priv->tx_coal_timer[chan] = STMMAC_COAL_TX_TIMER;

		hrtimer_init(&tx_q->txtimer, CLOCK_MONOTONIC, HRTIMER_MODE_REL);
		tx_q->txtimer.function = stmmac_tx_timer;
	}

	for (chan = 0; chan < rx_channel_count; chan++)
		priv->rx_coal_frames[chan] = STMMAC_RX_FRAMES;
}

static void stmmac_set_rings_length(struct stmmac_priv *priv)
{
	u32 rx_channels_count = priv->plat->rx_queues_to_use;
	u32 tx_channels_count = priv->plat->tx_queues_to_use;
	u32 chan;

	/* set TX ring length */
	for (chan = 0; chan < tx_channels_count; chan++)
		stmmac_set_tx_ring_len(priv, priv->ioaddr,
				       (priv->dma_conf.dma_tx_size - 1), chan);

	/* set RX ring length */
	for (chan = 0; chan < rx_channels_count; chan++)
		stmmac_set_rx_ring_len(priv, priv->ioaddr,
				       (priv->dma_conf.dma_rx_size - 1), chan);
}

/**
 *  stmmac_set_tx_queue_weight - Set TX queue weight
 *  @priv: driver private structure
 *  Description: It is used for setting TX queues weight
 */
static void stmmac_set_tx_queue_weight(struct stmmac_priv *priv)
{
	u32 tx_queues_count = priv->plat->tx_queues_to_use;
	u32 weight;
	u32 queue;

	for (queue = 0; queue < tx_queues_count; queue++) {
		weight = priv->plat->tx_queues_cfg[queue].weight;
		stmmac_set_mtl_tx_queue_weight(priv, priv->hw, weight, queue);
	}
}

/**
 *  stmmac_configure_cbs - Configure CBS in TX queue
 *  @priv: driver private structure
 *  Description: It is used for configuring CBS in AVB TX queues
 */
static void stmmac_configure_cbs(struct stmmac_priv *priv)
{
	u32 tx_queues_count = priv->plat->tx_queues_to_use;
	u32 mode_to_use;
	u32 queue;

	/* queue 0 is reserved for legacy traffic */
	for (queue = 1; queue < tx_queues_count; queue++) {
		mode_to_use = priv->plat->tx_queues_cfg[queue].mode_to_use;
		if (mode_to_use == MTL_QUEUE_DCB)
			continue;

		stmmac_config_cbs(priv, priv->hw,
				priv->plat->tx_queues_cfg[queue].send_slope,
				priv->plat->tx_queues_cfg[queue].idle_slope,
				priv->plat->tx_queues_cfg[queue].high_credit,
				priv->plat->tx_queues_cfg[queue].low_credit,
				queue);
	}
}

/**
 *  stmmac_rx_queue_dma_chan_map - Map RX queue to RX dma channel
 *  @priv: driver private structure
 *  Description: It is used for mapping RX queues to RX dma channels
 */
static void stmmac_rx_queue_dma_chan_map(struct stmmac_priv *priv)
{
	u32 rx_queues_count = priv->plat->rx_queues_to_use;
	u32 queue;
	u32 chan;

	for (queue = 0; queue < rx_queues_count; queue++) {
		chan = priv->plat->rx_queues_cfg[queue].chan;
		stmmac_map_mtl_to_dma(priv, priv->hw, queue, chan);
	}
}

/**
 *  stmmac_mac_config_rx_queues_prio - Configure RX Queue priority
 *  @priv: driver private structure
 *  Description: It is used for configuring the RX Queue Priority
 */
static void stmmac_mac_config_rx_queues_prio(struct stmmac_priv *priv)
{
	u32 rx_queues_count = priv->plat->rx_queues_to_use;
	u32 queue;
	u32 prio;

	for (queue = 0; queue < rx_queues_count; queue++) {
		if (!priv->plat->rx_queues_cfg[queue].use_prio)
			continue;

		prio = priv->plat->rx_queues_cfg[queue].prio;
		stmmac_rx_queue_prio(priv, priv->hw, prio, queue);
	}
}

/**
 *  stmmac_mac_config_tx_queues_prio - Configure TX Queue priority
 *  @priv: driver private structure
 *  Description: It is used for configuring the TX Queue Priority
 */
static void stmmac_mac_config_tx_queues_prio(struct stmmac_priv *priv)
{
	u32 tx_queues_count = priv->plat->tx_queues_to_use;
	u32 queue;
	u32 prio;

	for (queue = 0; queue < tx_queues_count; queue++) {
		if (!priv->plat->tx_queues_cfg[queue].use_prio)
			continue;

		prio = priv->plat->tx_queues_cfg[queue].prio;
		stmmac_tx_queue_prio(priv, priv->hw, prio, queue);
	}
}

/**
 *  stmmac_mac_config_rx_queues_routing - Configure RX Queue Routing
 *  @priv: driver private structure
 *  Description: It is used for configuring the RX queue routing
 */
static void stmmac_mac_config_rx_queues_routing(struct stmmac_priv *priv)
{
	u32 rx_queues_count = priv->plat->rx_queues_to_use;
	u32 queue;
	u8 packet;

	for (queue = 0; queue < rx_queues_count; queue++) {
		/* no specific packet type routing specified for the queue */
		if (priv->plat->rx_queues_cfg[queue].pkt_route == 0x0)
			continue;

		packet = priv->plat->rx_queues_cfg[queue].pkt_route;
		stmmac_rx_queue_routing(priv, priv->hw, packet, queue);
	}
}

static void stmmac_mac_config_rss(struct stmmac_priv *priv)
{
	if (!priv->dma_cap.rssen || !priv->plat->rss_en) {
		priv->rss.enable = false;
		return;
	}

	if (priv->dev->features & NETIF_F_RXHASH)
		priv->rss.enable = true;
	else
		priv->rss.enable = false;

	stmmac_rss_configure(priv, priv->hw, &priv->rss,
			     priv->plat->rx_queues_to_use);
}

/**
 *  stmmac_mtl_configuration - Configure MTL
 *  @priv: driver private structure
 *  Description: It is used for configurring MTL
 */
static void stmmac_mtl_configuration(struct stmmac_priv *priv)
{
	u32 rx_queues_count = priv->plat->rx_queues_to_use;
	u32 tx_queues_count = priv->plat->tx_queues_to_use;

	if (tx_queues_count > 1)
		stmmac_set_tx_queue_weight(priv);

	/* Configure MTL RX algorithms */
	if (rx_queues_count > 1)
		stmmac_prog_mtl_rx_algorithms(priv, priv->hw,
				priv->plat->rx_sched_algorithm);

	/* Configure MTL TX algorithms */
	if (tx_queues_count > 1)
		stmmac_prog_mtl_tx_algorithms(priv, priv->hw,
				priv->plat->tx_sched_algorithm);

	/* Configure CBS in AVB TX queues */
	if (tx_queues_count > 1)
		stmmac_configure_cbs(priv);

	/* Map RX MTL to DMA channels */
	stmmac_rx_queue_dma_chan_map(priv);

	/* Enable MAC RX Queues */
	stmmac_mac_enable_rx_queues(priv);

	/* Set RX priorities */
	if (rx_queues_count > 1)
		stmmac_mac_config_rx_queues_prio(priv);

	/* Set TX priorities */
	if (tx_queues_count > 1)
		stmmac_mac_config_tx_queues_prio(priv);

	/* Set RX routing */
	if (rx_queues_count > 1)
		stmmac_mac_config_rx_queues_routing(priv);

	/* Receive Side Scaling */
	if (rx_queues_count > 1)
		stmmac_mac_config_rss(priv);
}

static void stmmac_safety_feat_configuration(struct stmmac_priv *priv)
{
	if (priv->dma_cap.asp) {
		netdev_info(priv->dev, "Enabling Safety Features\n");
		stmmac_safety_feat_config(priv, priv->ioaddr, priv->dma_cap.asp,
					  priv->plat->safety_feat_cfg);
	} else {
		netdev_info(priv->dev, "No Safety Features support found\n");
	}
}

static int stmmac_fpe_start_wq(struct stmmac_priv *priv)
{
	char *name;

	clear_bit(__FPE_TASK_SCHED, &priv->fpe_task_state);
	clear_bit(__FPE_REMOVING,  &priv->fpe_task_state);

	name = priv->wq_name;
	sprintf(name, "%s-fpe", priv->dev->name);

	priv->fpe_wq = create_singlethread_workqueue(name);
	if (!priv->fpe_wq) {
		netdev_err(priv->dev, "%s: Failed to create workqueue\n", name);

		return -ENOMEM;
	}
	netdev_info(priv->dev, "FPE workqueue start");

	return 0;
}

/**
 * stmmac_hw_setup - setup mac in a usable state.
 *  @dev : pointer to the device structure.
 *  @ptp_register: register PTP if set
 *  Description:
 *  this is the main function to setup the HW in a usable state because the
 *  dma engine is reset, the core registers are configured (e.g. AXI,
 *  Checksum features, timers). The DMA is ready to start receiving and
 *  transmitting.
 *  Return value:
 *  0 on success and an appropriate (-)ve integer as defined in errno.h
 *  file on failure.
 */
static int stmmac_hw_setup(struct net_device *dev, bool ptp_register)
{
	struct stmmac_priv *priv = netdev_priv(dev);
	u32 rx_cnt = priv->plat->rx_queues_to_use;
	u32 tx_cnt = priv->plat->tx_queues_to_use;
	bool sph_en;
	u32 chan;
	int ret;

	/* DMA initialization and SW reset */
	ret = stmmac_init_dma_engine(priv);
	if (ret < 0) {
		netdev_err(priv->dev, "%s: DMA engine initialization failed\n",
			   __func__);
		return ret;
	}

	/* Copy the MAC addr into the HW  */
	stmmac_set_umac_addr(priv, priv->hw, dev->dev_addr, 0);

	/* PS and related bits will be programmed according to the speed */
	if (priv->hw->pcs) {
		int speed = priv->plat->mac_port_sel_speed;

		if ((speed == SPEED_10) || (speed == SPEED_100) ||
		    (speed == SPEED_1000)) {
			priv->hw->ps = speed;
		} else {
			dev_warn(priv->device, "invalid port speed\n");
			priv->hw->ps = 0;
		}
	}

	/* Initialize the MAC Core */
	stmmac_core_init(priv, priv->hw, dev);

	/* Initialize MTL*/
	stmmac_mtl_configuration(priv);

	/* Initialize Safety Features */
	stmmac_safety_feat_configuration(priv);

	ret = stmmac_rx_ipc(priv, priv->hw);
	if (!ret) {
		netdev_warn(priv->dev, "RX IPC Checksum Offload disabled\n");
		priv->plat->rx_coe = STMMAC_RX_COE_NONE;
		priv->hw->rx_csum = 0;
	}

	/* Enable the MAC Rx/Tx */
	stmmac_mac_set(priv, priv->ioaddr, true);

	/* Set the HW DMA mode and the COE */
	stmmac_dma_operation_mode(priv);

	stmmac_mmc_setup(priv);

	if (ptp_register) {
		ret = clk_prepare_enable(priv->plat->clk_ptp_ref);
		if (ret < 0)
			netdev_warn(priv->dev,
				    "failed to enable PTP reference clock: %pe\n",
				    ERR_PTR(ret));
	}

	ret = stmmac_init_ptp(priv);
	if (ret == -EOPNOTSUPP)
		netdev_info(priv->dev, "PTP not supported by HW\n");
	else if (ret)
		netdev_warn(priv->dev, "PTP init failed\n");
	else if (ptp_register)
		stmmac_ptp_register(priv);

	priv->eee_tw_timer = STMMAC_DEFAULT_TWT_LS;

	/* Convert the timer from msec to usec */
	if (!priv->tx_lpi_timer)
		priv->tx_lpi_timer = eee_timer * 1000;

	if (priv->use_riwt) {
		u32 queue;

		for (queue = 0; queue < rx_cnt; queue++) {
			if (!priv->rx_riwt[queue])
				priv->rx_riwt[queue] = DEF_DMA_RIWT;

			stmmac_rx_watchdog(priv, priv->ioaddr,
					   priv->rx_riwt[queue], queue);
		}
	}

	if (priv->hw->pcs)
		stmmac_pcs_ctrl_ane(priv, priv->ioaddr, 1, priv->hw->ps, 0);

	/* set TX and RX rings length */
	stmmac_set_rings_length(priv);

	/* Enable TSO */
	if (priv->tso) {
		for (chan = 0; chan < tx_cnt; chan++) {
			struct stmmac_tx_queue *tx_q = &priv->dma_conf.tx_queue[chan];

			/* TSO and TBS cannot co-exist */
			if (tx_q->tbs & STMMAC_TBS_AVAIL)
				continue;

			stmmac_enable_tso(priv, priv->ioaddr, 1, chan);
		}
	}

	/* Enable Split Header */
	sph_en = (priv->hw->rx_csum > 0) && priv->sph;
	for (chan = 0; chan < rx_cnt; chan++)
		stmmac_enable_sph(priv, priv->ioaddr, sph_en, chan);


	/* VLAN Tag Insertion */
	if (priv->dma_cap.vlins)
		stmmac_enable_vlan(priv, priv->hw, STMMAC_VLAN_INSERT);

	/* TBS */
	for (chan = 0; chan < tx_cnt; chan++) {
		struct stmmac_tx_queue *tx_q = &priv->dma_conf.tx_queue[chan];
		int enable = tx_q->tbs & STMMAC_TBS_AVAIL;

		stmmac_enable_tbs(priv, priv->ioaddr, enable, chan);
	}

	/* Configure real RX and TX queues */
	netif_set_real_num_rx_queues(dev, priv->plat->rx_queues_to_use);
	netif_set_real_num_tx_queues(dev, priv->plat->tx_queues_to_use);

	/* Start the ball rolling... */
	stmmac_start_all_dma(priv);

	if (priv->dma_cap.fpesel) {
		stmmac_fpe_start_wq(priv);

		if (priv->plat->fpe_cfg->enable)
			stmmac_fpe_handshake(priv, true);
	}

	return 0;
}

static void stmmac_hw_teardown(struct net_device *dev)
{
	struct stmmac_priv *priv = netdev_priv(dev);

	clk_disable_unprepare(priv->plat->clk_ptp_ref);
}

static void stmmac_free_irq(struct net_device *dev,
			    enum request_irq_err irq_err, int irq_idx)
{
	struct stmmac_priv *priv = netdev_priv(dev);
	int j;

	switch (irq_err) {
	case REQ_IRQ_ERR_ALL:
		irq_idx = priv->plat->tx_queues_to_use;
		fallthrough;
	case REQ_IRQ_ERR_TX:
		for (j = irq_idx - 1; j >= 0; j--) {
			if (priv->tx_irq[j] > 0) {
				irq_set_affinity_hint(priv->tx_irq[j], NULL);
				free_irq(priv->tx_irq[j], &priv->dma_conf.tx_queue[j]);
			}
		}
		irq_idx = priv->plat->rx_queues_to_use;
		fallthrough;
	case REQ_IRQ_ERR_RX:
		for (j = irq_idx - 1; j >= 0; j--) {
			if (priv->rx_irq[j] > 0) {
				irq_set_affinity_hint(priv->rx_irq[j], NULL);
				free_irq(priv->rx_irq[j], &priv->dma_conf.rx_queue[j]);
			}
		}

		if (priv->sfty_ue_irq > 0 && priv->sfty_ue_irq != dev->irq)
			free_irq(priv->sfty_ue_irq, dev);
		fallthrough;
	case REQ_IRQ_ERR_SFTY_UE:
		if (priv->sfty_ce_irq > 0 && priv->sfty_ce_irq != dev->irq)
			free_irq(priv->sfty_ce_irq, dev);
		fallthrough;
	case REQ_IRQ_ERR_SFTY_CE:
		if (priv->lpi_irq > 0 && priv->lpi_irq != dev->irq)
			free_irq(priv->lpi_irq, dev);
		fallthrough;
	case REQ_IRQ_ERR_LPI:
		if (priv->wol_irq > 0 && priv->wol_irq != dev->irq)
			free_irq(priv->wol_irq, dev);
		fallthrough;
	case REQ_IRQ_ERR_WOL:
		free_irq(dev->irq, dev);
		fallthrough;
	case REQ_IRQ_ERR_MAC:
	case REQ_IRQ_ERR_NO:
		/* If MAC IRQ request error, no more IRQ to free */
		break;
	}
}

static int stmmac_request_irq_multi_msi(struct net_device *dev)
{
	struct stmmac_priv *priv = netdev_priv(dev);
	enum request_irq_err irq_err;
	cpumask_t cpu_mask;
	int irq_idx = 0;
	char *int_name;
	int ret;
	int i;

	/* For common interrupt */
	int_name = priv->int_name_mac;
	sprintf(int_name, "%s:%s", dev->name, "mac");
	ret = request_irq(dev->irq, stmmac_mac_interrupt,
			  0, int_name, dev);
	if (unlikely(ret < 0)) {
		netdev_err(priv->dev,
			   "%s: alloc mac MSI %d (error: %d)\n",
			   __func__, dev->irq, ret);
		irq_err = REQ_IRQ_ERR_MAC;
		goto irq_error;
	}

	/* Request the Wake IRQ in case of another line
	 * is used for WoL
	 */
	if (priv->wol_irq > 0 && priv->wol_irq != dev->irq) {
		int_name = priv->int_name_wol;
		sprintf(int_name, "%s:%s", dev->name, "wol");
		ret = request_irq(priv->wol_irq,
				  stmmac_mac_interrupt,
				  0, int_name, dev);
		if (unlikely(ret < 0)) {
			netdev_err(priv->dev,
				   "%s: alloc wol MSI %d (error: %d)\n",
				   __func__, priv->wol_irq, ret);
			irq_err = REQ_IRQ_ERR_WOL;
			goto irq_error;
		}
	}

	/* Request the LPI IRQ in case of another line
	 * is used for LPI
	 */
	if (priv->lpi_irq > 0 && priv->lpi_irq != dev->irq) {
		int_name = priv->int_name_lpi;
		sprintf(int_name, "%s:%s", dev->name, "lpi");
		ret = request_irq(priv->lpi_irq,
				  stmmac_mac_interrupt,
				  0, int_name, dev);
		if (unlikely(ret < 0)) {
			netdev_err(priv->dev,
				   "%s: alloc lpi MSI %d (error: %d)\n",
				   __func__, priv->lpi_irq, ret);
			irq_err = REQ_IRQ_ERR_LPI;
			goto irq_error;
		}
	}

	/* Request the Safety Feature Correctible Error line in
	 * case of another line is used
	 */
	if (priv->sfty_ce_irq > 0 && priv->sfty_ce_irq != dev->irq) {
		int_name = priv->int_name_sfty_ce;
		sprintf(int_name, "%s:%s", dev->name, "safety-ce");
		ret = request_irq(priv->sfty_ce_irq,
				  stmmac_safety_interrupt,
				  0, int_name, dev);
		if (unlikely(ret < 0)) {
			netdev_err(priv->dev,
				   "%s: alloc sfty ce MSI %d (error: %d)\n",
				   __func__, priv->sfty_ce_irq, ret);
			irq_err = REQ_IRQ_ERR_SFTY_CE;
			goto irq_error;
		}
	}

	/* Request the Safety Feature Uncorrectible Error line in
	 * case of another line is used
	 */
	if (priv->sfty_ue_irq > 0 && priv->sfty_ue_irq != dev->irq) {
		int_name = priv->int_name_sfty_ue;
		sprintf(int_name, "%s:%s", dev->name, "safety-ue");
		ret = request_irq(priv->sfty_ue_irq,
				  stmmac_safety_interrupt,
				  0, int_name, dev);
		if (unlikely(ret < 0)) {
			netdev_err(priv->dev,
				   "%s: alloc sfty ue MSI %d (error: %d)\n",
				   __func__, priv->sfty_ue_irq, ret);
			irq_err = REQ_IRQ_ERR_SFTY_UE;
			goto irq_error;
		}
	}

	/* Request Rx MSI irq */
	for (i = 0; i < priv->plat->rx_queues_to_use; i++) {
		if (i >= MTL_MAX_RX_QUEUES)
			break;
		if (priv->rx_irq[i] == 0)
			continue;

		int_name = priv->int_name_rx_irq[i];
		sprintf(int_name, "%s:%s-%d", dev->name, "rx", i);
		ret = request_irq(priv->rx_irq[i],
				  stmmac_msi_intr_rx,
				  0, int_name, &priv->dma_conf.rx_queue[i]);
		if (unlikely(ret < 0)) {
			netdev_err(priv->dev,
				   "%s: alloc rx-%d  MSI %d (error: %d)\n",
				   __func__, i, priv->rx_irq[i], ret);
			irq_err = REQ_IRQ_ERR_RX;
			irq_idx = i;
			goto irq_error;
		}
		cpumask_clear(&cpu_mask);
		cpumask_set_cpu(i % num_online_cpus(), &cpu_mask);
		irq_set_affinity_hint(priv->rx_irq[i], &cpu_mask);
	}

	/* Request Tx MSI irq */
	for (i = 0; i < priv->plat->tx_queues_to_use; i++) {
		if (i >= MTL_MAX_TX_QUEUES)
			break;
		if (priv->tx_irq[i] == 0)
			continue;

		int_name = priv->int_name_tx_irq[i];
		sprintf(int_name, "%s:%s-%d", dev->name, "tx", i);
		ret = request_irq(priv->tx_irq[i],
				  stmmac_msi_intr_tx,
				  0, int_name, &priv->dma_conf.tx_queue[i]);
		if (unlikely(ret < 0)) {
			netdev_err(priv->dev,
				   "%s: alloc tx-%d  MSI %d (error: %d)\n",
				   __func__, i, priv->tx_irq[i], ret);
			irq_err = REQ_IRQ_ERR_TX;
			irq_idx = i;
			goto irq_error;
		}
		cpumask_clear(&cpu_mask);
		cpumask_set_cpu(i % num_online_cpus(), &cpu_mask);
		irq_set_affinity_hint(priv->tx_irq[i], &cpu_mask);
	}

	return 0;

irq_error:
	stmmac_free_irq(dev, irq_err, irq_idx);
	return ret;
}

static int stmmac_request_irq_single(struct net_device *dev)
{
	struct stmmac_priv *priv = netdev_priv(dev);
	enum request_irq_err irq_err;
	int ret;

	ret = request_irq(dev->irq, stmmac_interrupt,
			  IRQF_SHARED, dev->name, dev);
	if (unlikely(ret < 0)) {
		netdev_err(priv->dev,
			   "%s: ERROR: allocating the IRQ %d (error: %d)\n",
			   __func__, dev->irq, ret);
		irq_err = REQ_IRQ_ERR_MAC;
		goto irq_error;
	}

	/* Request the Wake IRQ in case of another line
	 * is used for WoL
	 */
	if (priv->wol_irq > 0 && priv->wol_irq != dev->irq) {
		ret = request_irq(priv->wol_irq, stmmac_interrupt,
				  IRQF_SHARED, dev->name, dev);
		if (unlikely(ret < 0)) {
			netdev_err(priv->dev,
				   "%s: ERROR: allocating the WoL IRQ %d (%d)\n",
				   __func__, priv->wol_irq, ret);
			irq_err = REQ_IRQ_ERR_WOL;
			goto irq_error;
		}
	}

	/* Request the IRQ lines */
	if (priv->lpi_irq > 0 && priv->lpi_irq != dev->irq) {
		ret = request_irq(priv->lpi_irq, stmmac_interrupt,
				  IRQF_SHARED, dev->name, dev);
		if (unlikely(ret < 0)) {
			netdev_err(priv->dev,
				   "%s: ERROR: allocating the LPI IRQ %d (%d)\n",
				   __func__, priv->lpi_irq, ret);
			irq_err = REQ_IRQ_ERR_LPI;
			goto irq_error;
		}
	}

	return 0;

irq_error:
	stmmac_free_irq(dev, irq_err, 0);
	return ret;
}

static int stmmac_request_irq(struct net_device *dev)
{
	struct stmmac_priv *priv = netdev_priv(dev);
	int ret;

	/* Request the IRQ lines */
	if (priv->plat->flags & STMMAC_FLAG_MULTI_MSI_EN)
		ret = stmmac_request_irq_multi_msi(dev);
	else
		ret = stmmac_request_irq_single(dev);

	return ret;
}

/**
 *  stmmac_setup_dma_desc - Generate a dma_conf and allocate DMA queue
 *  @priv: driver private structure
 *  @mtu: MTU to setup the dma queue and buf with
 *  Description: Allocate and generate a dma_conf based on the provided MTU.
 *  Allocate the Tx/Rx DMA queue and init them.
 *  Return value:
 *  the dma_conf allocated struct on success and an appropriate ERR_PTR on failure.
 */
static struct stmmac_dma_conf *
stmmac_setup_dma_desc(struct stmmac_priv *priv, unsigned int mtu)
{
	struct stmmac_dma_conf *dma_conf;
	int chan, bfsize, ret;

	dma_conf = kzalloc(sizeof(*dma_conf), GFP_KERNEL);
	if (!dma_conf) {
		netdev_err(priv->dev, "%s: DMA conf allocation failed\n",
			   __func__);
		return ERR_PTR(-ENOMEM);
	}

	bfsize = stmmac_set_16kib_bfsize(priv, mtu);
	if (bfsize < 0)
		bfsize = 0;

	if (bfsize < BUF_SIZE_16KiB)
		bfsize = stmmac_set_bfsize(mtu, 0);

	dma_conf->dma_buf_sz = bfsize;
	/* Chose the tx/rx size from the already defined one in the
	 * priv struct. (if defined)
	 */
	dma_conf->dma_tx_size = priv->dma_conf.dma_tx_size;
	dma_conf->dma_rx_size = priv->dma_conf.dma_rx_size;

	if (!dma_conf->dma_tx_size)
		dma_conf->dma_tx_size = DMA_DEFAULT_TX_SIZE;
	if (!dma_conf->dma_rx_size)
		dma_conf->dma_rx_size = DMA_DEFAULT_RX_SIZE;

	/* Earlier check for TBS */
	for (chan = 0; chan < priv->plat->tx_queues_to_use; chan++) {
		struct stmmac_tx_queue *tx_q = &dma_conf->tx_queue[chan];
		int tbs_en = priv->plat->tx_queues_cfg[chan].tbs_en;

		/* Setup per-TXQ tbs flag before TX descriptor alloc */
		tx_q->tbs |= tbs_en ? STMMAC_TBS_AVAIL : 0;
	}

	ret = alloc_dma_desc_resources(priv, dma_conf);
	if (ret < 0) {
		netdev_err(priv->dev, "%s: DMA descriptors allocation failed\n",
			   __func__);
		goto alloc_error;
	}

	ret = init_dma_desc_rings(priv->dev, dma_conf, GFP_KERNEL);
	if (ret < 0) {
		netdev_err(priv->dev, "%s: DMA descriptors initialization failed\n",
			   __func__);
		goto init_error;
	}

	return dma_conf;

init_error:
	free_dma_desc_resources(priv, dma_conf);
alloc_error:
	kfree(dma_conf);
	return ERR_PTR(ret);
}

/**
 *  __stmmac_open - open entry point of the driver
 *  @dev : pointer to the device structure.
 *  @dma_conf :  structure to take the dma data
 *  Description:
 *  This function is the open entry point of the driver.
 *  Return value:
 *  0 on success and an appropriate (-)ve integer as defined in errno.h
 *  file on failure.
 */
static int __stmmac_open(struct net_device *dev,
			 struct stmmac_dma_conf *dma_conf)
{
	struct stmmac_priv *priv = netdev_priv(dev);
	int mode = priv->plat->phy_interface;
	u32 chan;
	int ret;

	ret = pm_runtime_resume_and_get(priv->device);
	if (ret < 0)
		return ret;

	if (priv->hw->pcs != STMMAC_PCS_TBI &&
	    priv->hw->pcs != STMMAC_PCS_RTBI &&
	    (!priv->hw->xpcs ||
	     xpcs_get_an_mode(priv->hw->xpcs, mode) != DW_AN_C73) &&
	    !priv->hw->lynx_pcs) {
		ret = stmmac_init_phy(dev);
		if (ret) {
			netdev_err(priv->dev,
				   "%s: Cannot attach to PHY (error: %d)\n",
				   __func__, ret);
			goto init_phy_error;
		}
	}

	priv->rx_copybreak = STMMAC_RX_COPYBREAK;

	buf_sz = dma_conf->dma_buf_sz;
	memcpy(&priv->dma_conf, dma_conf, sizeof(*dma_conf));

	stmmac_reset_queues_param(priv);

	if (!(priv->plat->flags & STMMAC_FLAG_SERDES_UP_AFTER_PHY_LINKUP) &&
	    priv->plat->serdes_powerup) {
		ret = priv->plat->serdes_powerup(dev, priv->plat->bsp_priv);
		if (ret < 0) {
			netdev_err(priv->dev, "%s: Serdes powerup failed\n",
				   __func__);
			goto init_error;
		}
	}

	ret = stmmac_hw_setup(dev, true);
	if (ret < 0) {
		netdev_err(priv->dev, "%s: Hw setup failed\n", __func__);
		goto init_error;
	}

	stmmac_init_coalesce(priv);

	phylink_start(priv->phylink);
	/* We may have called phylink_speed_down before */
	phylink_speed_up(priv->phylink);

	ret = stmmac_request_irq(dev);
	if (ret)
		goto irq_error;

	stmmac_enable_all_queues(priv);
	netif_tx_start_all_queues(priv->dev);
	stmmac_enable_all_dma_irq(priv);

	return 0;

irq_error:
	phylink_stop(priv->phylink);

	for (chan = 0; chan < priv->plat->tx_queues_to_use; chan++)
		hrtimer_cancel(&priv->dma_conf.tx_queue[chan].txtimer);

	stmmac_hw_teardown(dev);
init_error:
	phylink_disconnect_phy(priv->phylink);
init_phy_error:
	pm_runtime_put(priv->device);
	return ret;
}

static int stmmac_open(struct net_device *dev)
{
	struct stmmac_priv *priv = netdev_priv(dev);
	struct stmmac_dma_conf *dma_conf;
	int ret;

	dma_conf = stmmac_setup_dma_desc(priv, dev->mtu);
	if (IS_ERR(dma_conf))
		return PTR_ERR(dma_conf);

	ret = __stmmac_open(dev, dma_conf);
	if (ret)
		free_dma_desc_resources(priv, dma_conf);

	kfree(dma_conf);
	return ret;
}

static void stmmac_fpe_stop_wq(struct stmmac_priv *priv)
{
	set_bit(__FPE_REMOVING, &priv->fpe_task_state);

	if (priv->fpe_wq)
		destroy_workqueue(priv->fpe_wq);

	netdev_info(priv->dev, "FPE workqueue stop");
}

/**
 *  stmmac_release - close entry point of the driver
 *  @dev : device pointer.
 *  Description:
 *  This is the stop entry point of the driver.
 */
static int stmmac_release(struct net_device *dev)
{
	struct stmmac_priv *priv = netdev_priv(dev);
	u32 chan;

	if (device_may_wakeup(priv->device))
		phylink_speed_down(priv->phylink, false);
	/* Stop and disconnect the PHY */
	phylink_stop(priv->phylink);
	phylink_disconnect_phy(priv->phylink);

	stmmac_disable_all_queues(priv);

	for (chan = 0; chan < priv->plat->tx_queues_to_use; chan++)
		hrtimer_cancel(&priv->dma_conf.tx_queue[chan].txtimer);

	netif_tx_disable(dev);

	/* Free the IRQ lines */
	stmmac_free_irq(dev, REQ_IRQ_ERR_ALL, 0);

	if (priv->eee_enabled) {
		priv->tx_path_in_lpi_mode = false;
		del_timer_sync(&priv->eee_ctrl_timer);
	}

	/* Stop TX/RX DMA and clear the descriptors */
	stmmac_stop_all_dma(priv);

	/* Release and free the Rx/Tx resources */
	free_dma_desc_resources(priv, &priv->dma_conf);

	/* Disable the MAC Rx/Tx */
	stmmac_mac_set(priv, priv->ioaddr, false);

	/* Powerdown Serdes if there is */
	if (priv->plat->serdes_powerdown)
		priv->plat->serdes_powerdown(dev, priv->plat->bsp_priv);

	netif_carrier_off(dev);

	stmmac_release_ptp(priv);

	pm_runtime_put(priv->device);

	if (priv->dma_cap.fpesel)
		stmmac_fpe_stop_wq(priv);

	return 0;
}

static bool stmmac_vlan_insert(struct stmmac_priv *priv, struct sk_buff *skb,
			       struct stmmac_tx_queue *tx_q)
{
	u16 tag = 0x0, inner_tag = 0x0;
	u32 inner_type = 0x0;
	struct dma_desc *p;

	if (!priv->dma_cap.vlins)
		return false;
	if (!skb_vlan_tag_present(skb))
		return false;
	if (skb->vlan_proto == htons(ETH_P_8021AD)) {
		inner_tag = skb_vlan_tag_get(skb);
		inner_type = STMMAC_VLAN_INSERT;
	}

	tag = skb_vlan_tag_get(skb);

	if (tx_q->tbs & STMMAC_TBS_AVAIL)
		p = &tx_q->dma_entx[tx_q->cur_tx].basic;
	else
		p = &tx_q->dma_tx[tx_q->cur_tx];

	if (stmmac_set_desc_vlan_tag(priv, p, tag, inner_tag, inner_type))
		return false;

	stmmac_set_tx_owner(priv, p);
	tx_q->cur_tx = STMMAC_GET_ENTRY(tx_q->cur_tx, priv->dma_conf.dma_tx_size);
	return true;
}

/**
 *  stmmac_tso_allocator - close entry point of the driver
 *  @priv: driver private structure
 *  @des: buffer start address
 *  @total_len: total length to fill in descriptors
 *  @last_segment: condition for the last descriptor
 *  @queue: TX queue index
 *  Description:
 *  This function fills descriptor and request new descriptors according to
 *  buffer length to fill
 */
static void stmmac_tso_allocator(struct stmmac_priv *priv, dma_addr_t des,
				 int total_len, bool last_segment, u32 queue)
{
	struct stmmac_tx_queue *tx_q = &priv->dma_conf.tx_queue[queue];
	struct dma_desc *desc;
	u32 buff_size;
	int tmp_len;

	tmp_len = total_len;

	while (tmp_len > 0) {
		dma_addr_t curr_addr;

		tx_q->cur_tx = STMMAC_GET_ENTRY(tx_q->cur_tx,
						priv->dma_conf.dma_tx_size);
		WARN_ON(tx_q->tx_skbuff[tx_q->cur_tx]);

		if (tx_q->tbs & STMMAC_TBS_AVAIL)
			desc = &tx_q->dma_entx[tx_q->cur_tx].basic;
		else
			desc = &tx_q->dma_tx[tx_q->cur_tx];

		curr_addr = des + (total_len - tmp_len);
		if (priv->dma_cap.addr64 <= 32)
			desc->des0 = cpu_to_le32(curr_addr);
		else
			stmmac_set_desc_addr(priv, desc, curr_addr);

		buff_size = tmp_len >= TSO_MAX_BUFF_SIZE ?
			    TSO_MAX_BUFF_SIZE : tmp_len;

		stmmac_prepare_tso_tx_desc(priv, desc, 0, buff_size,
				0, 1,
				(last_segment) && (tmp_len <= TSO_MAX_BUFF_SIZE),
				0, 0);

		tmp_len -= TSO_MAX_BUFF_SIZE;
	}
}

static void stmmac_flush_tx_descriptors(struct stmmac_priv *priv, int queue)
{
	struct stmmac_tx_queue *tx_q = &priv->dma_conf.tx_queue[queue];
	int desc_size;

	if (likely(priv->extend_desc))
		desc_size = sizeof(struct dma_extended_desc);
	else if (tx_q->tbs & STMMAC_TBS_AVAIL)
		desc_size = sizeof(struct dma_edesc);
	else
		desc_size = sizeof(struct dma_desc);

	/* The own bit must be the latest setting done when prepare the
	 * descriptor and then barrier is needed to make sure that
	 * all is coherent before granting the DMA engine.
	 */
	wmb();

	tx_q->tx_tail_addr = tx_q->dma_tx_phy + (tx_q->cur_tx * desc_size);
	stmmac_set_tx_tail_ptr(priv, priv->ioaddr, tx_q->tx_tail_addr, queue);
}

/**
 *  stmmac_tso_xmit - Tx entry point of the driver for oversized frames (TSO)
 *  @skb : the socket buffer
 *  @dev : device pointer
 *  Description: this is the transmit function that is called on TSO frames
 *  (support available on GMAC4 and newer chips).
 *  Diagram below show the ring programming in case of TSO frames:
 *
 *  First Descriptor
 *   --------
 *   | DES0 |---> buffer1 = L2/L3/L4 header
 *   | DES1 |---> TCP Payload (can continue on next descr...)
 *   | DES2 |---> buffer 1 and 2 len
 *   | DES3 |---> must set TSE, TCP hdr len-> [22:19]. TCP payload len [17:0]
 *   --------
 *	|
 *     ...
 *	|
 *   --------
 *   | DES0 | --| Split TCP Payload on Buffers 1 and 2
 *   | DES1 | --|
 *   | DES2 | --> buffer 1 and 2 len
 *   | DES3 |
 *   --------
 *
 * mss is fixed when enable tso, so w/o programming the TDES3 ctx field.
 */
static netdev_tx_t stmmac_tso_xmit(struct sk_buff *skb, struct net_device *dev)
{
	struct dma_desc *desc, *first, *mss_desc = NULL;
	struct stmmac_priv *priv = netdev_priv(dev);
	int nfrags = skb_shinfo(skb)->nr_frags;
	u32 queue = skb_get_queue_mapping(skb);
	unsigned int first_entry, tx_packets;
	struct stmmac_txq_stats *txq_stats;
	int tmp_pay_len = 0, first_tx;
	struct stmmac_tx_queue *tx_q;
	bool has_vlan, set_ic;
	u8 proto_hdr_len, hdr;
	unsigned long flags;
	u32 pay_len, mss;
	dma_addr_t des;
	int i;

	tx_q = &priv->dma_conf.tx_queue[queue];
	txq_stats = &priv->xstats.txq_stats[queue];
	first_tx = tx_q->cur_tx;

	/* Compute header lengths */
	if (skb_shinfo(skb)->gso_type & SKB_GSO_UDP_L4) {
		proto_hdr_len = skb_transport_offset(skb) + sizeof(struct udphdr);
		hdr = sizeof(struct udphdr);
	} else {
		proto_hdr_len = skb_tcp_all_headers(skb);
		hdr = tcp_hdrlen(skb);
	}

	/* Desc availability based on threshold should be enough safe */
	if (unlikely(stmmac_tx_avail(priv, queue) <
		(((skb->len - proto_hdr_len) / TSO_MAX_BUFF_SIZE + 1)))) {
		if (!netif_tx_queue_stopped(netdev_get_tx_queue(dev, queue))) {
			netif_tx_stop_queue(netdev_get_tx_queue(priv->dev,
								queue));
			/* This is a hard error, log it. */
			netdev_err(priv->dev,
				   "%s: Tx Ring full when queue awake\n",
				   __func__);
		}
		return NETDEV_TX_BUSY;
	}

	pay_len = skb_headlen(skb) - proto_hdr_len; /* no frags */

	mss = skb_shinfo(skb)->gso_size;

	/* set new MSS value if needed */
	if (mss != tx_q->mss) {
		if (tx_q->tbs & STMMAC_TBS_AVAIL)
			mss_desc = &tx_q->dma_entx[tx_q->cur_tx].basic;
		else
			mss_desc = &tx_q->dma_tx[tx_q->cur_tx];

		stmmac_set_mss(priv, mss_desc, mss);
		tx_q->mss = mss;
		tx_q->cur_tx = STMMAC_GET_ENTRY(tx_q->cur_tx,
						priv->dma_conf.dma_tx_size);
		WARN_ON(tx_q->tx_skbuff[tx_q->cur_tx]);
	}

	if (netif_msg_tx_queued(priv)) {
		pr_info("%s: hdrlen %d, hdr_len %d, pay_len %d, mss %d\n",
			__func__, hdr, proto_hdr_len, pay_len, mss);
		pr_info("\tskb->len %d, skb->data_len %d\n", skb->len,
			skb->data_len);
	}

	/* Check if VLAN can be inserted by HW */
	has_vlan = stmmac_vlan_insert(priv, skb, tx_q);

	first_entry = tx_q->cur_tx;
	WARN_ON(tx_q->tx_skbuff[first_entry]);

	if (tx_q->tbs & STMMAC_TBS_AVAIL)
		desc = &tx_q->dma_entx[first_entry].basic;
	else
		desc = &tx_q->dma_tx[first_entry];
	first = desc;

	if (has_vlan)
		stmmac_set_desc_vlan(priv, first, STMMAC_VLAN_INSERT);

	/* first descriptor: fill Headers on Buf1 */
	des = dma_map_single(priv->device, skb->data, skb_headlen(skb),
			     DMA_TO_DEVICE);
	if (dma_mapping_error(priv->device, des))
		goto dma_map_err;

	tx_q->tx_skbuff_dma[first_entry].buf = des;
	tx_q->tx_skbuff_dma[first_entry].len = skb_headlen(skb);
	tx_q->tx_skbuff_dma[first_entry].map_as_page = false;
	tx_q->tx_skbuff_dma[first_entry].buf_type = STMMAC_TXBUF_T_SKB;

	if (priv->dma_cap.addr64 <= 32) {
		first->des0 = cpu_to_le32(des);

		/* Fill start of payload in buff2 of first descriptor */
		if (pay_len)
			first->des1 = cpu_to_le32(des + proto_hdr_len);

		/* If needed take extra descriptors to fill the remaining payload */
		tmp_pay_len = pay_len - TSO_MAX_BUFF_SIZE;
	} else {
		stmmac_set_desc_addr(priv, first, des);
		tmp_pay_len = pay_len;
		des += proto_hdr_len;
		pay_len = 0;
	}

	stmmac_tso_allocator(priv, des, tmp_pay_len, (nfrags == 0), queue);

	/* Prepare fragments */
	for (i = 0; i < nfrags; i++) {
		const skb_frag_t *frag = &skb_shinfo(skb)->frags[i];

		des = skb_frag_dma_map(priv->device, frag, 0,
				       skb_frag_size(frag),
				       DMA_TO_DEVICE);
		if (dma_mapping_error(priv->device, des))
			goto dma_map_err;

		stmmac_tso_allocator(priv, des, skb_frag_size(frag),
				     (i == nfrags - 1), queue);

		tx_q->tx_skbuff_dma[tx_q->cur_tx].buf = des;
		tx_q->tx_skbuff_dma[tx_q->cur_tx].len = skb_frag_size(frag);
		tx_q->tx_skbuff_dma[tx_q->cur_tx].map_as_page = true;
		tx_q->tx_skbuff_dma[tx_q->cur_tx].buf_type = STMMAC_TXBUF_T_SKB;
	}

	tx_q->tx_skbuff_dma[tx_q->cur_tx].last_segment = true;

	/* Only the last descriptor gets to point to the skb. */
	tx_q->tx_skbuff[tx_q->cur_tx] = skb;
	tx_q->tx_skbuff_dma[tx_q->cur_tx].buf_type = STMMAC_TXBUF_T_SKB;

	/* Manage tx mitigation */
	tx_packets = (tx_q->cur_tx + 1) - first_tx;
	tx_q->tx_count_frames += tx_packets;

	if ((skb_shinfo(skb)->tx_flags & SKBTX_HW_TSTAMP) && priv->hwts_tx_en)
		set_ic = true;
	else if (!priv->tx_coal_frames[queue])
		set_ic = false;
	else if (tx_packets > priv->tx_coal_frames[queue])
		set_ic = true;
	else if ((tx_q->tx_count_frames %
		  priv->tx_coal_frames[queue]) < tx_packets)
		set_ic = true;
	else
		set_ic = false;

	if (set_ic) {
		if (tx_q->tbs & STMMAC_TBS_AVAIL)
			desc = &tx_q->dma_entx[tx_q->cur_tx].basic;
		else
			desc = &tx_q->dma_tx[tx_q->cur_tx];

		tx_q->tx_count_frames = 0;
		stmmac_set_tx_ic(priv, desc);
	}

	/* We've used all descriptors we need for this skb, however,
	 * advance cur_tx so that it references a fresh descriptor.
	 * ndo_start_xmit will fill this descriptor the next time it's
	 * called and stmmac_tx_clean may clean up to this descriptor.
	 */
	tx_q->cur_tx = STMMAC_GET_ENTRY(tx_q->cur_tx, priv->dma_conf.dma_tx_size);

	if (unlikely(stmmac_tx_avail(priv, queue) <= (MAX_SKB_FRAGS + 1))) {
		netif_dbg(priv, hw, priv->dev, "%s: stop transmitted packets\n",
			  __func__);
		netif_tx_stop_queue(netdev_get_tx_queue(priv->dev, queue));
	}

	flags = u64_stats_update_begin_irqsave(&txq_stats->syncp);
	txq_stats->tx_bytes += skb->len;
	txq_stats->tx_tso_frames++;
	txq_stats->tx_tso_nfrags += nfrags;
	if (set_ic)
		txq_stats->tx_set_ic_bit++;
	u64_stats_update_end_irqrestore(&txq_stats->syncp, flags);

	if (priv->sarc_type)
		stmmac_set_desc_sarc(priv, first, priv->sarc_type);

	skb_tx_timestamp(skb);

	if (unlikely((skb_shinfo(skb)->tx_flags & SKBTX_HW_TSTAMP) &&
		     priv->hwts_tx_en)) {
		/* declare that device is doing timestamping */
		skb_shinfo(skb)->tx_flags |= SKBTX_IN_PROGRESS;
		stmmac_enable_tx_timestamp(priv, first);
	}

	/* Complete the first descriptor before granting the DMA */
	stmmac_prepare_tso_tx_desc(priv, first, 1,
			proto_hdr_len,
			pay_len,
			1, tx_q->tx_skbuff_dma[first_entry].last_segment,
			hdr / 4, (skb->len - proto_hdr_len));

	/* If context desc is used to change MSS */
	if (mss_desc) {
		/* Make sure that first descriptor has been completely
		 * written, including its own bit. This is because MSS is
		 * actually before first descriptor, so we need to make
		 * sure that MSS's own bit is the last thing written.
		 */
		dma_wmb();
		stmmac_set_tx_owner(priv, mss_desc);
	}

	if (netif_msg_pktdata(priv)) {
		pr_info("%s: curr=%d dirty=%d f=%d, e=%d, f_p=%p, nfrags %d\n",
			__func__, tx_q->cur_tx, tx_q->dirty_tx, first_entry,
			tx_q->cur_tx, first, nfrags);
		pr_info(">>> frame to be transmitted: ");
		print_pkt(skb->data, skb_headlen(skb));
	}

	netdev_tx_sent_queue(netdev_get_tx_queue(dev, queue), skb->len);

	stmmac_flush_tx_descriptors(priv, queue);
	stmmac_tx_timer_arm(priv, queue);

	return NETDEV_TX_OK;

dma_map_err:
	dev_err(priv->device, "Tx dma map failed\n");
	dev_kfree_skb(skb);
	priv->xstats.tx_dropped++;
	return NETDEV_TX_OK;
}

/**
 *  stmmac_xmit - Tx entry point of the driver
 *  @skb : the socket buffer
 *  @dev : device pointer
 *  Description : this is the tx entry point of the driver.
 *  It programs the chain or the ring and supports oversized frames
 *  and SG feature.
 */
static netdev_tx_t stmmac_xmit(struct sk_buff *skb, struct net_device *dev)
{
	unsigned int first_entry, tx_packets, enh_desc;
	struct stmmac_priv *priv = netdev_priv(dev);
	unsigned int nopaged_len = skb_headlen(skb);
	int i, csum_insertion = 0, is_jumbo = 0;
	u32 queue = skb_get_queue_mapping(skb);
	int nfrags = skb_shinfo(skb)->nr_frags;
	int gso = skb_shinfo(skb)->gso_type;
	struct stmmac_txq_stats *txq_stats;
	struct dma_edesc *tbs_desc = NULL;
	struct dma_desc *desc, *first;
	struct stmmac_tx_queue *tx_q;
	bool has_vlan, set_ic;
	int entry, first_tx;
	unsigned long flags;
	dma_addr_t des;

	tx_q = &priv->dma_conf.tx_queue[queue];
	txq_stats = &priv->xstats.txq_stats[queue];
	first_tx = tx_q->cur_tx;

	if (priv->tx_path_in_lpi_mode && priv->eee_sw_timer_en)
		stmmac_disable_eee_mode(priv);

	/* Manage oversized TCP frames for GMAC4 device */
	if (skb_is_gso(skb) && priv->tso) {
		if (gso & (SKB_GSO_TCPV4 | SKB_GSO_TCPV6))
			return stmmac_tso_xmit(skb, dev);
		if (priv->plat->has_gmac4 && (gso & SKB_GSO_UDP_L4))
			return stmmac_tso_xmit(skb, dev);
	}

	if (unlikely(stmmac_tx_avail(priv, queue) < nfrags + 1)) {
		if (!netif_tx_queue_stopped(netdev_get_tx_queue(dev, queue))) {
			netif_tx_stop_queue(netdev_get_tx_queue(priv->dev,
								queue));
			/* This is a hard error, log it. */
			netdev_err(priv->dev,
				   "%s: Tx Ring full when queue awake\n",
				   __func__);
		}
		return NETDEV_TX_BUSY;
	}

	/* Check if VLAN can be inserted by HW */
	has_vlan = stmmac_vlan_insert(priv, skb, tx_q);

	entry = tx_q->cur_tx;
	first_entry = entry;
	WARN_ON(tx_q->tx_skbuff[first_entry]);

	csum_insertion = (skb->ip_summed == CHECKSUM_PARTIAL);

	if (likely(priv->extend_desc))
		desc = (struct dma_desc *)(tx_q->dma_etx + entry);
	else if (tx_q->tbs & STMMAC_TBS_AVAIL)
		desc = &tx_q->dma_entx[entry].basic;
	else
		desc = tx_q->dma_tx + entry;

	first = desc;

	if (has_vlan)
		stmmac_set_desc_vlan(priv, first, STMMAC_VLAN_INSERT);

	enh_desc = priv->plat->enh_desc;
	/* To program the descriptors according to the size of the frame */
	if (enh_desc)
		is_jumbo = stmmac_is_jumbo_frm(priv, skb->len, enh_desc);

	if (unlikely(is_jumbo)) {
		entry = stmmac_jumbo_frm(priv, tx_q, skb, csum_insertion);
		if (unlikely(entry < 0) && (entry != -EINVAL))
			goto dma_map_err;
	}

	for (i = 0; i < nfrags; i++) {
		const skb_frag_t *frag = &skb_shinfo(skb)->frags[i];
		int len = skb_frag_size(frag);
		bool last_segment = (i == (nfrags - 1));

		entry = STMMAC_GET_ENTRY(entry, priv->dma_conf.dma_tx_size);
		WARN_ON(tx_q->tx_skbuff[entry]);

		if (likely(priv->extend_desc))
			desc = (struct dma_desc *)(tx_q->dma_etx + entry);
		else if (tx_q->tbs & STMMAC_TBS_AVAIL)
			desc = &tx_q->dma_entx[entry].basic;
		else
			desc = tx_q->dma_tx + entry;

		des = skb_frag_dma_map(priv->device, frag, 0, len,
				       DMA_TO_DEVICE);
		if (dma_mapping_error(priv->device, des))
			goto dma_map_err; /* should reuse desc w/o issues */

		tx_q->tx_skbuff_dma[entry].buf = des;

		stmmac_set_desc_addr(priv, desc, des);

		tx_q->tx_skbuff_dma[entry].map_as_page = true;
		tx_q->tx_skbuff_dma[entry].len = len;
		tx_q->tx_skbuff_dma[entry].last_segment = last_segment;
		tx_q->tx_skbuff_dma[entry].buf_type = STMMAC_TXBUF_T_SKB;

		/* Prepare the descriptor and set the own bit too */
		stmmac_prepare_tx_desc(priv, desc, 0, len, csum_insertion,
				priv->mode, 1, last_segment, skb->len);
	}

	/* Only the last descriptor gets to point to the skb. */
	tx_q->tx_skbuff[entry] = skb;
	tx_q->tx_skbuff_dma[entry].buf_type = STMMAC_TXBUF_T_SKB;

	/* According to the coalesce parameter the IC bit for the latest
	 * segment is reset and the timer re-started to clean the tx status.
	 * This approach takes care about the fragments: desc is the first
	 * element in case of no SG.
	 */
	tx_packets = (entry + 1) - first_tx;
	tx_q->tx_count_frames += tx_packets;

	if ((skb_shinfo(skb)->tx_flags & SKBTX_HW_TSTAMP) && priv->hwts_tx_en)
		set_ic = true;
	else if (!priv->tx_coal_frames[queue])
		set_ic = false;
	else if (tx_packets > priv->tx_coal_frames[queue])
		set_ic = true;
	else if ((tx_q->tx_count_frames %
		  priv->tx_coal_frames[queue]) < tx_packets)
		set_ic = true;
	else
		set_ic = false;

	if (set_ic) {
		if (likely(priv->extend_desc))
			desc = &tx_q->dma_etx[entry].basic;
		else if (tx_q->tbs & STMMAC_TBS_AVAIL)
			desc = &tx_q->dma_entx[entry].basic;
		else
			desc = &tx_q->dma_tx[entry];

		tx_q->tx_count_frames = 0;
		stmmac_set_tx_ic(priv, desc);
	}

	/* We've used all descriptors we need for this skb, however,
	 * advance cur_tx so that it references a fresh descriptor.
	 * ndo_start_xmit will fill this descriptor the next time it's
	 * called and stmmac_tx_clean may clean up to this descriptor.
	 */
	entry = STMMAC_GET_ENTRY(entry, priv->dma_conf.dma_tx_size);
	tx_q->cur_tx = entry;

	if (netif_msg_pktdata(priv)) {
		netdev_dbg(priv->dev,
			   "%s: curr=%d dirty=%d f=%d, e=%d, first=%p, nfrags=%d",
			   __func__, tx_q->cur_tx, tx_q->dirty_tx, first_entry,
			   entry, first, nfrags);

		netdev_dbg(priv->dev, ">>> frame to be transmitted: ");
		print_pkt(skb->data, skb->len);
	}

	if (unlikely(stmmac_tx_avail(priv, queue) <= (MAX_SKB_FRAGS + 1))) {
		netif_dbg(priv, hw, priv->dev, "%s: stop transmitted packets\n",
			  __func__);
		netif_tx_stop_queue(netdev_get_tx_queue(priv->dev, queue));
	}

	flags = u64_stats_update_begin_irqsave(&txq_stats->syncp);
	txq_stats->tx_bytes += skb->len;
	if (set_ic)
		txq_stats->tx_set_ic_bit++;
	u64_stats_update_end_irqrestore(&txq_stats->syncp, flags);

	if (priv->sarc_type)
		stmmac_set_desc_sarc(priv, first, priv->sarc_type);

	skb_tx_timestamp(skb);

	/* Ready to fill the first descriptor and set the OWN bit w/o any
	 * problems because all the descriptors are actually ready to be
	 * passed to the DMA engine.
	 */
	if (likely(!is_jumbo)) {
		bool last_segment = (nfrags == 0);

		des = dma_map_single(priv->device, skb->data,
				     nopaged_len, DMA_TO_DEVICE);
		if (dma_mapping_error(priv->device, des))
			goto dma_map_err;

		tx_q->tx_skbuff_dma[first_entry].buf = des;
		tx_q->tx_skbuff_dma[first_entry].buf_type = STMMAC_TXBUF_T_SKB;
		tx_q->tx_skbuff_dma[first_entry].map_as_page = false;

		stmmac_set_desc_addr(priv, first, des);

		tx_q->tx_skbuff_dma[first_entry].len = nopaged_len;
		tx_q->tx_skbuff_dma[first_entry].last_segment = last_segment;

		if (unlikely((skb_shinfo(skb)->tx_flags & SKBTX_HW_TSTAMP) &&
			     priv->hwts_tx_en)) {
			/* declare that device is doing timestamping */
			skb_shinfo(skb)->tx_flags |= SKBTX_IN_PROGRESS;
			stmmac_enable_tx_timestamp(priv, first);
		}

		/* Prepare the first descriptor setting the OWN bit too */
		stmmac_prepare_tx_desc(priv, first, 1, nopaged_len,
				csum_insertion, priv->mode, 0, last_segment,
				skb->len);
	}

	if (tx_q->tbs & STMMAC_TBS_EN) {
		struct timespec64 ts = ns_to_timespec64(skb->tstamp);

		tbs_desc = &tx_q->dma_entx[first_entry];
		stmmac_set_desc_tbs(priv, tbs_desc, ts.tv_sec, ts.tv_nsec);
	}

	stmmac_set_tx_owner(priv, first);

	netdev_tx_sent_queue(netdev_get_tx_queue(dev, queue), skb->len);

	stmmac_enable_dma_transmission(priv, priv->ioaddr);

	stmmac_flush_tx_descriptors(priv, queue);
	stmmac_tx_timer_arm(priv, queue);

	return NETDEV_TX_OK;

dma_map_err:
	netdev_err(priv->dev, "Tx DMA map failed\n");
	dev_kfree_skb(skb);
	priv->xstats.tx_dropped++;
	return NETDEV_TX_OK;
}

static void stmmac_rx_vlan(struct net_device *dev, struct sk_buff *skb)
{
	struct vlan_ethhdr *veth = skb_vlan_eth_hdr(skb);
	__be16 vlan_proto = veth->h_vlan_proto;
	u16 vlanid;

	if ((vlan_proto == htons(ETH_P_8021Q) &&
	     dev->features & NETIF_F_HW_VLAN_CTAG_RX) ||
	    (vlan_proto == htons(ETH_P_8021AD) &&
	     dev->features & NETIF_F_HW_VLAN_STAG_RX)) {
		/* pop the vlan tag */
		vlanid = ntohs(veth->h_vlan_TCI);
		memmove(skb->data + VLAN_HLEN, veth, ETH_ALEN * 2);
		skb_pull(skb, VLAN_HLEN);
		__vlan_hwaccel_put_tag(skb, vlan_proto, vlanid);
	}
}

/**
 * stmmac_rx_refill - refill used skb preallocated buffers
 * @priv: driver private structure
 * @queue: RX queue index
 * Description : this is to reallocate the skb for the reception process
 * that is based on zero-copy.
 */
static inline void stmmac_rx_refill(struct stmmac_priv *priv, u32 queue)
{
	struct stmmac_rx_queue *rx_q = &priv->dma_conf.rx_queue[queue];
	int dirty = stmmac_rx_dirty(priv, queue);
	unsigned int entry = rx_q->dirty_rx;
	gfp_t gfp = (GFP_ATOMIC | __GFP_NOWARN);

	if (priv->dma_cap.host_dma_width <= 32)
		gfp |= GFP_DMA32;

	while (dirty-- > 0) {
		struct stmmac_rx_buffer *buf = &rx_q->buf_pool[entry];
		struct dma_desc *p;
		bool use_rx_wd;

		if (priv->extend_desc)
			p = (struct dma_desc *)(rx_q->dma_erx + entry);
		else
			p = rx_q->dma_rx + entry;

		if (!buf->page) {
			buf->page = page_pool_alloc_pages(rx_q->page_pool, gfp);
			if (!buf->page)
				break;
		}

		if (priv->sph && !buf->sec_page) {
			buf->sec_page = page_pool_alloc_pages(rx_q->page_pool, gfp);
			if (!buf->sec_page)
				break;

			buf->sec_addr = page_pool_get_dma_addr(buf->sec_page);
		}

		buf->addr = page_pool_get_dma_addr(buf->page) + buf->page_offset;

		stmmac_set_desc_addr(priv, p, buf->addr);
		if (priv->sph)
			stmmac_set_desc_sec_addr(priv, p, buf->sec_addr, true);
		else
			stmmac_set_desc_sec_addr(priv, p, buf->sec_addr, false);
		stmmac_refill_desc3(priv, rx_q, p);

		rx_q->rx_count_frames++;
		rx_q->rx_count_frames += priv->rx_coal_frames[queue];
		if (rx_q->rx_count_frames > priv->rx_coal_frames[queue])
			rx_q->rx_count_frames = 0;

		use_rx_wd = !priv->rx_coal_frames[queue];
		use_rx_wd |= rx_q->rx_count_frames > 0;
		if (!priv->use_riwt)
			use_rx_wd = false;

		dma_wmb();
		stmmac_set_rx_owner(priv, p, use_rx_wd);

		entry = STMMAC_GET_ENTRY(entry, priv->dma_conf.dma_rx_size);
	}
	rx_q->dirty_rx = entry;
	rx_q->rx_tail_addr = rx_q->dma_rx_phy +
			    (rx_q->dirty_rx * sizeof(struct dma_desc));
	stmmac_set_rx_tail_ptr(priv, priv->ioaddr, rx_q->rx_tail_addr, queue);
}

static unsigned int stmmac_rx_buf1_len(struct stmmac_priv *priv,
				       struct dma_desc *p,
				       int status, unsigned int len)
{
	unsigned int plen = 0, hlen = 0;
	int coe = priv->hw->rx_csum;

	/* Not first descriptor, buffer is always zero */
	if (priv->sph && len)
		return 0;

	/* First descriptor, get split header length */
	stmmac_get_rx_header_len(priv, p, &hlen);
	if (priv->sph && hlen) {
		priv->xstats.rx_split_hdr_pkt_n++;
		return hlen;
	}

	/* First descriptor, not last descriptor and not split header */
	if (status & rx_not_ls)
		return priv->dma_conf.dma_buf_sz;

	plen = stmmac_get_rx_frame_len(priv, p, coe);

	/* First descriptor and last descriptor and not split header */
	return min_t(unsigned int, priv->dma_conf.dma_buf_sz, plen);
}

static unsigned int stmmac_rx_buf2_len(struct stmmac_priv *priv,
				       struct dma_desc *p,
				       int status, unsigned int len)
{
	int coe = priv->hw->rx_csum;
	unsigned int plen = 0;

	/* Not split header, buffer is not available */
	if (!priv->sph)
		return 0;

	/* Not last descriptor */
	if (status & rx_not_ls)
		return priv->dma_conf.dma_buf_sz;

	plen = stmmac_get_rx_frame_len(priv, p, coe);

	/* Last descriptor */
	return plen - len;
}

static int stmmac_xdp_xmit_xdpf(struct stmmac_priv *priv, int queue,
				struct xdp_frame *xdpf, bool dma_map)
{
	struct stmmac_txq_stats *txq_stats = &priv->xstats.txq_stats[queue];
	struct stmmac_tx_queue *tx_q = &priv->dma_conf.tx_queue[queue];
	unsigned int entry = tx_q->cur_tx;
	struct dma_desc *tx_desc;
	dma_addr_t dma_addr;
	bool set_ic;

	if (stmmac_tx_avail(priv, queue) < STMMAC_TX_THRESH(priv))
		return STMMAC_XDP_CONSUMED;

	if (likely(priv->extend_desc))
		tx_desc = (struct dma_desc *)(tx_q->dma_etx + entry);
	else if (tx_q->tbs & STMMAC_TBS_AVAIL)
		tx_desc = &tx_q->dma_entx[entry].basic;
	else
		tx_desc = tx_q->dma_tx + entry;

	if (dma_map) {
		dma_addr = dma_map_single(priv->device, xdpf->data,
					  xdpf->len, DMA_TO_DEVICE);
		if (dma_mapping_error(priv->device, dma_addr))
			return STMMAC_XDP_CONSUMED;

		tx_q->tx_skbuff_dma[entry].buf_type = STMMAC_TXBUF_T_XDP_NDO;
	} else {
		struct page *page = virt_to_page(xdpf->data);

		dma_addr = page_pool_get_dma_addr(page) + sizeof(*xdpf) +
			   xdpf->headroom;
		dma_sync_single_for_device(priv->device, dma_addr,
					   xdpf->len, DMA_BIDIRECTIONAL);

		tx_q->tx_skbuff_dma[entry].buf_type = STMMAC_TXBUF_T_XDP_TX;
	}

	tx_q->tx_skbuff_dma[entry].buf = dma_addr;
	tx_q->tx_skbuff_dma[entry].map_as_page = false;
	tx_q->tx_skbuff_dma[entry].len = xdpf->len;
	tx_q->tx_skbuff_dma[entry].last_segment = true;
	tx_q->tx_skbuff_dma[entry].is_jumbo = false;

	tx_q->xdpf[entry] = xdpf;

	stmmac_set_desc_addr(priv, tx_desc, dma_addr);

	stmmac_prepare_tx_desc(priv, tx_desc, 1, xdpf->len,
			       true, priv->mode, true, true,
			       xdpf->len);

	tx_q->tx_count_frames++;

	if (tx_q->tx_count_frames % priv->tx_coal_frames[queue] == 0)
		set_ic = true;
	else
		set_ic = false;

	if (set_ic) {
		unsigned long flags;
		tx_q->tx_count_frames = 0;
		stmmac_set_tx_ic(priv, tx_desc);
		flags = u64_stats_update_begin_irqsave(&txq_stats->syncp);
		txq_stats->tx_set_ic_bit++;
		u64_stats_update_end_irqrestore(&txq_stats->syncp, flags);
	}

	stmmac_enable_dma_transmission(priv, priv->ioaddr);

	entry = STMMAC_GET_ENTRY(entry, priv->dma_conf.dma_tx_size);
	tx_q->cur_tx = entry;

	return STMMAC_XDP_TX;
}

static int stmmac_xdp_get_tx_queue(struct stmmac_priv *priv,
				   int cpu)
{
	int index = cpu;

	if (unlikely(index < 0))
		index = 0;

	while (index >= priv->plat->tx_queues_to_use)
		index -= priv->plat->tx_queues_to_use;

	return index;
}

static int stmmac_xdp_xmit_back(struct stmmac_priv *priv,
				struct xdp_buff *xdp)
{
	struct xdp_frame *xdpf = xdp_convert_buff_to_frame(xdp);
	int cpu = smp_processor_id();
	struct netdev_queue *nq;
	int queue;
	int res;

	if (unlikely(!xdpf))
		return STMMAC_XDP_CONSUMED;

	queue = stmmac_xdp_get_tx_queue(priv, cpu);
	nq = netdev_get_tx_queue(priv->dev, queue);

	__netif_tx_lock(nq, cpu);
	/* Avoids TX time-out as we are sharing with slow path */
	txq_trans_cond_update(nq);

	res = stmmac_xdp_xmit_xdpf(priv, queue, xdpf, false);
	if (res == STMMAC_XDP_TX)
		stmmac_flush_tx_descriptors(priv, queue);

	__netif_tx_unlock(nq);

	return res;
}

static int __stmmac_xdp_run_prog(struct stmmac_priv *priv,
				 struct bpf_prog *prog,
				 struct xdp_buff *xdp)
{
	u32 act;
	int res;

	act = bpf_prog_run_xdp(prog, xdp);
	switch (act) {
	case XDP_PASS:
		res = STMMAC_XDP_PASS;
		break;
	case XDP_TX:
		res = stmmac_xdp_xmit_back(priv, xdp);
		break;
	case XDP_REDIRECT:
		if (xdp_do_redirect(priv->dev, xdp, prog) < 0)
			res = STMMAC_XDP_CONSUMED;
		else
			res = STMMAC_XDP_REDIRECT;
		break;
	default:
		bpf_warn_invalid_xdp_action(priv->dev, prog, act);
		fallthrough;
	case XDP_ABORTED:
		trace_xdp_exception(priv->dev, prog, act);
		fallthrough;
	case XDP_DROP:
		res = STMMAC_XDP_CONSUMED;
		break;
	}

	return res;
}

static struct sk_buff *stmmac_xdp_run_prog(struct stmmac_priv *priv,
					   struct xdp_buff *xdp)
{
	struct bpf_prog *prog;
	int res;

	prog = READ_ONCE(priv->xdp_prog);
	if (!prog) {
		res = STMMAC_XDP_PASS;
		goto out;
	}

	res = __stmmac_xdp_run_prog(priv, prog, xdp);
out:
	return ERR_PTR(-res);
}

static void stmmac_finalize_xdp_rx(struct stmmac_priv *priv,
				   int xdp_status)
{
	int cpu = smp_processor_id();
	int queue;

	queue = stmmac_xdp_get_tx_queue(priv, cpu);

	if (xdp_status & STMMAC_XDP_TX)
		stmmac_tx_timer_arm(priv, queue);

	if (xdp_status & STMMAC_XDP_REDIRECT)
		xdp_do_flush();
}

static struct sk_buff *stmmac_construct_skb_zc(struct stmmac_channel *ch,
					       struct xdp_buff *xdp)
{
	unsigned int metasize = xdp->data - xdp->data_meta;
	unsigned int datasize = xdp->data_end - xdp->data;
	struct sk_buff *skb;

	skb = __napi_alloc_skb(&ch->rxtx_napi,
			       xdp->data_end - xdp->data_hard_start,
			       GFP_ATOMIC | __GFP_NOWARN);
	if (unlikely(!skb))
		return NULL;

	skb_reserve(skb, xdp->data - xdp->data_hard_start);
	memcpy(__skb_put(skb, datasize), xdp->data, datasize);
	if (metasize)
		skb_metadata_set(skb, metasize);

	return skb;
}

static void stmmac_dispatch_skb_zc(struct stmmac_priv *priv, u32 queue,
				   struct dma_desc *p, struct dma_desc *np,
				   struct xdp_buff *xdp)
{
	struct stmmac_rxq_stats *rxq_stats = &priv->xstats.rxq_stats[queue];
	struct stmmac_channel *ch = &priv->channel[queue];
	unsigned int len = xdp->data_end - xdp->data;
	enum pkt_hash_types hash_type;
	int coe = priv->hw->rx_csum;
	unsigned long flags;
	struct sk_buff *skb;
	u32 hash;

	skb = stmmac_construct_skb_zc(ch, xdp);
	if (!skb) {
		priv->xstats.rx_dropped++;
		return;
	}

	stmmac_get_rx_hwtstamp(priv, p, np, skb);
	stmmac_rx_vlan(priv->dev, skb);
	skb->protocol = eth_type_trans(skb, priv->dev);

	if (unlikely(!coe))
		skb_checksum_none_assert(skb);
	else
		skb->ip_summed = CHECKSUM_UNNECESSARY;

	if (!stmmac_get_rx_hash(priv, p, &hash, &hash_type))
		skb_set_hash(skb, hash, hash_type);

	skb_record_rx_queue(skb, queue);
	napi_gro_receive(&ch->rxtx_napi, skb);

	flags = u64_stats_update_begin_irqsave(&rxq_stats->syncp);
	rxq_stats->rx_pkt_n++;
	rxq_stats->rx_bytes += len;
	u64_stats_update_end_irqrestore(&rxq_stats->syncp, flags);
}

static bool stmmac_rx_refill_zc(struct stmmac_priv *priv, u32 queue, u32 budget)
{
	struct stmmac_rx_queue *rx_q = &priv->dma_conf.rx_queue[queue];
	unsigned int entry = rx_q->dirty_rx;
	struct dma_desc *rx_desc = NULL;
	bool ret = true;

	budget = min(budget, stmmac_rx_dirty(priv, queue));

	while (budget-- > 0 && entry != rx_q->cur_rx) {
		struct stmmac_rx_buffer *buf = &rx_q->buf_pool[entry];
		dma_addr_t dma_addr;
		bool use_rx_wd;

		if (!buf->xdp) {
			buf->xdp = xsk_buff_alloc(rx_q->xsk_pool);
			if (!buf->xdp) {
				ret = false;
				break;
			}
		}

		if (priv->extend_desc)
			rx_desc = (struct dma_desc *)(rx_q->dma_erx + entry);
		else
			rx_desc = rx_q->dma_rx + entry;

		dma_addr = xsk_buff_xdp_get_dma(buf->xdp);
		stmmac_set_desc_addr(priv, rx_desc, dma_addr);
		stmmac_set_desc_sec_addr(priv, rx_desc, 0, false);
		stmmac_refill_desc3(priv, rx_q, rx_desc);

		rx_q->rx_count_frames++;
		rx_q->rx_count_frames += priv->rx_coal_frames[queue];
		if (rx_q->rx_count_frames > priv->rx_coal_frames[queue])
			rx_q->rx_count_frames = 0;

		use_rx_wd = !priv->rx_coal_frames[queue];
		use_rx_wd |= rx_q->rx_count_frames > 0;
		if (!priv->use_riwt)
			use_rx_wd = false;

		dma_wmb();
		stmmac_set_rx_owner(priv, rx_desc, use_rx_wd);

		entry = STMMAC_GET_ENTRY(entry, priv->dma_conf.dma_rx_size);
	}

	if (rx_desc) {
		rx_q->dirty_rx = entry;
		rx_q->rx_tail_addr = rx_q->dma_rx_phy +
				     (rx_q->dirty_rx * sizeof(struct dma_desc));
		stmmac_set_rx_tail_ptr(priv, priv->ioaddr, rx_q->rx_tail_addr, queue);
	}

	return ret;
}

static struct stmmac_xdp_buff *xsk_buff_to_stmmac_ctx(struct xdp_buff *xdp)
{
	/* In XDP zero copy data path, xdp field in struct xdp_buff_xsk is used
	 * to represent incoming packet, whereas cb field in the same structure
	 * is used to store driver specific info. Thus, struct stmmac_xdp_buff
	 * is laid on top of xdp and cb fields of struct xdp_buff_xsk.
	 */
	return (struct stmmac_xdp_buff *)xdp;
}

static int stmmac_rx_zc(struct stmmac_priv *priv, int limit, u32 queue)
{
	struct stmmac_rxq_stats *rxq_stats = &priv->xstats.rxq_stats[queue];
	struct stmmac_rx_queue *rx_q = &priv->dma_conf.rx_queue[queue];
	unsigned int count = 0, error = 0, len = 0;
	int dirty = stmmac_rx_dirty(priv, queue);
	unsigned int next_entry = rx_q->cur_rx;
	u32 rx_errors = 0, rx_dropped = 0;
	unsigned int desc_size;
	struct bpf_prog *prog;
	bool failure = false;
	unsigned long flags;
	int xdp_status = 0;
	int status = 0;

	if (netif_msg_rx_status(priv)) {
		void *rx_head;

		netdev_dbg(priv->dev, "%s: descriptor ring:\n", __func__);
		if (priv->extend_desc) {
			rx_head = (void *)rx_q->dma_erx;
			desc_size = sizeof(struct dma_extended_desc);
		} else {
			rx_head = (void *)rx_q->dma_rx;
			desc_size = sizeof(struct dma_desc);
		}

		stmmac_display_ring(priv, rx_head, priv->dma_conf.dma_rx_size, true,
				    rx_q->dma_rx_phy, desc_size);
	}
	while (count < limit) {
		struct stmmac_rx_buffer *buf;
		struct stmmac_xdp_buff *ctx;
		unsigned int buf1_len = 0;
		struct dma_desc *np, *p;
		int entry;
		int res;

		if (!count && rx_q->state_saved) {
			error = rx_q->state.error;
			len = rx_q->state.len;
		} else {
			rx_q->state_saved = false;
			error = 0;
			len = 0;
		}

		if (count >= limit)
			break;

read_again:
		buf1_len = 0;
		entry = next_entry;
		buf = &rx_q->buf_pool[entry];

		if (dirty >= STMMAC_RX_FILL_BATCH) {
			failure = failure ||
				  !stmmac_rx_refill_zc(priv, queue, dirty);
			dirty = 0;
		}

		if (priv->extend_desc)
			p = (struct dma_desc *)(rx_q->dma_erx + entry);
		else
			p = rx_q->dma_rx + entry;

		/* read the status of the incoming frame */
		status = stmmac_rx_status(priv, &priv->xstats, p);
		/* check if managed by the DMA otherwise go ahead */
		if (unlikely(status & dma_own))
			break;

		/* Prefetch the next RX descriptor */
		rx_q->cur_rx = STMMAC_GET_ENTRY(rx_q->cur_rx,
						priv->dma_conf.dma_rx_size);
		next_entry = rx_q->cur_rx;

		if (priv->extend_desc)
			np = (struct dma_desc *)(rx_q->dma_erx + next_entry);
		else
			np = rx_q->dma_rx + next_entry;

		prefetch(np);

		/* Ensure a valid XSK buffer before proceed */
		if (!buf->xdp)
			break;

		if (priv->extend_desc)
			stmmac_rx_extended_status(priv, &priv->xstats,
						  rx_q->dma_erx + entry);
		if (unlikely(status == discard_frame)) {
			xsk_buff_free(buf->xdp);
			buf->xdp = NULL;
			dirty++;
			error = 1;
			if (!priv->hwts_rx_en)
				rx_errors++;
		}

		if (unlikely(error && (status & rx_not_ls)))
			goto read_again;
		if (unlikely(error)) {
			count++;
			continue;
		}

		/* XSK pool expects RX frame 1:1 mapped to XSK buffer */
		if (likely(status & rx_not_ls)) {
			xsk_buff_free(buf->xdp);
			buf->xdp = NULL;
			dirty++;
			count++;
			goto read_again;
		}

		ctx = xsk_buff_to_stmmac_ctx(buf->xdp);
		ctx->priv = priv;
		ctx->desc = p;
		ctx->ndesc = np;

		/* XDP ZC Frame only support primary buffers for now */
		buf1_len = stmmac_rx_buf1_len(priv, p, status, len);
		len += buf1_len;

		/* ACS is disabled; strip manually. */
		if (likely(!(status & rx_not_ls))) {
			buf1_len -= ETH_FCS_LEN;
			len -= ETH_FCS_LEN;
		}

		/* RX buffer is good and fit into a XSK pool buffer */
		buf->xdp->data_end = buf->xdp->data + buf1_len;
		xsk_buff_dma_sync_for_cpu(buf->xdp, rx_q->xsk_pool);

		prog = READ_ONCE(priv->xdp_prog);
		res = __stmmac_xdp_run_prog(priv, prog, buf->xdp);

		switch (res) {
		case STMMAC_XDP_PASS:
			stmmac_dispatch_skb_zc(priv, queue, p, np, buf->xdp);
			xsk_buff_free(buf->xdp);
			break;
		case STMMAC_XDP_CONSUMED:
			xsk_buff_free(buf->xdp);
			rx_dropped++;
			break;
		case STMMAC_XDP_TX:
		case STMMAC_XDP_REDIRECT:
			xdp_status |= res;
			break;
		}

		buf->xdp = NULL;
		dirty++;
		count++;
	}

	if (status & rx_not_ls) {
		rx_q->state_saved = true;
		rx_q->state.error = error;
		rx_q->state.len = len;
	}

	stmmac_finalize_xdp_rx(priv, xdp_status);

	flags = u64_stats_update_begin_irqsave(&rxq_stats->syncp);
	rxq_stats->rx_pkt_n += count;
	u64_stats_update_end_irqrestore(&rxq_stats->syncp, flags);

	priv->xstats.rx_dropped += rx_dropped;
	priv->xstats.rx_errors += rx_errors;

	if (xsk_uses_need_wakeup(rx_q->xsk_pool)) {
		if (failure || stmmac_rx_dirty(priv, queue) > 0)
			xsk_set_rx_need_wakeup(rx_q->xsk_pool);
		else
			xsk_clear_rx_need_wakeup(rx_q->xsk_pool);

		return (int)count;
	}

	return failure ? limit : (int)count;
}

/**
 * stmmac_rx - manage the receive process
 * @priv: driver private structure
 * @limit: napi bugget
 * @queue: RX queue index.
 * Description :  this the function called by the napi poll method.
 * It gets all the frames inside the ring.
 */
static int stmmac_rx(struct stmmac_priv *priv, int limit, u32 queue)
{
	u32 rx_errors = 0, rx_dropped = 0, rx_bytes = 0, rx_packets = 0;
	struct stmmac_rxq_stats *rxq_stats = &priv->xstats.rxq_stats[queue];
	struct stmmac_rx_queue *rx_q = &priv->dma_conf.rx_queue[queue];
	struct stmmac_channel *ch = &priv->channel[queue];
	unsigned int count = 0, error = 0, len = 0;
	int status = 0, coe = priv->hw->rx_csum;
	unsigned int next_entry = rx_q->cur_rx;
	enum dma_data_direction dma_dir;
	unsigned int desc_size;
	struct sk_buff *skb = NULL;
	struct stmmac_xdp_buff ctx;
	unsigned long flags;
	int xdp_status = 0;
	int buf_sz;

	dma_dir = page_pool_get_dma_dir(rx_q->page_pool);
	buf_sz = DIV_ROUND_UP(priv->dma_conf.dma_buf_sz, PAGE_SIZE) * PAGE_SIZE;

	if (netif_msg_rx_status(priv)) {
		void *rx_head;

		netdev_dbg(priv->dev, "%s: descriptor ring:\n", __func__);
		if (priv->extend_desc) {
			rx_head = (void *)rx_q->dma_erx;
			desc_size = sizeof(struct dma_extended_desc);
		} else {
			rx_head = (void *)rx_q->dma_rx;
			desc_size = sizeof(struct dma_desc);
		}

		stmmac_display_ring(priv, rx_head, priv->dma_conf.dma_rx_size, true,
				    rx_q->dma_rx_phy, desc_size);
	}
	while (count < limit) {
		unsigned int buf1_len = 0, buf2_len = 0;
		enum pkt_hash_types hash_type;
		struct stmmac_rx_buffer *buf;
		struct dma_desc *np, *p;
		int entry;
		u32 hash;

		if (!count && rx_q->state_saved) {
			skb = rx_q->state.skb;
			error = rx_q->state.error;
			len = rx_q->state.len;
		} else {
			rx_q->state_saved = false;
			skb = NULL;
			error = 0;
			len = 0;
		}

		if (count >= limit)
			break;

read_again:
		buf1_len = 0;
		buf2_len = 0;
		entry = next_entry;
		buf = &rx_q->buf_pool[entry];

		if (priv->extend_desc)
			p = (struct dma_desc *)(rx_q->dma_erx + entry);
		else
			p = rx_q->dma_rx + entry;

		/* read the status of the incoming frame */
		status = stmmac_rx_status(priv, &priv->xstats, p);
		/* check if managed by the DMA otherwise go ahead */
		if (unlikely(status & dma_own))
			break;

		rx_q->cur_rx = STMMAC_GET_ENTRY(rx_q->cur_rx,
						priv->dma_conf.dma_rx_size);
		next_entry = rx_q->cur_rx;

		if (priv->extend_desc)
			np = (struct dma_desc *)(rx_q->dma_erx + next_entry);
		else
			np = rx_q->dma_rx + next_entry;

		prefetch(np);

		if (priv->extend_desc)
			stmmac_rx_extended_status(priv, &priv->xstats, rx_q->dma_erx + entry);
		if (unlikely(status == discard_frame)) {
			page_pool_recycle_direct(rx_q->page_pool, buf->page);
			buf->page = NULL;
			error = 1;
			if (!priv->hwts_rx_en)
				rx_errors++;
		}

		if (unlikely(error && (status & rx_not_ls)))
			goto read_again;
		if (unlikely(error)) {
			dev_kfree_skb(skb);
			skb = NULL;
			count++;
			continue;
		}

		/* Buffer is good. Go on. */

		prefetch(page_address(buf->page) + buf->page_offset);
		if (buf->sec_page)
			prefetch(page_address(buf->sec_page));

		buf1_len = stmmac_rx_buf1_len(priv, p, status, len);
		len += buf1_len;
		buf2_len = stmmac_rx_buf2_len(priv, p, status, len);
		len += buf2_len;

		/* ACS is disabled; strip manually. */
		if (likely(!(status & rx_not_ls))) {
			if (buf2_len) {
				buf2_len -= ETH_FCS_LEN;
				len -= ETH_FCS_LEN;
			} else if (buf1_len) {
				buf1_len -= ETH_FCS_LEN;
				len -= ETH_FCS_LEN;
			}
		}

		if (!skb) {
			unsigned int pre_len, sync_len;

			dma_sync_single_for_cpu(priv->device, buf->addr,
						buf1_len, dma_dir);

			xdp_init_buff(&ctx.xdp, buf_sz, &rx_q->xdp_rxq);
			xdp_prepare_buff(&ctx.xdp, page_address(buf->page),
					 buf->page_offset, buf1_len, true);

			pre_len = ctx.xdp.data_end - ctx.xdp.data_hard_start -
				  buf->page_offset;

			ctx.priv = priv;
			ctx.desc = p;
			ctx.ndesc = np;

			skb = stmmac_xdp_run_prog(priv, &ctx.xdp);
			/* Due xdp_adjust_tail: DMA sync for_device
			 * cover max len CPU touch
			 */
			sync_len = ctx.xdp.data_end - ctx.xdp.data_hard_start -
				   buf->page_offset;
			sync_len = max(sync_len, pre_len);

			/* For Not XDP_PASS verdict */
			if (IS_ERR(skb)) {
				unsigned int xdp_res = -PTR_ERR(skb);

				if (xdp_res & STMMAC_XDP_CONSUMED) {
					page_pool_put_page(rx_q->page_pool,
							   virt_to_head_page(ctx.xdp.data),
							   sync_len, true);
					buf->page = NULL;
					rx_dropped++;

					/* Clear skb as it was set as
					 * status by XDP program.
					 */
					skb = NULL;

					if (unlikely((status & rx_not_ls)))
						goto read_again;

					count++;
					continue;
				} else if (xdp_res & (STMMAC_XDP_TX |
						      STMMAC_XDP_REDIRECT)) {
					xdp_status |= xdp_res;
					buf->page = NULL;
					skb = NULL;
					count++;
					continue;
				}
			}
		}

		if (!skb) {
			/* XDP program may expand or reduce tail */
			buf1_len = ctx.xdp.data_end - ctx.xdp.data;

			skb = napi_alloc_skb(&ch->rx_napi, buf1_len);
			if (!skb) {
				rx_dropped++;
				count++;
				goto drain_data;
			}

			/* XDP program may adjust header */
			skb_copy_to_linear_data(skb, ctx.xdp.data, buf1_len);
			skb_put(skb, buf1_len);

			/* Data payload copied into SKB, page ready for recycle */
			page_pool_recycle_direct(rx_q->page_pool, buf->page);
			buf->page = NULL;
		} else if (buf1_len) {
			dma_sync_single_for_cpu(priv->device, buf->addr,
						buf1_len, dma_dir);
			skb_add_rx_frag(skb, skb_shinfo(skb)->nr_frags,
					buf->page, buf->page_offset, buf1_len,
					priv->dma_conf.dma_buf_sz);

			/* Data payload appended into SKB */
			skb_mark_for_recycle(skb);
			buf->page = NULL;
		}

		if (buf2_len) {
			dma_sync_single_for_cpu(priv->device, buf->sec_addr,
						buf2_len, dma_dir);
			skb_add_rx_frag(skb, skb_shinfo(skb)->nr_frags,
					buf->sec_page, 0, buf2_len,
					priv->dma_conf.dma_buf_sz);

			/* Data payload appended into SKB */
			skb_mark_for_recycle(skb);
			buf->sec_page = NULL;
		}

drain_data:
		if (likely(status & rx_not_ls))
			goto read_again;
		if (!skb)
			continue;

		/* Got entire packet into SKB. Finish it. */

		stmmac_get_rx_hwtstamp(priv, p, np, skb);
		stmmac_rx_vlan(priv->dev, skb);
		skb->protocol = eth_type_trans(skb, priv->dev);

		if (unlikely(!coe))
			skb_checksum_none_assert(skb);
		else
			skb->ip_summed = CHECKSUM_UNNECESSARY;

		if (!stmmac_get_rx_hash(priv, p, &hash, &hash_type))
			skb_set_hash(skb, hash, hash_type);

		skb_record_rx_queue(skb, queue);
		napi_gro_receive(&ch->rx_napi, skb);
		skb = NULL;

		rx_packets++;
		rx_bytes += len;
		count++;
	}

	if (status & rx_not_ls || skb) {
		rx_q->state_saved = true;
		rx_q->state.skb = skb;
		rx_q->state.error = error;
		rx_q->state.len = len;
	}

	stmmac_finalize_xdp_rx(priv, xdp_status);

	stmmac_rx_refill(priv, queue);

	flags = u64_stats_update_begin_irqsave(&rxq_stats->syncp);
	rxq_stats->rx_packets += rx_packets;
	rxq_stats->rx_bytes += rx_bytes;
	rxq_stats->rx_pkt_n += count;
	u64_stats_update_end_irqrestore(&rxq_stats->syncp, flags);

	priv->xstats.rx_dropped += rx_dropped;
	priv->xstats.rx_errors += rx_errors;

	return count;
}

static int stmmac_napi_poll_rx(struct napi_struct *napi, int budget)
{
	struct stmmac_channel *ch =
		container_of(napi, struct stmmac_channel, rx_napi);
	struct stmmac_priv *priv = ch->priv_data;
	struct stmmac_rxq_stats *rxq_stats;
	u32 chan = ch->index;
	unsigned long flags;
	int work_done;

	rxq_stats = &priv->xstats.rxq_stats[chan];
	flags = u64_stats_update_begin_irqsave(&rxq_stats->syncp);
	rxq_stats->napi_poll++;
	u64_stats_update_end_irqrestore(&rxq_stats->syncp, flags);

	work_done = stmmac_rx(priv, budget, chan);
	if (work_done < budget && napi_complete_done(napi, work_done)) {
		unsigned long flags;

		spin_lock_irqsave(&ch->lock, flags);
		stmmac_enable_dma_irq(priv, priv->ioaddr, chan, 1, 0);
		spin_unlock_irqrestore(&ch->lock, flags);
	}

	return work_done;
}

static int stmmac_napi_poll_tx(struct napi_struct *napi, int budget)
{
	struct stmmac_channel *ch =
		container_of(napi, struct stmmac_channel, tx_napi);
	struct stmmac_priv *priv = ch->priv_data;
	struct stmmac_txq_stats *txq_stats;
	u32 chan = ch->index;
	unsigned long flags;
	int work_done;

	txq_stats = &priv->xstats.txq_stats[chan];
	flags = u64_stats_update_begin_irqsave(&txq_stats->syncp);
	txq_stats->napi_poll++;
	u64_stats_update_end_irqrestore(&txq_stats->syncp, flags);

	work_done = stmmac_tx_clean(priv, budget, chan);
	work_done = min(work_done, budget);

	if (work_done < budget && napi_complete_done(napi, work_done)) {
		unsigned long flags;

		spin_lock_irqsave(&ch->lock, flags);
		stmmac_enable_dma_irq(priv, priv->ioaddr, chan, 0, 1);
		spin_unlock_irqrestore(&ch->lock, flags);
	}

	return work_done;
}

static int stmmac_napi_poll_rxtx(struct napi_struct *napi, int budget)
{
	struct stmmac_channel *ch =
		container_of(napi, struct stmmac_channel, rxtx_napi);
	struct stmmac_priv *priv = ch->priv_data;
	int rx_done, tx_done, rxtx_done;
	struct stmmac_rxq_stats *rxq_stats;
	struct stmmac_txq_stats *txq_stats;
	u32 chan = ch->index;
	unsigned long flags;

	rxq_stats = &priv->xstats.rxq_stats[chan];
	flags = u64_stats_update_begin_irqsave(&rxq_stats->syncp);
	rxq_stats->napi_poll++;
	u64_stats_update_end_irqrestore(&rxq_stats->syncp, flags);

	txq_stats = &priv->xstats.txq_stats[chan];
	flags = u64_stats_update_begin_irqsave(&txq_stats->syncp);
	txq_stats->napi_poll++;
	u64_stats_update_end_irqrestore(&txq_stats->syncp, flags);

	tx_done = stmmac_tx_clean(priv, budget, chan);
	tx_done = min(tx_done, budget);

	rx_done = stmmac_rx_zc(priv, budget, chan);

	rxtx_done = max(tx_done, rx_done);

	/* If either TX or RX work is not complete, return budget
	 * and keep pooling
	 */
	if (rxtx_done >= budget)
		return budget;

	/* all work done, exit the polling mode */
	if (napi_complete_done(napi, rxtx_done)) {
		unsigned long flags;

		spin_lock_irqsave(&ch->lock, flags);
		/* Both RX and TX work done are compelte,
		 * so enable both RX & TX IRQs.
		 */
		stmmac_enable_dma_irq(priv, priv->ioaddr, chan, 1, 1);
		spin_unlock_irqrestore(&ch->lock, flags);
	}

	return min(rxtx_done, budget - 1);
}

/**
 *  stmmac_tx_timeout
 *  @dev : Pointer to net device structure
 *  @txqueue: the index of the hanging transmit queue
 *  Description: this function is called when a packet transmission fails to
 *   complete within a reasonable time. The driver will mark the error in the
 *   netdev structure and arrange for the device to be reset to a sane state
 *   in order to transmit a new packet.
 */
static void stmmac_tx_timeout(struct net_device *dev, unsigned int txqueue)
{
	struct stmmac_priv *priv = netdev_priv(dev);

	stmmac_global_err(priv);
}

/**
 *  stmmac_set_rx_mode - entry point for multicast addressing
 *  @dev : pointer to the device structure
 *  Description:
 *  This function is a driver entry point which gets called by the kernel
 *  whenever multicast addresses must be enabled/disabled.
 *  Return value:
 *  void.
 */
static void stmmac_set_rx_mode(struct net_device *dev)
{
	struct stmmac_priv *priv = netdev_priv(dev);

	stmmac_set_filter(priv, priv->hw, dev);
}

/**
 *  stmmac_change_mtu - entry point to change MTU size for the device.
 *  @dev : device pointer.
 *  @new_mtu : the new MTU size for the device.
 *  Description: the Maximum Transfer Unit (MTU) is used by the network layer
 *  to drive packet transmission. Ethernet has an MTU of 1500 octets
 *  (ETH_DATA_LEN). This value can be changed with ifconfig.
 *  Return value:
 *  0 on success and an appropriate (-)ve integer as defined in errno.h
 *  file on failure.
 */
static int stmmac_change_mtu(struct net_device *dev, int new_mtu)
{
	struct stmmac_priv *priv = netdev_priv(dev);
	int txfifosz = priv->plat->tx_fifo_size;
	struct stmmac_dma_conf *dma_conf;
	const int mtu = new_mtu;
	int ret;

	if (txfifosz == 0)
		txfifosz = priv->dma_cap.tx_fifo_size;

	txfifosz /= priv->plat->tx_queues_to_use;

	if (stmmac_xdp_is_enabled(priv) && new_mtu > ETH_DATA_LEN) {
		netdev_dbg(priv->dev, "Jumbo frames not supported for XDP\n");
		return -EINVAL;
	}

	new_mtu = STMMAC_ALIGN(new_mtu);

	/* If condition true, FIFO is too small or MTU too large */
	if ((txfifosz < new_mtu) || (new_mtu > BUF_SIZE_16KiB))
		return -EINVAL;

	if (netif_running(dev)) {
		netdev_dbg(priv->dev, "restarting interface to change its MTU\n");
		/* Try to allocate the new DMA conf with the new mtu */
		dma_conf = stmmac_setup_dma_desc(priv, mtu);
		if (IS_ERR(dma_conf)) {
			netdev_err(priv->dev, "failed allocating new dma conf for new MTU %d\n",
				   mtu);
			return PTR_ERR(dma_conf);
		}

		stmmac_release(dev);

		ret = __stmmac_open(dev, dma_conf);
		if (ret) {
			free_dma_desc_resources(priv, dma_conf);
			kfree(dma_conf);
			netdev_err(priv->dev, "failed reopening the interface after MTU change\n");
			return ret;
		}

		kfree(dma_conf);

		stmmac_set_rx_mode(dev);
	}

	dev->mtu = mtu;
	netdev_update_features(dev);

	return 0;
}

static netdev_features_t stmmac_fix_features(struct net_device *dev,
					     netdev_features_t features)
{
	struct stmmac_priv *priv = netdev_priv(dev);

	if (priv->plat->rx_coe == STMMAC_RX_COE_NONE)
		features &= ~NETIF_F_RXCSUM;

	if (!priv->plat->tx_coe)
		features &= ~NETIF_F_CSUM_MASK;

	/* Some GMAC devices have a bugged Jumbo frame support that
	 * needs to have the Tx COE disabled for oversized frames
	 * (due to limited buffer sizes). In this case we disable
	 * the TX csum insertion in the TDES and not use SF.
	 */
	if (priv->plat->bugged_jumbo && (dev->mtu > ETH_DATA_LEN))
		features &= ~NETIF_F_CSUM_MASK;

	/* Disable tso if asked by ethtool */
	if ((priv->plat->flags & STMMAC_FLAG_TSO_EN) && (priv->dma_cap.tsoen)) {
		if (features & NETIF_F_TSO)
			priv->tso = true;
		else
			priv->tso = false;
	}

	return features;
}

static int stmmac_set_features(struct net_device *netdev,
			       netdev_features_t features)
{
	struct stmmac_priv *priv = netdev_priv(netdev);

	/* Keep the COE Type in case of csum is supporting */
	if (features & NETIF_F_RXCSUM)
		priv->hw->rx_csum = priv->plat->rx_coe;
	else
		priv->hw->rx_csum = 0;
	/* No check needed because rx_coe has been set before and it will be
	 * fixed in case of issue.
	 */
	stmmac_rx_ipc(priv, priv->hw);

	if (priv->sph_cap) {
		bool sph_en = (priv->hw->rx_csum > 0) && priv->sph;
		u32 chan;

		for (chan = 0; chan < priv->plat->rx_queues_to_use; chan++)
			stmmac_enable_sph(priv, priv->ioaddr, sph_en, chan);
	}

	return 0;
}

static void stmmac_fpe_event_status(struct stmmac_priv *priv, int status)
{
	struct stmmac_fpe_cfg *fpe_cfg = priv->plat->fpe_cfg;
	enum stmmac_fpe_state *lo_state = &fpe_cfg->lo_fpe_state;
	enum stmmac_fpe_state *lp_state = &fpe_cfg->lp_fpe_state;
	bool *hs_enable = &fpe_cfg->hs_enable;

	if (status == FPE_EVENT_UNKNOWN || !*hs_enable)
		return;

	/* If LP has sent verify mPacket, LP is FPE capable */
	if ((status & FPE_EVENT_RVER) == FPE_EVENT_RVER) {
		if (*lp_state < FPE_STATE_CAPABLE)
			*lp_state = FPE_STATE_CAPABLE;

		/* If user has requested FPE enable, quickly response */
		if (*hs_enable)
			stmmac_fpe_send_mpacket(priv, priv->ioaddr,
						MPACKET_RESPONSE);
	}

	/* If Local has sent verify mPacket, Local is FPE capable */
	if ((status & FPE_EVENT_TVER) == FPE_EVENT_TVER) {
		if (*lo_state < FPE_STATE_CAPABLE)
			*lo_state = FPE_STATE_CAPABLE;
	}

	/* If LP has sent response mPacket, LP is entering FPE ON */
	if ((status & FPE_EVENT_RRSP) == FPE_EVENT_RRSP)
		*lp_state = FPE_STATE_ENTERING_ON;

	/* If Local has sent response mPacket, Local is entering FPE ON */
	if ((status & FPE_EVENT_TRSP) == FPE_EVENT_TRSP)
		*lo_state = FPE_STATE_ENTERING_ON;

	if (!test_bit(__FPE_REMOVING, &priv->fpe_task_state) &&
	    !test_and_set_bit(__FPE_TASK_SCHED, &priv->fpe_task_state) &&
	    priv->fpe_wq) {
		queue_work(priv->fpe_wq, &priv->fpe_task);
	}
}

static void stmmac_common_interrupt(struct stmmac_priv *priv)
{
	u32 rx_cnt = priv->plat->rx_queues_to_use;
	u32 tx_cnt = priv->plat->tx_queues_to_use;
	u32 queues_count;
	u32 queue;
	bool xmac;

	xmac = priv->plat->has_gmac4 || priv->plat->has_xgmac;
	queues_count = (rx_cnt > tx_cnt) ? rx_cnt : tx_cnt;

	if (priv->irq_wake)
		pm_wakeup_event(priv->device, 0);

	if (priv->dma_cap.estsel)
		stmmac_est_irq_status(priv, priv->ioaddr, priv->dev,
				      &priv->xstats, tx_cnt);

	if (priv->dma_cap.fpesel) {
		int status = stmmac_fpe_irq_status(priv, priv->ioaddr,
						   priv->dev);

		stmmac_fpe_event_status(priv, status);
	}

	/* To handle GMAC own interrupts */
	if ((priv->plat->has_gmac) || xmac) {
		int status = stmmac_host_irq_status(priv, priv->hw, &priv->xstats);

		if (unlikely(status)) {
			/* For LPI we need to save the tx status */
			if (status & CORE_IRQ_TX_PATH_IN_LPI_MODE)
				priv->tx_path_in_lpi_mode = true;
			if (status & CORE_IRQ_TX_PATH_EXIT_LPI_MODE)
				priv->tx_path_in_lpi_mode = false;
		}

		for (queue = 0; queue < queues_count; queue++) {
			status = stmmac_host_mtl_irq_status(priv, priv->hw,
							    queue);
		}

		/* PCS link status */
		if (priv->hw->pcs &&
		    !(priv->plat->flags & STMMAC_FLAG_HAS_INTEGRATED_PCS)) {
			if (priv->xstats.pcs_link)
				netif_carrier_on(priv->dev);
			else
				netif_carrier_off(priv->dev);
		}

		stmmac_timestamp_interrupt(priv, priv);
	}
}

/**
 *  stmmac_interrupt - main ISR
 *  @irq: interrupt number.
 *  @dev_id: to pass the net device pointer.
 *  Description: this is the main driver interrupt service routine.
 *  It can call:
 *  o DMA service routine (to manage incoming frame reception and transmission
 *    status)
 *  o Core interrupts to manage: remote wake-up, management counter, LPI
 *    interrupts.
 */
static irqreturn_t stmmac_interrupt(int irq, void *dev_id)
{
	struct net_device *dev = (struct net_device *)dev_id;
	struct stmmac_priv *priv = netdev_priv(dev);

	/* Check if adapter is up */
	if (test_bit(STMMAC_DOWN, &priv->state))
		return IRQ_HANDLED;

	/* Check if a fatal error happened */
	if (stmmac_safety_feat_interrupt(priv))
		return IRQ_HANDLED;

	/* To handle Common interrupts */
	stmmac_common_interrupt(priv);

	/* To handle DMA interrupts */
	stmmac_dma_interrupt(priv);

	return IRQ_HANDLED;
}

static irqreturn_t stmmac_mac_interrupt(int irq, void *dev_id)
{
	struct net_device *dev = (struct net_device *)dev_id;
	struct stmmac_priv *priv = netdev_priv(dev);

	if (unlikely(!dev)) {
		netdev_err(priv->dev, "%s: invalid dev pointer\n", __func__);
		return IRQ_NONE;
	}

	/* Check if adapter is up */
	if (test_bit(STMMAC_DOWN, &priv->state))
		return IRQ_HANDLED;

	/* To handle Common interrupts */
	stmmac_common_interrupt(priv);

	return IRQ_HANDLED;
}

static irqreturn_t stmmac_safety_interrupt(int irq, void *dev_id)
{
	struct net_device *dev = (struct net_device *)dev_id;
	struct stmmac_priv *priv = netdev_priv(dev);

	if (unlikely(!dev)) {
		netdev_err(priv->dev, "%s: invalid dev pointer\n", __func__);
		return IRQ_NONE;
	}

	/* Check if adapter is up */
	if (test_bit(STMMAC_DOWN, &priv->state))
		return IRQ_HANDLED;

	/* Check if a fatal error happened */
	stmmac_safety_feat_interrupt(priv);

	return IRQ_HANDLED;
}

static irqreturn_t stmmac_msi_intr_tx(int irq, void *data)
{
	struct stmmac_tx_queue *tx_q = (struct stmmac_tx_queue *)data;
	struct stmmac_dma_conf *dma_conf;
	int chan = tx_q->queue_index;
	struct stmmac_priv *priv;
	int status;

	dma_conf = container_of(tx_q, struct stmmac_dma_conf, tx_queue[chan]);
	priv = container_of(dma_conf, struct stmmac_priv, dma_conf);

	if (unlikely(!data)) {
		netdev_err(priv->dev, "%s: invalid dev pointer\n", __func__);
		return IRQ_NONE;
	}

	/* Check if adapter is up */
	if (test_bit(STMMAC_DOWN, &priv->state))
		return IRQ_HANDLED;

	status = stmmac_napi_check(priv, chan, DMA_DIR_TX);

	if (unlikely(status & tx_hard_error_bump_tc)) {
		/* Try to bump up the dma threshold on this failure */
		stmmac_bump_dma_threshold(priv, chan);
	} else if (unlikely(status == tx_hard_error)) {
		stmmac_tx_err(priv, chan);
	}

	return IRQ_HANDLED;
}

static irqreturn_t stmmac_msi_intr_rx(int irq, void *data)
{
	struct stmmac_rx_queue *rx_q = (struct stmmac_rx_queue *)data;
	struct stmmac_dma_conf *dma_conf;
	int chan = rx_q->queue_index;
	struct stmmac_priv *priv;

	dma_conf = container_of(rx_q, struct stmmac_dma_conf, rx_queue[chan]);
	priv = container_of(dma_conf, struct stmmac_priv, dma_conf);

	if (unlikely(!data)) {
		netdev_err(priv->dev, "%s: invalid dev pointer\n", __func__);
		return IRQ_NONE;
	}

	/* Check if adapter is up */
	if (test_bit(STMMAC_DOWN, &priv->state))
		return IRQ_HANDLED;

	stmmac_napi_check(priv, chan, DMA_DIR_RX);

	return IRQ_HANDLED;
}

<<<<<<< HEAD
#ifdef CONFIG_NET_POLL_CONTROLLER
/* Polling receive - used by NETCONSOLE and other diagnostic tools
 * to allow network I/O with interrupts disabled.
 */
static void stmmac_poll_controller(struct net_device *dev)
{
	struct stmmac_priv *priv = netdev_priv(dev);
	int i;

	/* If adapter is down, do nothing */
	if (test_bit(STMMAC_DOWN, &priv->state))
		return;

	if (priv->plat->flags & STMMAC_FLAG_MULTI_MSI_EN) {
		for (i = 0; i < priv->plat->rx_queues_to_use; i++)
			stmmac_msi_intr_rx(0, &priv->dma_conf.rx_queue[i]);

		for (i = 0; i < priv->plat->tx_queues_to_use; i++)
			stmmac_msi_intr_tx(0, &priv->dma_conf.tx_queue[i]);
	} else {
		disable_irq(dev->irq);
		stmmac_interrupt(dev->irq, dev);
		enable_irq(dev->irq);
	}
}
#endif

=======
>>>>>>> 63ddbafb
/**
 *  stmmac_ioctl - Entry point for the Ioctl
 *  @dev: Device pointer.
 *  @rq: An IOCTL specefic structure, that can contain a pointer to
 *  a proprietary structure used to pass information to the driver.
 *  @cmd: IOCTL command
 *  Description:
 *  Currently it supports the phy_mii_ioctl(...) and HW time stamping.
 */
static int stmmac_ioctl(struct net_device *dev, struct ifreq *rq, int cmd)
{
	struct stmmac_priv *priv = netdev_priv (dev);
	int ret = -EOPNOTSUPP;

	if (!netif_running(dev))
		return -EINVAL;

	switch (cmd) {
	case SIOCGMIIPHY:
	case SIOCGMIIREG:
	case SIOCSMIIREG:
		ret = phylink_mii_ioctl(priv->phylink, rq, cmd);
		break;
	case SIOCSHWTSTAMP:
		ret = stmmac_hwtstamp_set(dev, rq);
		break;
	case SIOCGHWTSTAMP:
		ret = stmmac_hwtstamp_get(dev, rq);
		break;
	default:
		break;
	}

	return ret;
}

static int stmmac_setup_tc_block_cb(enum tc_setup_type type, void *type_data,
				    void *cb_priv)
{
	struct stmmac_priv *priv = cb_priv;
	int ret = -EOPNOTSUPP;

	if (!tc_cls_can_offload_and_chain0(priv->dev, type_data))
		return ret;

	__stmmac_disable_all_queues(priv);

	switch (type) {
	case TC_SETUP_CLSU32:
		ret = stmmac_tc_setup_cls_u32(priv, priv, type_data);
		break;
	case TC_SETUP_CLSFLOWER:
		ret = stmmac_tc_setup_cls(priv, priv, type_data);
		break;
	default:
		break;
	}

	stmmac_enable_all_queues(priv);
	return ret;
}

static LIST_HEAD(stmmac_block_cb_list);

static int stmmac_setup_tc(struct net_device *ndev, enum tc_setup_type type,
			   void *type_data)
{
	struct stmmac_priv *priv = netdev_priv(ndev);

	switch (type) {
	case TC_QUERY_CAPS:
		return stmmac_tc_query_caps(priv, priv, type_data);
	case TC_SETUP_BLOCK:
		return flow_block_cb_setup_simple(type_data,
						  &stmmac_block_cb_list,
						  stmmac_setup_tc_block_cb,
						  priv, priv, true);
	case TC_SETUP_QDISC_CBS:
		return stmmac_tc_setup_cbs(priv, priv, type_data);
	case TC_SETUP_QDISC_TAPRIO:
		return stmmac_tc_setup_taprio(priv, priv, type_data);
	case TC_SETUP_QDISC_ETF:
		return stmmac_tc_setup_etf(priv, priv, type_data);
	default:
		return -EOPNOTSUPP;
	}
}

static u16 stmmac_select_queue(struct net_device *dev, struct sk_buff *skb,
			       struct net_device *sb_dev)
{
	int gso = skb_shinfo(skb)->gso_type;

	if (gso & (SKB_GSO_TCPV4 | SKB_GSO_TCPV6 | SKB_GSO_UDP_L4)) {
		/*
		 * There is no way to determine the number of TSO/USO
		 * capable Queues. Let's use always the Queue 0
		 * because if TSO/USO is supported then at least this
		 * one will be capable.
		 */
		return 0;
	}

	return netdev_pick_tx(dev, skb, NULL) % dev->real_num_tx_queues;
}

static int stmmac_set_mac_address(struct net_device *ndev, void *addr)
{
	struct stmmac_priv *priv = netdev_priv(ndev);
	int ret = 0;

	ret = pm_runtime_resume_and_get(priv->device);
	if (ret < 0)
		return ret;

	ret = eth_mac_addr(ndev, addr);
	if (ret)
		goto set_mac_error;

	stmmac_set_umac_addr(priv, priv->hw, ndev->dev_addr, 0);

set_mac_error:
	pm_runtime_put(priv->device);

	return ret;
}

#ifdef CONFIG_DEBUG_FS
static struct dentry *stmmac_fs_dir;

static void sysfs_display_ring(void *head, int size, int extend_desc,
			       struct seq_file *seq, dma_addr_t dma_phy_addr)
{
	int i;
	struct dma_extended_desc *ep = (struct dma_extended_desc *)head;
	struct dma_desc *p = (struct dma_desc *)head;
	dma_addr_t dma_addr;

	for (i = 0; i < size; i++) {
		if (extend_desc) {
			dma_addr = dma_phy_addr + i * sizeof(*ep);
			seq_printf(seq, "%d [%pad]: 0x%x 0x%x 0x%x 0x%x\n",
				   i, &dma_addr,
				   le32_to_cpu(ep->basic.des0),
				   le32_to_cpu(ep->basic.des1),
				   le32_to_cpu(ep->basic.des2),
				   le32_to_cpu(ep->basic.des3));
			ep++;
		} else {
			dma_addr = dma_phy_addr + i * sizeof(*p);
			seq_printf(seq, "%d [%pad]: 0x%x 0x%x 0x%x 0x%x\n",
				   i, &dma_addr,
				   le32_to_cpu(p->des0), le32_to_cpu(p->des1),
				   le32_to_cpu(p->des2), le32_to_cpu(p->des3));
			p++;
		}
		seq_printf(seq, "\n");
	}
}

static int stmmac_rings_status_show(struct seq_file *seq, void *v)
{
	struct net_device *dev = seq->private;
	struct stmmac_priv *priv = netdev_priv(dev);
	u32 rx_count = priv->plat->rx_queues_to_use;
	u32 tx_count = priv->plat->tx_queues_to_use;
	u32 queue;

	if ((dev->flags & IFF_UP) == 0)
		return 0;

	for (queue = 0; queue < rx_count; queue++) {
		struct stmmac_rx_queue *rx_q = &priv->dma_conf.rx_queue[queue];

		seq_printf(seq, "RX Queue %d:\n", queue);

		if (priv->extend_desc) {
			seq_printf(seq, "Extended descriptor ring:\n");
			sysfs_display_ring((void *)rx_q->dma_erx,
					   priv->dma_conf.dma_rx_size, 1, seq, rx_q->dma_rx_phy);
		} else {
			seq_printf(seq, "Descriptor ring:\n");
			sysfs_display_ring((void *)rx_q->dma_rx,
					   priv->dma_conf.dma_rx_size, 0, seq, rx_q->dma_rx_phy);
		}
	}

	for (queue = 0; queue < tx_count; queue++) {
		struct stmmac_tx_queue *tx_q = &priv->dma_conf.tx_queue[queue];

		seq_printf(seq, "TX Queue %d:\n", queue);

		if (priv->extend_desc) {
			seq_printf(seq, "Extended descriptor ring:\n");
			sysfs_display_ring((void *)tx_q->dma_etx,
					   priv->dma_conf.dma_tx_size, 1, seq, tx_q->dma_tx_phy);
		} else if (!(tx_q->tbs & STMMAC_TBS_AVAIL)) {
			seq_printf(seq, "Descriptor ring:\n");
			sysfs_display_ring((void *)tx_q->dma_tx,
					   priv->dma_conf.dma_tx_size, 0, seq, tx_q->dma_tx_phy);
		}
	}

	return 0;
}
DEFINE_SHOW_ATTRIBUTE(stmmac_rings_status);

static int stmmac_dma_cap_show(struct seq_file *seq, void *v)
{
	static const char * const dwxgmac_timestamp_source[] = {
		"None",
		"Internal",
		"External",
		"Both",
	};
	static const char * const dwxgmac_safety_feature_desc[] = {
		"No",
		"All Safety Features with ECC and Parity",
		"All Safety Features without ECC or Parity",
		"All Safety Features with Parity Only",
		"ECC Only",
		"UNDEFINED",
		"UNDEFINED",
		"UNDEFINED",
	};
	struct net_device *dev = seq->private;
	struct stmmac_priv *priv = netdev_priv(dev);

	if (!priv->hw_cap_support) {
		seq_printf(seq, "DMA HW features not supported\n");
		return 0;
	}

	seq_printf(seq, "==============================\n");
	seq_printf(seq, "\tDMA HW features\n");
	seq_printf(seq, "==============================\n");

	seq_printf(seq, "\t10/100 Mbps: %s\n",
		   (priv->dma_cap.mbps_10_100) ? "Y" : "N");
	seq_printf(seq, "\t1000 Mbps: %s\n",
		   (priv->dma_cap.mbps_1000) ? "Y" : "N");
	seq_printf(seq, "\tHalf duplex: %s\n",
		   (priv->dma_cap.half_duplex) ? "Y" : "N");
	if (priv->plat->has_xgmac) {
		seq_printf(seq,
			   "\tNumber of Additional MAC address registers: %d\n",
			   priv->dma_cap.multi_addr);
	} else {
		seq_printf(seq, "\tHash Filter: %s\n",
			   (priv->dma_cap.hash_filter) ? "Y" : "N");
		seq_printf(seq, "\tMultiple MAC address registers: %s\n",
			   (priv->dma_cap.multi_addr) ? "Y" : "N");
	}
	seq_printf(seq, "\tPCS (TBI/SGMII/RTBI PHY interfaces): %s\n",
		   (priv->dma_cap.pcs) ? "Y" : "N");
	seq_printf(seq, "\tSMA (MDIO) Interface: %s\n",
		   (priv->dma_cap.sma_mdio) ? "Y" : "N");
	seq_printf(seq, "\tPMT Remote wake up: %s\n",
		   (priv->dma_cap.pmt_remote_wake_up) ? "Y" : "N");
	seq_printf(seq, "\tPMT Magic Frame: %s\n",
		   (priv->dma_cap.pmt_magic_frame) ? "Y" : "N");
	seq_printf(seq, "\tRMON module: %s\n",
		   (priv->dma_cap.rmon) ? "Y" : "N");
	seq_printf(seq, "\tIEEE 1588-2002 Time Stamp: %s\n",
		   (priv->dma_cap.time_stamp) ? "Y" : "N");
	seq_printf(seq, "\tIEEE 1588-2008 Advanced Time Stamp: %s\n",
		   (priv->dma_cap.atime_stamp) ? "Y" : "N");
	if (priv->plat->has_xgmac)
		seq_printf(seq, "\tTimestamp System Time Source: %s\n",
			   dwxgmac_timestamp_source[priv->dma_cap.tssrc]);
	seq_printf(seq, "\t802.3az - Energy-Efficient Ethernet (EEE): %s\n",
		   (priv->dma_cap.eee) ? "Y" : "N");
	seq_printf(seq, "\tAV features: %s\n", (priv->dma_cap.av) ? "Y" : "N");
	seq_printf(seq, "\tChecksum Offload in TX: %s\n",
		   (priv->dma_cap.tx_coe) ? "Y" : "N");
	if (priv->synopsys_id >= DWMAC_CORE_4_00 ||
	    priv->plat->has_xgmac) {
		seq_printf(seq, "\tIP Checksum Offload in RX: %s\n",
			   (priv->dma_cap.rx_coe) ? "Y" : "N");
	} else {
		seq_printf(seq, "\tIP Checksum Offload (type1) in RX: %s\n",
			   (priv->dma_cap.rx_coe_type1) ? "Y" : "N");
		seq_printf(seq, "\tIP Checksum Offload (type2) in RX: %s\n",
			   (priv->dma_cap.rx_coe_type2) ? "Y" : "N");
		seq_printf(seq, "\tRXFIFO > 2048bytes: %s\n",
			   (priv->dma_cap.rxfifo_over_2048) ? "Y" : "N");
	}
	seq_printf(seq, "\tNumber of Additional RX channel: %d\n",
		   priv->dma_cap.number_rx_channel);
	seq_printf(seq, "\tNumber of Additional TX channel: %d\n",
		   priv->dma_cap.number_tx_channel);
	seq_printf(seq, "\tNumber of Additional RX queues: %d\n",
		   priv->dma_cap.number_rx_queues);
	seq_printf(seq, "\tNumber of Additional TX queues: %d\n",
		   priv->dma_cap.number_tx_queues);
	seq_printf(seq, "\tEnhanced descriptors: %s\n",
		   (priv->dma_cap.enh_desc) ? "Y" : "N");
	seq_printf(seq, "\tTX Fifo Size: %d\n", priv->dma_cap.tx_fifo_size);
	seq_printf(seq, "\tRX Fifo Size: %d\n", priv->dma_cap.rx_fifo_size);
	seq_printf(seq, "\tHash Table Size: %lu\n", priv->dma_cap.hash_tb_sz ?
		   (BIT(priv->dma_cap.hash_tb_sz) << 5) : 0);
	seq_printf(seq, "\tTSO: %s\n", priv->dma_cap.tsoen ? "Y" : "N");
	seq_printf(seq, "\tNumber of PPS Outputs: %d\n",
		   priv->dma_cap.pps_out_num);
	seq_printf(seq, "\tSafety Features: %s\n",
		   dwxgmac_safety_feature_desc[priv->dma_cap.asp]);
	seq_printf(seq, "\tFlexible RX Parser: %s\n",
		   priv->dma_cap.frpsel ? "Y" : "N");
	seq_printf(seq, "\tEnhanced Addressing: %d\n",
		   priv->dma_cap.host_dma_width);
	seq_printf(seq, "\tReceive Side Scaling: %s\n",
		   priv->dma_cap.rssen ? "Y" : "N");
	seq_printf(seq, "\tVLAN Hash Filtering: %s\n",
		   priv->dma_cap.vlhash ? "Y" : "N");
	seq_printf(seq, "\tSplit Header: %s\n",
		   priv->dma_cap.sphen ? "Y" : "N");
	seq_printf(seq, "\tVLAN TX Insertion: %s\n",
		   priv->dma_cap.vlins ? "Y" : "N");
	seq_printf(seq, "\tDouble VLAN: %s\n",
		   priv->dma_cap.dvlan ? "Y" : "N");
	seq_printf(seq, "\tNumber of L3/L4 Filters: %d\n",
		   priv->dma_cap.l3l4fnum);
	seq_printf(seq, "\tARP Offloading: %s\n",
		   priv->dma_cap.arpoffsel ? "Y" : "N");
	seq_printf(seq, "\tEnhancements to Scheduled Traffic (EST): %s\n",
		   priv->dma_cap.estsel ? "Y" : "N");
	seq_printf(seq, "\tFrame Preemption (FPE): %s\n",
		   priv->dma_cap.fpesel ? "Y" : "N");
	seq_printf(seq, "\tTime-Based Scheduling (TBS): %s\n",
		   priv->dma_cap.tbssel ? "Y" : "N");
	seq_printf(seq, "\tNumber of DMA Channels Enabled for TBS: %d\n",
		   priv->dma_cap.tbs_ch_num);
	seq_printf(seq, "\tPer-Stream Filtering: %s\n",
		   priv->dma_cap.sgfsel ? "Y" : "N");
	seq_printf(seq, "\tTX Timestamp FIFO Depth: %lu\n",
		   BIT(priv->dma_cap.ttsfd) >> 1);
	seq_printf(seq, "\tNumber of Traffic Classes: %d\n",
		   priv->dma_cap.numtc);
	seq_printf(seq, "\tDCB Feature: %s\n",
		   priv->dma_cap.dcben ? "Y" : "N");
	seq_printf(seq, "\tIEEE 1588 High Word Register: %s\n",
		   priv->dma_cap.advthword ? "Y" : "N");
	seq_printf(seq, "\tPTP Offload: %s\n",
		   priv->dma_cap.ptoen ? "Y" : "N");
	seq_printf(seq, "\tOne-Step Timestamping: %s\n",
		   priv->dma_cap.osten ? "Y" : "N");
	seq_printf(seq, "\tPriority-Based Flow Control: %s\n",
		   priv->dma_cap.pfcen ? "Y" : "N");
	seq_printf(seq, "\tNumber of Flexible RX Parser Instructions: %lu\n",
		   BIT(priv->dma_cap.frpes) << 6);
	seq_printf(seq, "\tNumber of Flexible RX Parser Parsable Bytes: %lu\n",
		   BIT(priv->dma_cap.frpbs) << 6);
	seq_printf(seq, "\tParallel Instruction Processor Engines: %d\n",
		   priv->dma_cap.frppipe_num);
	seq_printf(seq, "\tNumber of Extended VLAN Tag Filters: %lu\n",
		   priv->dma_cap.nrvf_num ?
		   (BIT(priv->dma_cap.nrvf_num) << 1) : 0);
	seq_printf(seq, "\tWidth of the Time Interval Field in GCL: %d\n",
		   priv->dma_cap.estwid ? 4 * priv->dma_cap.estwid + 12 : 0);
	seq_printf(seq, "\tDepth of GCL: %lu\n",
		   priv->dma_cap.estdep ? (BIT(priv->dma_cap.estdep) << 5) : 0);
	seq_printf(seq, "\tQueue/Channel-Based VLAN Tag Insertion on TX: %s\n",
		   priv->dma_cap.cbtisel ? "Y" : "N");
	seq_printf(seq, "\tNumber of Auxiliary Snapshot Inputs: %d\n",
		   priv->dma_cap.aux_snapshot_n);
	seq_printf(seq, "\tOne-Step Timestamping for PTP over UDP/IP: %s\n",
		   priv->dma_cap.pou_ost_en ? "Y" : "N");
	seq_printf(seq, "\tEnhanced DMA: %s\n",
		   priv->dma_cap.edma ? "Y" : "N");
	seq_printf(seq, "\tDifferent Descriptor Cache: %s\n",
		   priv->dma_cap.ediffc ? "Y" : "N");
	seq_printf(seq, "\tVxLAN/NVGRE: %s\n",
		   priv->dma_cap.vxn ? "Y" : "N");
	seq_printf(seq, "\tDebug Memory Interface: %s\n",
		   priv->dma_cap.dbgmem ? "Y" : "N");
	seq_printf(seq, "\tNumber of Policing Counters: %lu\n",
		   priv->dma_cap.pcsel ? BIT(priv->dma_cap.pcsel + 3) : 0);
	return 0;
}
DEFINE_SHOW_ATTRIBUTE(stmmac_dma_cap);

/* Use network device events to rename debugfs file entries.
 */
static int stmmac_device_event(struct notifier_block *unused,
			       unsigned long event, void *ptr)
{
	struct net_device *dev = netdev_notifier_info_to_dev(ptr);
	struct stmmac_priv *priv = netdev_priv(dev);

	if (dev->netdev_ops != &stmmac_netdev_ops)
		goto done;

	switch (event) {
	case NETDEV_CHANGENAME:
		if (priv->dbgfs_dir)
			priv->dbgfs_dir = debugfs_rename(stmmac_fs_dir,
							 priv->dbgfs_dir,
							 stmmac_fs_dir,
							 dev->name);
		break;
	}
done:
	return NOTIFY_DONE;
}

static struct notifier_block stmmac_notifier = {
	.notifier_call = stmmac_device_event,
};

static void stmmac_init_fs(struct net_device *dev)
{
	struct stmmac_priv *priv = netdev_priv(dev);

	rtnl_lock();

	/* Create per netdev entries */
	priv->dbgfs_dir = debugfs_create_dir(dev->name, stmmac_fs_dir);

	/* Entry to report DMA RX/TX rings */
	debugfs_create_file("descriptors_status", 0444, priv->dbgfs_dir, dev,
			    &stmmac_rings_status_fops);

	/* Entry to report the DMA HW features */
	debugfs_create_file("dma_cap", 0444, priv->dbgfs_dir, dev,
			    &stmmac_dma_cap_fops);

	rtnl_unlock();
}

static void stmmac_exit_fs(struct net_device *dev)
{
	struct stmmac_priv *priv = netdev_priv(dev);

	debugfs_remove_recursive(priv->dbgfs_dir);
}
#endif /* CONFIG_DEBUG_FS */

static u32 stmmac_vid_crc32_le(__le16 vid_le)
{
	unsigned char *data = (unsigned char *)&vid_le;
	unsigned char data_byte = 0;
	u32 crc = ~0x0;
	u32 temp = 0;
	int i, bits;

	bits = get_bitmask_order(VLAN_VID_MASK);
	for (i = 0; i < bits; i++) {
		if ((i % 8) == 0)
			data_byte = data[i / 8];

		temp = ((crc & 1) ^ data_byte) & 1;
		crc >>= 1;
		data_byte >>= 1;

		if (temp)
			crc ^= 0xedb88320;
	}

	return crc;
}

static int stmmac_vlan_update(struct stmmac_priv *priv, bool is_double)
{
	u32 crc, hash = 0;
	__le16 pmatch = 0;
	int count = 0;
	u16 vid = 0;

	for_each_set_bit(vid, priv->active_vlans, VLAN_N_VID) {
		__le16 vid_le = cpu_to_le16(vid);
		crc = bitrev32(~stmmac_vid_crc32_le(vid_le)) >> 28;
		hash |= (1 << crc);
		count++;
	}

	if (!priv->dma_cap.vlhash) {
		if (count > 2) /* VID = 0 always passes filter */
			return -EOPNOTSUPP;

		pmatch = cpu_to_le16(vid);
		hash = 0;
	}

	return stmmac_update_vlan_hash(priv, priv->hw, hash, pmatch, is_double);
}

static int stmmac_vlan_rx_add_vid(struct net_device *ndev, __be16 proto, u16 vid)
{
	struct stmmac_priv *priv = netdev_priv(ndev);
	bool is_double = false;
	int ret;

	ret = pm_runtime_resume_and_get(priv->device);
	if (ret < 0)
		return ret;

	if (be16_to_cpu(proto) == ETH_P_8021AD)
		is_double = true;

	set_bit(vid, priv->active_vlans);
	ret = stmmac_vlan_update(priv, is_double);
	if (ret) {
		clear_bit(vid, priv->active_vlans);
		goto err_pm_put;
	}

	if (priv->hw->num_vlan) {
		ret = stmmac_add_hw_vlan_rx_fltr(priv, ndev, priv->hw, proto, vid);
		if (ret)
			goto err_pm_put;
	}
err_pm_put:
	pm_runtime_put(priv->device);

	return ret;
}

static int stmmac_vlan_rx_kill_vid(struct net_device *ndev, __be16 proto, u16 vid)
{
	struct stmmac_priv *priv = netdev_priv(ndev);
	bool is_double = false;
	int ret;

	ret = pm_runtime_resume_and_get(priv->device);
	if (ret < 0)
		return ret;

	if (be16_to_cpu(proto) == ETH_P_8021AD)
		is_double = true;

	clear_bit(vid, priv->active_vlans);

	if (priv->hw->num_vlan) {
		ret = stmmac_del_hw_vlan_rx_fltr(priv, ndev, priv->hw, proto, vid);
		if (ret)
			goto del_vlan_error;
	}

	ret = stmmac_vlan_update(priv, is_double);

del_vlan_error:
	pm_runtime_put(priv->device);

	return ret;
}

static int stmmac_bpf(struct net_device *dev, struct netdev_bpf *bpf)
{
	struct stmmac_priv *priv = netdev_priv(dev);

	switch (bpf->command) {
	case XDP_SETUP_PROG:
		return stmmac_xdp_set_prog(priv, bpf->prog, bpf->extack);
	case XDP_SETUP_XSK_POOL:
		return stmmac_xdp_setup_pool(priv, bpf->xsk.pool,
					     bpf->xsk.queue_id);
	default:
		return -EOPNOTSUPP;
	}
}

static int stmmac_xdp_xmit(struct net_device *dev, int num_frames,
			   struct xdp_frame **frames, u32 flags)
{
	struct stmmac_priv *priv = netdev_priv(dev);
	int cpu = smp_processor_id();
	struct netdev_queue *nq;
	int i, nxmit = 0;
	int queue;

	if (unlikely(test_bit(STMMAC_DOWN, &priv->state)))
		return -ENETDOWN;

	if (unlikely(flags & ~XDP_XMIT_FLAGS_MASK))
		return -EINVAL;

	queue = stmmac_xdp_get_tx_queue(priv, cpu);
	nq = netdev_get_tx_queue(priv->dev, queue);

	__netif_tx_lock(nq, cpu);
	/* Avoids TX time-out as we are sharing with slow path */
	txq_trans_cond_update(nq);

	for (i = 0; i < num_frames; i++) {
		int res;

		res = stmmac_xdp_xmit_xdpf(priv, queue, frames[i], true);
		if (res == STMMAC_XDP_CONSUMED)
			break;

		nxmit++;
	}

	if (flags & XDP_XMIT_FLUSH) {
		stmmac_flush_tx_descriptors(priv, queue);
		stmmac_tx_timer_arm(priv, queue);
	}

	__netif_tx_unlock(nq);

	return nxmit;
}

void stmmac_disable_rx_queue(struct stmmac_priv *priv, u32 queue)
{
	struct stmmac_channel *ch = &priv->channel[queue];
	unsigned long flags;

	spin_lock_irqsave(&ch->lock, flags);
	stmmac_disable_dma_irq(priv, priv->ioaddr, queue, 1, 0);
	spin_unlock_irqrestore(&ch->lock, flags);

	stmmac_stop_rx_dma(priv, queue);
	__free_dma_rx_desc_resources(priv, &priv->dma_conf, queue);
}

void stmmac_enable_rx_queue(struct stmmac_priv *priv, u32 queue)
{
	struct stmmac_rx_queue *rx_q = &priv->dma_conf.rx_queue[queue];
	struct stmmac_channel *ch = &priv->channel[queue];
	unsigned long flags;
	u32 buf_size;
	int ret;

	ret = __alloc_dma_rx_desc_resources(priv, &priv->dma_conf, queue);
	if (ret) {
		netdev_err(priv->dev, "Failed to alloc RX desc.\n");
		return;
	}

	ret = __init_dma_rx_desc_rings(priv, &priv->dma_conf, queue, GFP_KERNEL);
	if (ret) {
		__free_dma_rx_desc_resources(priv, &priv->dma_conf, queue);
		netdev_err(priv->dev, "Failed to init RX desc.\n");
		return;
	}

	stmmac_reset_rx_queue(priv, queue);
	stmmac_clear_rx_descriptors(priv, &priv->dma_conf, queue);

	stmmac_init_rx_chan(priv, priv->ioaddr, priv->plat->dma_cfg,
			    rx_q->dma_rx_phy, rx_q->queue_index);

	rx_q->rx_tail_addr = rx_q->dma_rx_phy + (rx_q->buf_alloc_num *
			     sizeof(struct dma_desc));
	stmmac_set_rx_tail_ptr(priv, priv->ioaddr,
			       rx_q->rx_tail_addr, rx_q->queue_index);

	if (rx_q->xsk_pool && rx_q->buf_alloc_num) {
		buf_size = xsk_pool_get_rx_frame_size(rx_q->xsk_pool);
		stmmac_set_dma_bfsize(priv, priv->ioaddr,
				      buf_size,
				      rx_q->queue_index);
	} else {
		stmmac_set_dma_bfsize(priv, priv->ioaddr,
				      priv->dma_conf.dma_buf_sz,
				      rx_q->queue_index);
	}

	stmmac_start_rx_dma(priv, queue);

	spin_lock_irqsave(&ch->lock, flags);
	stmmac_enable_dma_irq(priv, priv->ioaddr, queue, 1, 0);
	spin_unlock_irqrestore(&ch->lock, flags);
}

void stmmac_disable_tx_queue(struct stmmac_priv *priv, u32 queue)
{
	struct stmmac_channel *ch = &priv->channel[queue];
	unsigned long flags;

	spin_lock_irqsave(&ch->lock, flags);
	stmmac_disable_dma_irq(priv, priv->ioaddr, queue, 0, 1);
	spin_unlock_irqrestore(&ch->lock, flags);

	stmmac_stop_tx_dma(priv, queue);
	__free_dma_tx_desc_resources(priv, &priv->dma_conf, queue);
}

void stmmac_enable_tx_queue(struct stmmac_priv *priv, u32 queue)
{
	struct stmmac_tx_queue *tx_q = &priv->dma_conf.tx_queue[queue];
	struct stmmac_channel *ch = &priv->channel[queue];
	unsigned long flags;
	int ret;

	ret = __alloc_dma_tx_desc_resources(priv, &priv->dma_conf, queue);
	if (ret) {
		netdev_err(priv->dev, "Failed to alloc TX desc.\n");
		return;
	}

	ret = __init_dma_tx_desc_rings(priv,  &priv->dma_conf, queue);
	if (ret) {
		__free_dma_tx_desc_resources(priv, &priv->dma_conf, queue);
		netdev_err(priv->dev, "Failed to init TX desc.\n");
		return;
	}

	stmmac_reset_tx_queue(priv, queue);
	stmmac_clear_tx_descriptors(priv, &priv->dma_conf, queue);

	stmmac_init_tx_chan(priv, priv->ioaddr, priv->plat->dma_cfg,
			    tx_q->dma_tx_phy, tx_q->queue_index);

	if (tx_q->tbs & STMMAC_TBS_AVAIL)
		stmmac_enable_tbs(priv, priv->ioaddr, 1, tx_q->queue_index);

	tx_q->tx_tail_addr = tx_q->dma_tx_phy;
	stmmac_set_tx_tail_ptr(priv, priv->ioaddr,
			       tx_q->tx_tail_addr, tx_q->queue_index);

	stmmac_start_tx_dma(priv, queue);

	spin_lock_irqsave(&ch->lock, flags);
	stmmac_enable_dma_irq(priv, priv->ioaddr, queue, 0, 1);
	spin_unlock_irqrestore(&ch->lock, flags);
}

void stmmac_xdp_release(struct net_device *dev)
{
	struct stmmac_priv *priv = netdev_priv(dev);
	u32 chan;

	/* Ensure tx function is not running */
	netif_tx_disable(dev);

	/* Disable NAPI process */
	stmmac_disable_all_queues(priv);

	for (chan = 0; chan < priv->plat->tx_queues_to_use; chan++)
		hrtimer_cancel(&priv->dma_conf.tx_queue[chan].txtimer);

	/* Free the IRQ lines */
	stmmac_free_irq(dev, REQ_IRQ_ERR_ALL, 0);

	/* Stop TX/RX DMA channels */
	stmmac_stop_all_dma(priv);

	/* Release and free the Rx/Tx resources */
	free_dma_desc_resources(priv, &priv->dma_conf);

	/* Disable the MAC Rx/Tx */
	stmmac_mac_set(priv, priv->ioaddr, false);

	/* set trans_start so we don't get spurious
	 * watchdogs during reset
	 */
	netif_trans_update(dev);
	netif_carrier_off(dev);
}

int stmmac_xdp_open(struct net_device *dev)
{
	struct stmmac_priv *priv = netdev_priv(dev);
	u32 rx_cnt = priv->plat->rx_queues_to_use;
	u32 tx_cnt = priv->plat->tx_queues_to_use;
	u32 dma_csr_ch = max(rx_cnt, tx_cnt);
	struct stmmac_rx_queue *rx_q;
	struct stmmac_tx_queue *tx_q;
	u32 buf_size;
	bool sph_en;
	u32 chan;
	int ret;

	ret = alloc_dma_desc_resources(priv, &priv->dma_conf);
	if (ret < 0) {
		netdev_err(dev, "%s: DMA descriptors allocation failed\n",
			   __func__);
		goto dma_desc_error;
	}

	ret = init_dma_desc_rings(dev, &priv->dma_conf, GFP_KERNEL);
	if (ret < 0) {
		netdev_err(dev, "%s: DMA descriptors initialization failed\n",
			   __func__);
		goto init_error;
	}

	stmmac_reset_queues_param(priv);

	/* DMA CSR Channel configuration */
	for (chan = 0; chan < dma_csr_ch; chan++) {
		stmmac_init_chan(priv, priv->ioaddr, priv->plat->dma_cfg, chan);
		stmmac_disable_dma_irq(priv, priv->ioaddr, chan, 1, 1);
	}

	/* Adjust Split header */
	sph_en = (priv->hw->rx_csum > 0) && priv->sph;

	/* DMA RX Channel Configuration */
	for (chan = 0; chan < rx_cnt; chan++) {
		rx_q = &priv->dma_conf.rx_queue[chan];

		stmmac_init_rx_chan(priv, priv->ioaddr, priv->plat->dma_cfg,
				    rx_q->dma_rx_phy, chan);

		rx_q->rx_tail_addr = rx_q->dma_rx_phy +
				     (rx_q->buf_alloc_num *
				      sizeof(struct dma_desc));
		stmmac_set_rx_tail_ptr(priv, priv->ioaddr,
				       rx_q->rx_tail_addr, chan);

		if (rx_q->xsk_pool && rx_q->buf_alloc_num) {
			buf_size = xsk_pool_get_rx_frame_size(rx_q->xsk_pool);
			stmmac_set_dma_bfsize(priv, priv->ioaddr,
					      buf_size,
					      rx_q->queue_index);
		} else {
			stmmac_set_dma_bfsize(priv, priv->ioaddr,
					      priv->dma_conf.dma_buf_sz,
					      rx_q->queue_index);
		}

		stmmac_enable_sph(priv, priv->ioaddr, sph_en, chan);
	}

	/* DMA TX Channel Configuration */
	for (chan = 0; chan < tx_cnt; chan++) {
		tx_q = &priv->dma_conf.tx_queue[chan];

		stmmac_init_tx_chan(priv, priv->ioaddr, priv->plat->dma_cfg,
				    tx_q->dma_tx_phy, chan);

		tx_q->tx_tail_addr = tx_q->dma_tx_phy;
		stmmac_set_tx_tail_ptr(priv, priv->ioaddr,
				       tx_q->tx_tail_addr, chan);

		hrtimer_init(&tx_q->txtimer, CLOCK_MONOTONIC, HRTIMER_MODE_REL);
		tx_q->txtimer.function = stmmac_tx_timer;
	}

	/* Enable the MAC Rx/Tx */
	stmmac_mac_set(priv, priv->ioaddr, true);

	/* Start Rx & Tx DMA Channels */
	stmmac_start_all_dma(priv);

	ret = stmmac_request_irq(dev);
	if (ret)
		goto irq_error;

	/* Enable NAPI process*/
	stmmac_enable_all_queues(priv);
	netif_carrier_on(dev);
	netif_tx_start_all_queues(dev);
	stmmac_enable_all_dma_irq(priv);

	return 0;

irq_error:
	for (chan = 0; chan < priv->plat->tx_queues_to_use; chan++)
		hrtimer_cancel(&priv->dma_conf.tx_queue[chan].txtimer);

	stmmac_hw_teardown(dev);
init_error:
	free_dma_desc_resources(priv, &priv->dma_conf);
dma_desc_error:
	return ret;
}

int stmmac_xsk_wakeup(struct net_device *dev, u32 queue, u32 flags)
{
	struct stmmac_priv *priv = netdev_priv(dev);
	struct stmmac_rx_queue *rx_q;
	struct stmmac_tx_queue *tx_q;
	struct stmmac_channel *ch;

	if (test_bit(STMMAC_DOWN, &priv->state) ||
	    !netif_carrier_ok(priv->dev))
		return -ENETDOWN;

	if (!stmmac_xdp_is_enabled(priv))
		return -EINVAL;

	if (queue >= priv->plat->rx_queues_to_use ||
	    queue >= priv->plat->tx_queues_to_use)
		return -EINVAL;

	rx_q = &priv->dma_conf.rx_queue[queue];
	tx_q = &priv->dma_conf.tx_queue[queue];
	ch = &priv->channel[queue];

	if (!rx_q->xsk_pool && !tx_q->xsk_pool)
		return -EINVAL;

	if (!napi_if_scheduled_mark_missed(&ch->rxtx_napi)) {
		/* EQoS does not have per-DMA channel SW interrupt,
		 * so we schedule RX Napi straight-away.
		 */
		if (likely(napi_schedule_prep(&ch->rxtx_napi)))
			__napi_schedule(&ch->rxtx_napi);
	}

	return 0;
}

static void stmmac_get_stats64(struct net_device *dev, struct rtnl_link_stats64 *stats)
{
	struct stmmac_priv *priv = netdev_priv(dev);
	u32 tx_cnt = priv->plat->tx_queues_to_use;
	u32 rx_cnt = priv->plat->rx_queues_to_use;
	unsigned int start;
	int q;

	for (q = 0; q < tx_cnt; q++) {
		struct stmmac_txq_stats *txq_stats = &priv->xstats.txq_stats[q];
		u64 tx_packets;
		u64 tx_bytes;

		do {
			start = u64_stats_fetch_begin(&txq_stats->syncp);
			tx_packets = txq_stats->tx_packets;
			tx_bytes   = txq_stats->tx_bytes;
		} while (u64_stats_fetch_retry(&txq_stats->syncp, start));

		stats->tx_packets += tx_packets;
		stats->tx_bytes += tx_bytes;
	}

	for (q = 0; q < rx_cnt; q++) {
		struct stmmac_rxq_stats *rxq_stats = &priv->xstats.rxq_stats[q];
		u64 rx_packets;
		u64 rx_bytes;

		do {
			start = u64_stats_fetch_begin(&rxq_stats->syncp);
			rx_packets = rxq_stats->rx_packets;
			rx_bytes   = rxq_stats->rx_bytes;
		} while (u64_stats_fetch_retry(&rxq_stats->syncp, start));

		stats->rx_packets += rx_packets;
		stats->rx_bytes += rx_bytes;
	}

	stats->rx_dropped = priv->xstats.rx_dropped;
	stats->rx_errors = priv->xstats.rx_errors;
	stats->tx_dropped = priv->xstats.tx_dropped;
	stats->tx_errors = priv->xstats.tx_errors;
	stats->tx_carrier_errors = priv->xstats.tx_losscarrier + priv->xstats.tx_carrier;
	stats->collisions = priv->xstats.tx_collision + priv->xstats.rx_collision;
	stats->rx_length_errors = priv->xstats.rx_length;
	stats->rx_crc_errors = priv->xstats.rx_crc_errors;
	stats->rx_over_errors = priv->xstats.rx_overflow_cntr;
	stats->rx_missed_errors = priv->xstats.rx_missed_cntr;
}

static const struct net_device_ops stmmac_netdev_ops = {
	.ndo_open = stmmac_open,
	.ndo_start_xmit = stmmac_xmit,
	.ndo_stop = stmmac_release,
	.ndo_change_mtu = stmmac_change_mtu,
	.ndo_fix_features = stmmac_fix_features,
	.ndo_set_features = stmmac_set_features,
	.ndo_set_rx_mode = stmmac_set_rx_mode,
	.ndo_tx_timeout = stmmac_tx_timeout,
	.ndo_eth_ioctl = stmmac_ioctl,
	.ndo_get_stats64 = stmmac_get_stats64,
	.ndo_setup_tc = stmmac_setup_tc,
	.ndo_select_queue = stmmac_select_queue,
	.ndo_set_mac_address = stmmac_set_mac_address,
	.ndo_vlan_rx_add_vid = stmmac_vlan_rx_add_vid,
	.ndo_vlan_rx_kill_vid = stmmac_vlan_rx_kill_vid,
	.ndo_bpf = stmmac_bpf,
	.ndo_xdp_xmit = stmmac_xdp_xmit,
	.ndo_xsk_wakeup = stmmac_xsk_wakeup,
};

static void stmmac_reset_subtask(struct stmmac_priv *priv)
{
	if (!test_and_clear_bit(STMMAC_RESET_REQUESTED, &priv->state))
		return;
	if (test_bit(STMMAC_DOWN, &priv->state))
		return;

	netdev_err(priv->dev, "Reset adapter.\n");

	rtnl_lock();
	netif_trans_update(priv->dev);
	while (test_and_set_bit(STMMAC_RESETING, &priv->state))
		usleep_range(1000, 2000);

	set_bit(STMMAC_DOWN, &priv->state);
	dev_close(priv->dev);
	dev_open(priv->dev, NULL);
	clear_bit(STMMAC_DOWN, &priv->state);
	clear_bit(STMMAC_RESETING, &priv->state);
	rtnl_unlock();
}

static void stmmac_service_task(struct work_struct *work)
{
	struct stmmac_priv *priv = container_of(work, struct stmmac_priv,
			service_task);

	stmmac_reset_subtask(priv);
	clear_bit(STMMAC_SERVICE_SCHED, &priv->state);
}

/**
 *  stmmac_hw_init - Init the MAC device
 *  @priv: driver private structure
 *  Description: this function is to configure the MAC device according to
 *  some platform parameters or the HW capability register. It prepares the
 *  driver to use either ring or chain modes and to setup either enhanced or
 *  normal descriptors.
 */
static int stmmac_hw_init(struct stmmac_priv *priv)
{
	int ret;

	/* dwmac-sun8i only work in chain mode */
	if (priv->plat->flags & STMMAC_FLAG_HAS_SUN8I)
		chain_mode = 1;
	priv->chain_mode = chain_mode;

	/* Initialize HW Interface */
	ret = stmmac_hwif_init(priv);
	if (ret)
		return ret;

	/* Get the HW capability (new GMAC newer than 3.50a) */
	priv->hw_cap_support = stmmac_get_hw_features(priv);
	if (priv->hw_cap_support) {
		dev_info(priv->device, "DMA HW capability register supported\n");

		/* We can override some gmac/dma configuration fields: e.g.
		 * enh_desc, tx_coe (e.g. that are passed through the
		 * platform) with the values from the HW capability
		 * register (if supported).
		 */
		priv->plat->enh_desc = priv->dma_cap.enh_desc;
		priv->plat->pmt = priv->dma_cap.pmt_remote_wake_up &&
				!(priv->plat->flags & STMMAC_FLAG_USE_PHY_WOL);
		priv->hw->pmt = priv->plat->pmt;
		if (priv->dma_cap.hash_tb_sz) {
			priv->hw->multicast_filter_bins =
					(BIT(priv->dma_cap.hash_tb_sz) << 5);
			priv->hw->mcast_bits_log2 =
					ilog2(priv->hw->multicast_filter_bins);
		}

		/* TXCOE doesn't work in thresh DMA mode */
		if (priv->plat->force_thresh_dma_mode)
			priv->plat->tx_coe = 0;
		else
			priv->plat->tx_coe = priv->dma_cap.tx_coe;

		/* In case of GMAC4 rx_coe is from HW cap register. */
		priv->plat->rx_coe = priv->dma_cap.rx_coe;

		if (priv->dma_cap.rx_coe_type2)
			priv->plat->rx_coe = STMMAC_RX_COE_TYPE2;
		else if (priv->dma_cap.rx_coe_type1)
			priv->plat->rx_coe = STMMAC_RX_COE_TYPE1;

	} else {
		dev_info(priv->device, "No HW DMA feature register supported\n");
	}

	if (priv->plat->rx_coe) {
		priv->hw->rx_csum = priv->plat->rx_coe;
		dev_info(priv->device, "RX Checksum Offload Engine supported\n");
		if (priv->synopsys_id < DWMAC_CORE_4_00)
			dev_info(priv->device, "COE Type %d\n", priv->hw->rx_csum);
	}
	if (priv->plat->tx_coe)
		dev_info(priv->device, "TX Checksum insertion supported\n");

	if (priv->plat->pmt) {
		dev_info(priv->device, "Wake-Up On Lan supported\n");
		device_set_wakeup_capable(priv->device, 1);
	}

	if (priv->dma_cap.tsoen)
		dev_info(priv->device, "TSO supported\n");

	priv->hw->vlan_fail_q_en =
		(priv->plat->flags & STMMAC_FLAG_VLAN_FAIL_Q_EN);
	priv->hw->vlan_fail_q = priv->plat->vlan_fail_q;

	/* Run HW quirks, if any */
	if (priv->hwif_quirks) {
		ret = priv->hwif_quirks(priv);
		if (ret)
			return ret;
	}

	/* Rx Watchdog is available in the COREs newer than the 3.40.
	 * In some case, for example on bugged HW this feature
	 * has to be disable and this can be done by passing the
	 * riwt_off field from the platform.
	 */
	if (((priv->synopsys_id >= DWMAC_CORE_3_50) ||
	    (priv->plat->has_xgmac)) && (!priv->plat->riwt_off)) {
		priv->use_riwt = 1;
		dev_info(priv->device,
			 "Enable RX Mitigation via HW Watchdog Timer\n");
	}

	return 0;
}

static void stmmac_napi_add(struct net_device *dev)
{
	struct stmmac_priv *priv = netdev_priv(dev);
	u32 queue, maxq;

	maxq = max(priv->plat->rx_queues_to_use, priv->plat->tx_queues_to_use);

	for (queue = 0; queue < maxq; queue++) {
		struct stmmac_channel *ch = &priv->channel[queue];

		ch->priv_data = priv;
		ch->index = queue;
		spin_lock_init(&ch->lock);

		if (queue < priv->plat->rx_queues_to_use) {
			netif_napi_add(dev, &ch->rx_napi, stmmac_napi_poll_rx);
		}
		if (queue < priv->plat->tx_queues_to_use) {
			netif_napi_add_tx(dev, &ch->tx_napi,
					  stmmac_napi_poll_tx);
		}
		if (queue < priv->plat->rx_queues_to_use &&
		    queue < priv->plat->tx_queues_to_use) {
			netif_napi_add(dev, &ch->rxtx_napi,
				       stmmac_napi_poll_rxtx);
		}
	}
}

static void stmmac_napi_del(struct net_device *dev)
{
	struct stmmac_priv *priv = netdev_priv(dev);
	u32 queue, maxq;

	maxq = max(priv->plat->rx_queues_to_use, priv->plat->tx_queues_to_use);

	for (queue = 0; queue < maxq; queue++) {
		struct stmmac_channel *ch = &priv->channel[queue];

		if (queue < priv->plat->rx_queues_to_use)
			netif_napi_del(&ch->rx_napi);
		if (queue < priv->plat->tx_queues_to_use)
			netif_napi_del(&ch->tx_napi);
		if (queue < priv->plat->rx_queues_to_use &&
		    queue < priv->plat->tx_queues_to_use) {
			netif_napi_del(&ch->rxtx_napi);
		}
	}
}

int stmmac_reinit_queues(struct net_device *dev, u32 rx_cnt, u32 tx_cnt)
{
	struct stmmac_priv *priv = netdev_priv(dev);
	int ret = 0, i;

	if (netif_running(dev))
		stmmac_release(dev);

	stmmac_napi_del(dev);

	priv->plat->rx_queues_to_use = rx_cnt;
	priv->plat->tx_queues_to_use = tx_cnt;
	if (!netif_is_rxfh_configured(dev))
		for (i = 0; i < ARRAY_SIZE(priv->rss.table); i++)
			priv->rss.table[i] = ethtool_rxfh_indir_default(i,
									rx_cnt);

	stmmac_napi_add(dev);

	if (netif_running(dev))
		ret = stmmac_open(dev);

	return ret;
}

int stmmac_reinit_ringparam(struct net_device *dev, u32 rx_size, u32 tx_size)
{
	struct stmmac_priv *priv = netdev_priv(dev);
	int ret = 0;

	if (netif_running(dev))
		stmmac_release(dev);

	priv->dma_conf.dma_rx_size = rx_size;
	priv->dma_conf.dma_tx_size = tx_size;

	if (netif_running(dev))
		ret = stmmac_open(dev);

	return ret;
}

#define SEND_VERIFY_MPAKCET_FMT "Send Verify mPacket lo_state=%d lp_state=%d\n"
static void stmmac_fpe_lp_task(struct work_struct *work)
{
	struct stmmac_priv *priv = container_of(work, struct stmmac_priv,
						fpe_task);
	struct stmmac_fpe_cfg *fpe_cfg = priv->plat->fpe_cfg;
	enum stmmac_fpe_state *lo_state = &fpe_cfg->lo_fpe_state;
	enum stmmac_fpe_state *lp_state = &fpe_cfg->lp_fpe_state;
	bool *hs_enable = &fpe_cfg->hs_enable;
	bool *enable = &fpe_cfg->enable;
	int retries = 20;

	while (retries-- > 0) {
		/* Bail out immediately if FPE handshake is OFF */
		if (*lo_state == FPE_STATE_OFF || !*hs_enable)
			break;

		if (*lo_state == FPE_STATE_ENTERING_ON &&
		    *lp_state == FPE_STATE_ENTERING_ON) {
			stmmac_fpe_configure(priv, priv->ioaddr,
					     priv->plat->tx_queues_to_use,
					     priv->plat->rx_queues_to_use,
					     *enable);

			netdev_info(priv->dev, "configured FPE\n");

			*lo_state = FPE_STATE_ON;
			*lp_state = FPE_STATE_ON;
			netdev_info(priv->dev, "!!! BOTH FPE stations ON\n");
			break;
		}

		if ((*lo_state == FPE_STATE_CAPABLE ||
		     *lo_state == FPE_STATE_ENTERING_ON) &&
		     *lp_state != FPE_STATE_ON) {
			netdev_info(priv->dev, SEND_VERIFY_MPAKCET_FMT,
				    *lo_state, *lp_state);
			stmmac_fpe_send_mpacket(priv, priv->ioaddr,
						MPACKET_VERIFY);
		}
		/* Sleep then retry */
		msleep(500);
	}

	clear_bit(__FPE_TASK_SCHED, &priv->fpe_task_state);
}

void stmmac_fpe_handshake(struct stmmac_priv *priv, bool enable)
{
	if (priv->plat->fpe_cfg->hs_enable != enable) {
		if (enable) {
			stmmac_fpe_send_mpacket(priv, priv->ioaddr,
						MPACKET_VERIFY);
		} else {
			priv->plat->fpe_cfg->lo_fpe_state = FPE_STATE_OFF;
			priv->plat->fpe_cfg->lp_fpe_state = FPE_STATE_OFF;
		}

		priv->plat->fpe_cfg->hs_enable = enable;
	}
}

static int stmmac_xdp_rx_timestamp(const struct xdp_md *_ctx, u64 *timestamp)
{
	const struct stmmac_xdp_buff *ctx = (void *)_ctx;
	struct dma_desc *desc_contains_ts = ctx->desc;
	struct stmmac_priv *priv = ctx->priv;
	struct dma_desc *ndesc = ctx->ndesc;
	struct dma_desc *desc = ctx->desc;
	u64 ns = 0;

	if (!priv->hwts_rx_en)
		return -ENODATA;

	/* For GMAC4, the valid timestamp is from CTX next desc. */
	if (priv->plat->has_gmac4 || priv->plat->has_xgmac)
		desc_contains_ts = ndesc;

	/* Check if timestamp is available */
	if (stmmac_get_rx_timestamp_status(priv, desc, ndesc, priv->adv_ts)) {
		stmmac_get_timestamp(priv, desc_contains_ts, priv->adv_ts, &ns);
		ns -= priv->plat->cdc_error_adj;
		*timestamp = ns_to_ktime(ns);
		return 0;
	}

	return -ENODATA;
}

static const struct xdp_metadata_ops stmmac_xdp_metadata_ops = {
	.xmo_rx_timestamp		= stmmac_xdp_rx_timestamp,
};

/**
 * stmmac_dvr_probe
 * @device: device pointer
 * @plat_dat: platform data pointer
 * @res: stmmac resource pointer
 * Description: this is the main probe function used to
 * call the alloc_etherdev, allocate the priv structure.
 * Return:
 * returns 0 on success, otherwise errno.
 */
int stmmac_dvr_probe(struct device *device,
		     struct plat_stmmacenet_data *plat_dat,
		     struct stmmac_resources *res)
{
	struct net_device *ndev = NULL;
	struct stmmac_priv *priv;
	u32 rxq;
	int i, ret = 0;

	ndev = devm_alloc_etherdev_mqs(device, sizeof(struct stmmac_priv),
				       MTL_MAX_TX_QUEUES, MTL_MAX_RX_QUEUES);
	if (!ndev)
		return -ENOMEM;

	SET_NETDEV_DEV(ndev, device);

	priv = netdev_priv(ndev);
	priv->device = device;
	priv->dev = ndev;

	for (i = 0; i < MTL_MAX_RX_QUEUES; i++)
		u64_stats_init(&priv->xstats.rxq_stats[i].syncp);
	for (i = 0; i < MTL_MAX_TX_QUEUES; i++)
		u64_stats_init(&priv->xstats.txq_stats[i].syncp);

	stmmac_set_ethtool_ops(ndev);
	priv->pause = pause;
	priv->plat = plat_dat;
	priv->ioaddr = res->addr;
	priv->dev->base_addr = (unsigned long)res->addr;
	priv->plat->dma_cfg->multi_msi_en =
		(priv->plat->flags & STMMAC_FLAG_MULTI_MSI_EN);

	priv->dev->irq = res->irq;
	priv->wol_irq = res->wol_irq;
	priv->lpi_irq = res->lpi_irq;
	priv->sfty_ce_irq = res->sfty_ce_irq;
	priv->sfty_ue_irq = res->sfty_ue_irq;
	for (i = 0; i < MTL_MAX_RX_QUEUES; i++)
		priv->rx_irq[i] = res->rx_irq[i];
	for (i = 0; i < MTL_MAX_TX_QUEUES; i++)
		priv->tx_irq[i] = res->tx_irq[i];

	if (!is_zero_ether_addr(res->mac))
		eth_hw_addr_set(priv->dev, res->mac);

	dev_set_drvdata(device, priv->dev);

	/* Verify driver arguments */
	stmmac_verify_args();

	priv->af_xdp_zc_qps = bitmap_zalloc(MTL_MAX_TX_QUEUES, GFP_KERNEL);
	if (!priv->af_xdp_zc_qps)
		return -ENOMEM;

	/* Allocate workqueue */
	priv->wq = create_singlethread_workqueue("stmmac_wq");
	if (!priv->wq) {
		dev_err(priv->device, "failed to create workqueue\n");
		ret = -ENOMEM;
		goto error_wq_init;
	}

	INIT_WORK(&priv->service_task, stmmac_service_task);

	/* Initialize Link Partner FPE workqueue */
	INIT_WORK(&priv->fpe_task, stmmac_fpe_lp_task);

	/* Override with kernel parameters if supplied XXX CRS XXX
	 * this needs to have multiple instances
	 */
	if ((phyaddr >= 0) && (phyaddr <= 31))
		priv->plat->phy_addr = phyaddr;

	if (priv->plat->stmmac_rst) {
		ret = reset_control_assert(priv->plat->stmmac_rst);
		reset_control_deassert(priv->plat->stmmac_rst);
		/* Some reset controllers have only reset callback instead of
		 * assert + deassert callbacks pair.
		 */
		if (ret == -ENOTSUPP)
			reset_control_reset(priv->plat->stmmac_rst);
	}

	ret = reset_control_deassert(priv->plat->stmmac_ahb_rst);
	if (ret == -ENOTSUPP)
		dev_err(priv->device, "unable to bring out of ahb reset: %pe\n",
			ERR_PTR(ret));

	/* Init MAC and get the capabilities */
	ret = stmmac_hw_init(priv);
	if (ret)
		goto error_hw_init;

	/* Only DWMAC core version 5.20 onwards supports HW descriptor prefetch.
	 */
	if (priv->synopsys_id < DWMAC_CORE_5_20)
		priv->plat->dma_cfg->dche = false;

	stmmac_check_ether_addr(priv);

	ndev->netdev_ops = &stmmac_netdev_ops;

	ndev->xdp_metadata_ops = &stmmac_xdp_metadata_ops;

	ndev->hw_features = NETIF_F_SG | NETIF_F_IP_CSUM | NETIF_F_IPV6_CSUM |
			    NETIF_F_RXCSUM;
	ndev->xdp_features = NETDEV_XDP_ACT_BASIC | NETDEV_XDP_ACT_REDIRECT |
			     NETDEV_XDP_ACT_XSK_ZEROCOPY;

	ret = stmmac_tc_init(priv, priv);
	if (!ret) {
		ndev->hw_features |= NETIF_F_HW_TC;
	}

	if ((priv->plat->flags & STMMAC_FLAG_TSO_EN) && (priv->dma_cap.tsoen)) {
		ndev->hw_features |= NETIF_F_TSO | NETIF_F_TSO6;
		if (priv->plat->has_gmac4)
			ndev->hw_features |= NETIF_F_GSO_UDP_L4;
		priv->tso = true;
		dev_info(priv->device, "TSO feature enabled\n");
	}

	if (priv->dma_cap.sphen &&
	    !(priv->plat->flags & STMMAC_FLAG_SPH_DISABLE)) {
		ndev->hw_features |= NETIF_F_GRO;
		priv->sph_cap = true;
		priv->sph = priv->sph_cap;
		dev_info(priv->device, "SPH feature enabled\n");
	}

	/* Ideally our host DMA address width is the same as for the
	 * device. However, it may differ and then we have to use our
	 * host DMA width for allocation and the device DMA width for
	 * register handling.
	 */
	if (priv->plat->host_dma_width)
		priv->dma_cap.host_dma_width = priv->plat->host_dma_width;
	else
		priv->dma_cap.host_dma_width = priv->dma_cap.addr64;

	if (priv->dma_cap.host_dma_width) {
		ret = dma_set_mask_and_coherent(device,
				DMA_BIT_MASK(priv->dma_cap.host_dma_width));
		if (!ret) {
			dev_info(priv->device, "Using %d/%d bits DMA host/device width\n",
				 priv->dma_cap.host_dma_width, priv->dma_cap.addr64);

			/*
			 * If more than 32 bits can be addressed, make sure to
			 * enable enhanced addressing mode.
			 */
			if (IS_ENABLED(CONFIG_ARCH_DMA_ADDR_T_64BIT))
				priv->plat->dma_cfg->eame = true;
		} else {
			ret = dma_set_mask_and_coherent(device, DMA_BIT_MASK(32));
			if (ret) {
				dev_err(priv->device, "Failed to set DMA Mask\n");
				goto error_hw_init;
			}

			priv->dma_cap.host_dma_width = 32;
		}
	}

	ndev->features |= ndev->hw_features | NETIF_F_HIGHDMA;
	ndev->watchdog_timeo = msecs_to_jiffies(watchdog);
#ifdef STMMAC_VLAN_TAG_USED
	/* Both mac100 and gmac support receive VLAN tag detection */
	ndev->features |= NETIF_F_HW_VLAN_CTAG_RX | NETIF_F_HW_VLAN_STAG_RX;
	if (priv->dma_cap.vlhash) {
		ndev->features |= NETIF_F_HW_VLAN_CTAG_FILTER;
		ndev->features |= NETIF_F_HW_VLAN_STAG_FILTER;
	}
	if (priv->dma_cap.vlins) {
		ndev->features |= NETIF_F_HW_VLAN_CTAG_TX;
		if (priv->dma_cap.dvlan)
			ndev->features |= NETIF_F_HW_VLAN_STAG_TX;
	}
#endif
	priv->msg_enable = netif_msg_init(debug, default_msg_level);

	priv->xstats.threshold = tc;

	/* Initialize RSS */
	rxq = priv->plat->rx_queues_to_use;
	netdev_rss_key_fill(priv->rss.key, sizeof(priv->rss.key));
	for (i = 0; i < ARRAY_SIZE(priv->rss.table); i++)
		priv->rss.table[i] = ethtool_rxfh_indir_default(i, rxq);

	if (priv->dma_cap.rssen && priv->plat->rss_en)
		ndev->features |= NETIF_F_RXHASH;

	ndev->vlan_features |= ndev->features;
	/* TSO doesn't work on VLANs yet */
	ndev->vlan_features &= ~NETIF_F_TSO;

	/* MTU range: 46 - hw-specific max */
	ndev->min_mtu = ETH_ZLEN - ETH_HLEN;
	if (priv->plat->has_xgmac)
		ndev->max_mtu = XGMAC_JUMBO_LEN;
	else if ((priv->plat->enh_desc) || (priv->synopsys_id >= DWMAC_CORE_4_00))
		ndev->max_mtu = JUMBO_LEN;
	else
		ndev->max_mtu = SKB_MAX_HEAD(NET_SKB_PAD + NET_IP_ALIGN);
	/* Will not overwrite ndev->max_mtu if plat->maxmtu > ndev->max_mtu
	 * as well as plat->maxmtu < ndev->min_mtu which is a invalid range.
	 */
	if ((priv->plat->maxmtu < ndev->max_mtu) &&
	    (priv->plat->maxmtu >= ndev->min_mtu))
		ndev->max_mtu = priv->plat->maxmtu;
	else if (priv->plat->maxmtu < ndev->min_mtu)
		dev_warn(priv->device,
			 "%s: warning: maxmtu having invalid value (%d)\n",
			 __func__, priv->plat->maxmtu);

	if (flow_ctrl)
		priv->flow_ctrl = FLOW_AUTO;	/* RX/TX pause on */

	ndev->priv_flags |= IFF_LIVE_ADDR_CHANGE;

	/* Setup channels NAPI */
	stmmac_napi_add(ndev);

	mutex_init(&priv->lock);

	/* If a specific clk_csr value is passed from the platform
	 * this means that the CSR Clock Range selection cannot be
	 * changed at run-time and it is fixed. Viceversa the driver'll try to
	 * set the MDC clock dynamically according to the csr actual
	 * clock input.
	 */
	if (priv->plat->clk_csr >= 0)
		priv->clk_csr = priv->plat->clk_csr;
	else
		stmmac_clk_csr_set(priv);

	stmmac_check_pcs_mode(priv);

	pm_runtime_get_noresume(device);
	pm_runtime_set_active(device);
	if (!pm_runtime_enabled(device))
		pm_runtime_enable(device);

	if (priv->hw->pcs != STMMAC_PCS_TBI &&
	    priv->hw->pcs != STMMAC_PCS_RTBI) {
		/* MDIO bus Registration */
		ret = stmmac_mdio_register(ndev);
		if (ret < 0) {
			dev_err_probe(priv->device, ret,
				      "%s: MDIO bus (id: %d) registration failed\n",
				      __func__, priv->plat->bus_id);
			goto error_mdio_register;
		}
	}

	if (priv->plat->speed_mode_2500)
		priv->plat->speed_mode_2500(ndev, priv->plat->bsp_priv);

	if (priv->plat->mdio_bus_data && priv->plat->mdio_bus_data->has_xpcs) {
		ret = stmmac_xpcs_setup(priv->mii);
		if (ret)
			goto error_xpcs_setup;
	}

	ret = stmmac_phy_setup(priv);
	if (ret) {
		netdev_err(ndev, "failed to setup phy (%d)\n", ret);
		goto error_phy_setup;
	}

	ret = register_netdev(ndev);
	if (ret) {
		dev_err(priv->device, "%s: ERROR %i registering the device\n",
			__func__, ret);
		goto error_netdev_register;
	}

#ifdef CONFIG_DEBUG_FS
	stmmac_init_fs(ndev);
#endif

	if (priv->plat->dump_debug_regs)
		priv->plat->dump_debug_regs(priv->plat->bsp_priv);

	/* Let pm_runtime_put() disable the clocks.
	 * If CONFIG_PM is not enabled, the clocks will stay powered.
	 */
	pm_runtime_put(device);

	return ret;

error_netdev_register:
	phylink_destroy(priv->phylink);
error_xpcs_setup:
error_phy_setup:
	if (priv->hw->pcs != STMMAC_PCS_TBI &&
	    priv->hw->pcs != STMMAC_PCS_RTBI)
		stmmac_mdio_unregister(ndev);
error_mdio_register:
	stmmac_napi_del(ndev);
error_hw_init:
	destroy_workqueue(priv->wq);
error_wq_init:
	bitmap_free(priv->af_xdp_zc_qps);

	return ret;
}
EXPORT_SYMBOL_GPL(stmmac_dvr_probe);

/**
 * stmmac_dvr_remove
 * @dev: device pointer
 * Description: this function resets the TX/RX processes, disables the MAC RX/TX
 * changes the link status, releases the DMA descriptor rings.
 */
void stmmac_dvr_remove(struct device *dev)
{
	struct net_device *ndev = dev_get_drvdata(dev);
	struct stmmac_priv *priv = netdev_priv(ndev);

	netdev_info(priv->dev, "%s: removing driver", __func__);

	pm_runtime_get_sync(dev);

	stmmac_stop_all_dma(priv);
	stmmac_mac_set(priv, priv->ioaddr, false);
	netif_carrier_off(ndev);
	unregister_netdev(ndev);

#ifdef CONFIG_DEBUG_FS
	stmmac_exit_fs(ndev);
#endif
	phylink_destroy(priv->phylink);
	if (priv->plat->stmmac_rst)
		reset_control_assert(priv->plat->stmmac_rst);
	reset_control_assert(priv->plat->stmmac_ahb_rst);
	if (priv->hw->pcs != STMMAC_PCS_TBI &&
	    priv->hw->pcs != STMMAC_PCS_RTBI)
		stmmac_mdio_unregister(ndev);
	destroy_workqueue(priv->wq);
	mutex_destroy(&priv->lock);
	bitmap_free(priv->af_xdp_zc_qps);

	pm_runtime_disable(dev);
	pm_runtime_put_noidle(dev);
}
EXPORT_SYMBOL_GPL(stmmac_dvr_remove);

/**
 * stmmac_suspend - suspend callback
 * @dev: device pointer
 * Description: this is the function to suspend the device and it is called
 * by the platform driver to stop the network queue, release the resources,
 * program the PMT register (for WoL), clean and release driver resources.
 */
int stmmac_suspend(struct device *dev)
{
	struct net_device *ndev = dev_get_drvdata(dev);
	struct stmmac_priv *priv = netdev_priv(ndev);
	u32 chan;

	if (!ndev || !netif_running(ndev))
		return 0;

	mutex_lock(&priv->lock);

	netif_device_detach(ndev);

	stmmac_disable_all_queues(priv);

	for (chan = 0; chan < priv->plat->tx_queues_to_use; chan++)
		hrtimer_cancel(&priv->dma_conf.tx_queue[chan].txtimer);

	if (priv->eee_enabled) {
		priv->tx_path_in_lpi_mode = false;
		del_timer_sync(&priv->eee_ctrl_timer);
	}

	/* Stop TX/RX DMA */
	stmmac_stop_all_dma(priv);

	if (priv->plat->serdes_powerdown)
		priv->plat->serdes_powerdown(ndev, priv->plat->bsp_priv);

	/* Enable Power down mode by programming the PMT regs */
	if (device_may_wakeup(priv->device) && priv->plat->pmt) {
		stmmac_pmt(priv, priv->hw, priv->wolopts);
		priv->irq_wake = 1;
	} else {
		stmmac_mac_set(priv, priv->ioaddr, false);
		pinctrl_pm_select_sleep_state(priv->device);
	}

	mutex_unlock(&priv->lock);

	rtnl_lock();
	if (device_may_wakeup(priv->device) && priv->plat->pmt) {
		phylink_suspend(priv->phylink, true);
	} else {
		if (device_may_wakeup(priv->device))
			phylink_speed_down(priv->phylink, false);
		phylink_suspend(priv->phylink, false);
	}
	rtnl_unlock();

	if (priv->dma_cap.fpesel) {
		/* Disable FPE */
		stmmac_fpe_configure(priv, priv->ioaddr,
				     priv->plat->tx_queues_to_use,
				     priv->plat->rx_queues_to_use, false);

		stmmac_fpe_handshake(priv, false);
		stmmac_fpe_stop_wq(priv);
	}

	priv->speed = SPEED_UNKNOWN;
	return 0;
}
EXPORT_SYMBOL_GPL(stmmac_suspend);

static void stmmac_reset_rx_queue(struct stmmac_priv *priv, u32 queue)
{
	struct stmmac_rx_queue *rx_q = &priv->dma_conf.rx_queue[queue];

	rx_q->cur_rx = 0;
	rx_q->dirty_rx = 0;
}

static void stmmac_reset_tx_queue(struct stmmac_priv *priv, u32 queue)
{
	struct stmmac_tx_queue *tx_q = &priv->dma_conf.tx_queue[queue];

	tx_q->cur_tx = 0;
	tx_q->dirty_tx = 0;
	tx_q->mss = 0;

	netdev_tx_reset_queue(netdev_get_tx_queue(priv->dev, queue));
}

/**
 * stmmac_reset_queues_param - reset queue parameters
 * @priv: device pointer
 */
static void stmmac_reset_queues_param(struct stmmac_priv *priv)
{
	u32 rx_cnt = priv->plat->rx_queues_to_use;
	u32 tx_cnt = priv->plat->tx_queues_to_use;
	u32 queue;

	for (queue = 0; queue < rx_cnt; queue++)
		stmmac_reset_rx_queue(priv, queue);

	for (queue = 0; queue < tx_cnt; queue++)
		stmmac_reset_tx_queue(priv, queue);
}

/**
 * stmmac_resume - resume callback
 * @dev: device pointer
 * Description: when resume this function is invoked to setup the DMA and CORE
 * in a usable state.
 */
int stmmac_resume(struct device *dev)
{
	struct net_device *ndev = dev_get_drvdata(dev);
	struct stmmac_priv *priv = netdev_priv(ndev);
	int ret;

	if (!netif_running(ndev))
		return 0;

	/* Power Down bit, into the PM register, is cleared
	 * automatically as soon as a magic packet or a Wake-up frame
	 * is received. Anyway, it's better to manually clear
	 * this bit because it can generate problems while resuming
	 * from another devices (e.g. serial console).
	 */
	if (device_may_wakeup(priv->device) && priv->plat->pmt) {
		mutex_lock(&priv->lock);
		stmmac_pmt(priv, priv->hw, 0);
		mutex_unlock(&priv->lock);
		priv->irq_wake = 0;
	} else {
		pinctrl_pm_select_default_state(priv->device);
		/* reset the phy so that it's ready */
		if (priv->mii)
			stmmac_mdio_reset(priv->mii);
	}

	if (!(priv->plat->flags & STMMAC_FLAG_SERDES_UP_AFTER_PHY_LINKUP) &&
	    priv->plat->serdes_powerup) {
		ret = priv->plat->serdes_powerup(ndev,
						 priv->plat->bsp_priv);

		if (ret < 0)
			return ret;
	}

	rtnl_lock();
	if (device_may_wakeup(priv->device) && priv->plat->pmt) {
		phylink_resume(priv->phylink);
	} else {
		phylink_resume(priv->phylink);
		if (device_may_wakeup(priv->device))
			phylink_speed_up(priv->phylink);
	}
	rtnl_unlock();

	rtnl_lock();
	mutex_lock(&priv->lock);

	stmmac_reset_queues_param(priv);

	stmmac_free_tx_skbufs(priv);
	stmmac_clear_descriptors(priv, &priv->dma_conf);

	stmmac_hw_setup(ndev, false);
	stmmac_init_coalesce(priv);
	stmmac_set_rx_mode(ndev);

	stmmac_restore_hw_vlan_rx_fltr(priv, ndev, priv->hw);

	stmmac_enable_all_queues(priv);
	stmmac_enable_all_dma_irq(priv);

	mutex_unlock(&priv->lock);
	rtnl_unlock();

	netif_device_attach(ndev);

	return 0;
}
EXPORT_SYMBOL_GPL(stmmac_resume);

#ifndef MODULE
static int __init stmmac_cmdline_opt(char *str)
{
	char *opt;

	if (!str || !*str)
		return 1;
	while ((opt = strsep(&str, ",")) != NULL) {
		if (!strncmp(opt, "debug:", 6)) {
			if (kstrtoint(opt + 6, 0, &debug))
				goto err;
		} else if (!strncmp(opt, "phyaddr:", 8)) {
			if (kstrtoint(opt + 8, 0, &phyaddr))
				goto err;
		} else if (!strncmp(opt, "buf_sz:", 7)) {
			if (kstrtoint(opt + 7, 0, &buf_sz))
				goto err;
		} else if (!strncmp(opt, "tc:", 3)) {
			if (kstrtoint(opt + 3, 0, &tc))
				goto err;
		} else if (!strncmp(opt, "watchdog:", 9)) {
			if (kstrtoint(opt + 9, 0, &watchdog))
				goto err;
		} else if (!strncmp(opt, "flow_ctrl:", 10)) {
			if (kstrtoint(opt + 10, 0, &flow_ctrl))
				goto err;
		} else if (!strncmp(opt, "pause:", 6)) {
			if (kstrtoint(opt + 6, 0, &pause))
				goto err;
		} else if (!strncmp(opt, "eee_timer:", 10)) {
			if (kstrtoint(opt + 10, 0, &eee_timer))
				goto err;
		} else if (!strncmp(opt, "chain_mode:", 11)) {
			if (kstrtoint(opt + 11, 0, &chain_mode))
				goto err;
		}
	}
	return 1;

err:
	pr_err("%s: ERROR broken module parameter conversion", __func__);
	return 1;
}

__setup("stmmaceth=", stmmac_cmdline_opt);
#endif /* MODULE */

static int __init stmmac_init(void)
{
#ifdef CONFIG_DEBUG_FS
	/* Create debugfs main directory if it doesn't exist yet */
	if (!stmmac_fs_dir)
		stmmac_fs_dir = debugfs_create_dir(STMMAC_RESOURCE_NAME, NULL);
	register_netdevice_notifier(&stmmac_notifier);
#endif

	return 0;
}

static void __exit stmmac_exit(void)
{
#ifdef CONFIG_DEBUG_FS
	unregister_netdevice_notifier(&stmmac_notifier);
	debugfs_remove_recursive(stmmac_fs_dir);
#endif
}

module_init(stmmac_init)
module_exit(stmmac_exit)

MODULE_DESCRIPTION("STMMAC 10/100/1000 Ethernet device driver");
MODULE_AUTHOR("Giuseppe Cavallaro <peppe.cavallaro@st.com>");
MODULE_LICENSE("GPL");<|MERGE_RESOLUTION|>--- conflicted
+++ resolved
@@ -6002,36 +6002,6 @@
 	return IRQ_HANDLED;
 }
 
-<<<<<<< HEAD
-#ifdef CONFIG_NET_POLL_CONTROLLER
-/* Polling receive - used by NETCONSOLE and other diagnostic tools
- * to allow network I/O with interrupts disabled.
- */
-static void stmmac_poll_controller(struct net_device *dev)
-{
-	struct stmmac_priv *priv = netdev_priv(dev);
-	int i;
-
-	/* If adapter is down, do nothing */
-	if (test_bit(STMMAC_DOWN, &priv->state))
-		return;
-
-	if (priv->plat->flags & STMMAC_FLAG_MULTI_MSI_EN) {
-		for (i = 0; i < priv->plat->rx_queues_to_use; i++)
-			stmmac_msi_intr_rx(0, &priv->dma_conf.rx_queue[i]);
-
-		for (i = 0; i < priv->plat->tx_queues_to_use; i++)
-			stmmac_msi_intr_tx(0, &priv->dma_conf.tx_queue[i]);
-	} else {
-		disable_irq(dev->irq);
-		stmmac_interrupt(dev->irq, dev);
-		enable_irq(dev->irq);
-	}
-}
-#endif
-
-=======
->>>>>>> 63ddbafb
 /**
  *  stmmac_ioctl - Entry point for the Ioctl
  *  @dev: Device pointer.
