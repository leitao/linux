// SPDX-License-Identifier: GPL-2.0
/*
 * Lantiq / Intel PMAC driver for XRX200 SoCs
 *
 * Copyright (C) 2010 Lantiq Deutschland
 * Copyright (C) 2012 John Crispin <john@phrozen.org>
 * Copyright (C) 2017 - 2018 Hauke Mehrtens <hauke@hauke-m.de>
 */

#include <linux/etherdevice.h>
#include <linux/module.h>
#include <linux/platform_device.h>
#include <linux/interrupt.h>
#include <linux/clk.h>
#include <linux/delay.h>

#include <linux/if_vlan.h>

#include <linux/of_net.h>
#include <linux/of_platform.h>

#include <xway_dma.h>

/* DMA */
#define XRX200_DMA_DATA_LEN	(SZ_64K - 1)
#define XRX200_DMA_RX		0
#define XRX200_DMA_TX		1
#define XRX200_DMA_BURST_LEN	8

#define XRX200_DMA_PACKET_COMPLETE	0
#define XRX200_DMA_PACKET_IN_PROGRESS	1

/* cpu port mac */
#define PMAC_RX_IPG		0x0024
#define PMAC_RX_IPG_MASK	0xf

#define PMAC_HD_CTL		0x0000
/* Add Ethernet header to packets from DMA to PMAC */
#define PMAC_HD_CTL_ADD		BIT(0)
/* Add VLAN tag to Packets from DMA to PMAC */
#define PMAC_HD_CTL_TAG		BIT(1)
/* Add CRC to packets from DMA to PMAC */
#define PMAC_HD_CTL_AC		BIT(2)
/* Add status header to packets from PMAC to DMA */
#define PMAC_HD_CTL_AS		BIT(3)
/* Remove CRC from packets from PMAC to DMA */
#define PMAC_HD_CTL_RC		BIT(4)
/* Remove Layer-2 header from packets from PMAC to DMA */
#define PMAC_HD_CTL_RL2		BIT(5)
/* Status header is present from DMA to PMAC */
#define PMAC_HD_CTL_RXSH	BIT(6)
/* Add special tag from PMAC to switch */
#define PMAC_HD_CTL_AST		BIT(7)
/* Remove specail Tag from PMAC to DMA */
#define PMAC_HD_CTL_RST		BIT(8)
/* Check CRC from DMA to PMAC */
#define PMAC_HD_CTL_CCRC	BIT(9)
/* Enable reaction to Pause frames in the PMAC */
#define PMAC_HD_CTL_FC		BIT(10)

struct xrx200_chan {
	int tx_free;

	struct napi_struct napi;
	struct ltq_dma_channel dma;

	union {
		struct sk_buff *skb[LTQ_DESC_NUM];
		void *rx_buff[LTQ_DESC_NUM];
	};

	struct sk_buff *skb_head;
	struct sk_buff *skb_tail;

	struct xrx200_priv *priv;
};

struct xrx200_priv {
	struct clk *clk;

	struct xrx200_chan chan_tx;
	struct xrx200_chan chan_rx;

	u16 rx_buf_size;
	u16 rx_skb_size;

	struct net_device *net_dev;
	struct device *dev;

	__iomem void *pmac_reg;
};

static u32 xrx200_pmac_r32(struct xrx200_priv *priv, u32 offset)
{
	return __raw_readl(priv->pmac_reg + offset);
}

static void xrx200_pmac_w32(struct xrx200_priv *priv, u32 val, u32 offset)
{
	__raw_writel(val, priv->pmac_reg + offset);
}

static void xrx200_pmac_mask(struct xrx200_priv *priv, u32 clear, u32 set,
			     u32 offset)
{
	u32 val = xrx200_pmac_r32(priv, offset);

	val &= ~(clear);
	val |= set;
	xrx200_pmac_w32(priv, val, offset);
}

static int xrx200_max_frame_len(int mtu)
{
	return VLAN_ETH_HLEN + mtu;
}

static int xrx200_buffer_size(int mtu)
{
	return round_up(xrx200_max_frame_len(mtu), 4 * XRX200_DMA_BURST_LEN);
}

static int xrx200_skb_size(u16 buf_size)
{
	return SKB_DATA_ALIGN(buf_size + NET_SKB_PAD + NET_IP_ALIGN) +
		SKB_DATA_ALIGN(sizeof(struct skb_shared_info));
}

/* drop all the packets from the DMA ring */
static void xrx200_flush_dma(struct xrx200_chan *ch)
{
	int i;

	for (i = 0; i < LTQ_DESC_NUM; i++) {
		struct ltq_dma_desc *desc = &ch->dma.desc_base[ch->dma.desc];

		if ((desc->ctl & (LTQ_DMA_OWN | LTQ_DMA_C)) != LTQ_DMA_C)
			break;

		desc->ctl = LTQ_DMA_OWN | LTQ_DMA_RX_OFFSET(NET_IP_ALIGN) |
			    ch->priv->rx_buf_size;
		ch->dma.desc++;
		ch->dma.desc %= LTQ_DESC_NUM;
	}
}

static int xrx200_open(struct net_device *net_dev)
{
	struct xrx200_priv *priv = netdev_priv(net_dev);

	napi_enable(&priv->chan_tx.napi);
	ltq_dma_open(&priv->chan_tx.dma);
	ltq_dma_enable_irq(&priv->chan_tx.dma);

	napi_enable(&priv->chan_rx.napi);
	ltq_dma_open(&priv->chan_rx.dma);
	/* The boot loader does not always deactivate the receiving of frames
	 * on the ports and then some packets queue up in the PPE buffers.
	 * They already passed the PMAC so they do not have the tags
	 * configured here. Read the these packets here and drop them.
	 * The HW should have written them into memory after 10us
	 */
	usleep_range(20, 40);
	xrx200_flush_dma(&priv->chan_rx);
	ltq_dma_enable_irq(&priv->chan_rx.dma);

	netif_wake_queue(net_dev);

	return 0;
}

static int xrx200_close(struct net_device *net_dev)
{
	struct xrx200_priv *priv = netdev_priv(net_dev);

	netif_stop_queue(net_dev);

	napi_disable(&priv->chan_rx.napi);
	ltq_dma_close(&priv->chan_rx.dma);

	napi_disable(&priv->chan_tx.napi);
	ltq_dma_close(&priv->chan_tx.dma);

	return 0;
}

static int xrx200_alloc_buf(struct xrx200_chan *ch, void *(*alloc)(unsigned int size))
{
	void *buf = ch->rx_buff[ch->dma.desc];
	struct xrx200_priv *priv = ch->priv;
	dma_addr_t mapping;
	int ret = 0;

	ch->rx_buff[ch->dma.desc] = alloc(priv->rx_skb_size);
	if (!ch->rx_buff[ch->dma.desc]) {
		ch->rx_buff[ch->dma.desc] = buf;
		ret = -ENOMEM;
		goto skip;
	}

	mapping = dma_map_single(priv->dev, ch->rx_buff[ch->dma.desc],
				 priv->rx_buf_size, DMA_FROM_DEVICE);
	if (unlikely(dma_mapping_error(priv->dev, mapping))) {
		skb_free_frag(ch->rx_buff[ch->dma.desc]);
		ch->rx_buff[ch->dma.desc] = buf;
		ret = -ENOMEM;
		goto skip;
	}

	ch->dma.desc_base[ch->dma.desc].addr = mapping + NET_SKB_PAD + NET_IP_ALIGN;
	/* Make sure the address is written before we give it to HW */
	wmb();
skip:
	ch->dma.desc_base[ch->dma.desc].ctl =
		LTQ_DMA_OWN | LTQ_DMA_RX_OFFSET(NET_IP_ALIGN) | priv->rx_buf_size;

	return ret;
}

static int xrx200_hw_receive(struct xrx200_chan *ch)
{
	struct xrx200_priv *priv = ch->priv;
	struct ltq_dma_desc *desc = &ch->dma.desc_base[ch->dma.desc];
	void *buf = ch->rx_buff[ch->dma.desc];
	u32 ctl = desc->ctl;
	int len = (ctl & LTQ_DMA_SIZE_MASK);
	struct net_device *net_dev = priv->net_dev;
	struct sk_buff *skb;
	int ret;

	ret = xrx200_alloc_buf(ch, napi_alloc_frag);

	ch->dma.desc++;
	ch->dma.desc %= LTQ_DESC_NUM;

	if (ret) {
		net_dev->stats.rx_dropped++;
		netdev_err(net_dev, "failed to allocate new rx buffer\n");
		return ret;
	}

	skb = build_skb(buf, priv->rx_skb_size);
	if (!skb) {
		skb_free_frag(buf);
		net_dev->stats.rx_dropped++;
		return -ENOMEM;
	}

	skb_reserve(skb, NET_SKB_PAD);
	skb_put(skb, len);

	/* add buffers to skb via skb->frag_list */
	if (ctl & LTQ_DMA_SOP) {
		ch->skb_head = skb;
		ch->skb_tail = skb;
		skb_reserve(skb, NET_IP_ALIGN);
	} else if (ch->skb_head) {
		if (ch->skb_head == ch->skb_tail)
			skb_shinfo(ch->skb_tail)->frag_list = skb;
		else
			ch->skb_tail->next = skb;
		ch->skb_tail = skb;
		ch->skb_head->len += skb->len;
		ch->skb_head->data_len += skb->len;
		ch->skb_head->truesize += skb->truesize;
	}

	if (ctl & LTQ_DMA_EOP) {
		ch->skb_head->protocol = eth_type_trans(ch->skb_head, net_dev);
		net_dev->stats.rx_packets++;
		net_dev->stats.rx_bytes += ch->skb_head->len;
		netif_receive_skb(ch->skb_head);
		ch->skb_head = NULL;
		ch->skb_tail = NULL;
		ret = XRX200_DMA_PACKET_COMPLETE;
	} else {
		ret = XRX200_DMA_PACKET_IN_PROGRESS;
	}

	return ret;
}

static int xrx200_poll_rx(struct napi_struct *napi, int budget)
{
	struct xrx200_chan *ch = container_of(napi,
				struct xrx200_chan, napi);
	int rx = 0;
	int ret;

	while (rx < budget) {
		struct ltq_dma_desc *desc = &ch->dma.desc_base[ch->dma.desc];

		if ((desc->ctl & (LTQ_DMA_OWN | LTQ_DMA_C)) == LTQ_DMA_C) {
			ret = xrx200_hw_receive(ch);
			if (ret == XRX200_DMA_PACKET_IN_PROGRESS)
				continue;
			if (ret != XRX200_DMA_PACKET_COMPLETE)
				break;
			rx++;
		} else {
			break;
		}
	}

	if (rx < budget) {
		if (napi_complete_done(&ch->napi, rx))
			ltq_dma_enable_irq(&ch->dma);
	}

	return rx;
}

static int xrx200_tx_housekeeping(struct napi_struct *napi, int budget)
{
	struct xrx200_chan *ch = container_of(napi,
				struct xrx200_chan, napi);
	struct net_device *net_dev = ch->priv->net_dev;
	int pkts = 0;
	int bytes = 0;

	netif_tx_lock(net_dev);
	while (pkts < budget) {
		struct ltq_dma_desc *desc = &ch->dma.desc_base[ch->tx_free];

		if ((desc->ctl & (LTQ_DMA_OWN | LTQ_DMA_C)) == LTQ_DMA_C) {
			struct sk_buff *skb = ch->skb[ch->tx_free];

			pkts++;
			bytes += skb->len;
			ch->skb[ch->tx_free] = NULL;
			consume_skb(skb);
			memset(&ch->dma.desc_base[ch->tx_free], 0,
			       sizeof(struct ltq_dma_desc));
			ch->tx_free++;
			ch->tx_free %= LTQ_DESC_NUM;
		} else {
			break;
		}
	}

	net_dev->stats.tx_packets += pkts;
	net_dev->stats.tx_bytes += bytes;
	netdev_completed_queue(ch->priv->net_dev, pkts, bytes);

	netif_tx_unlock(net_dev);
	if (netif_queue_stopped(net_dev))
		netif_wake_queue(net_dev);

	if (pkts < budget) {
		if (napi_complete_done(&ch->napi, pkts))
			ltq_dma_enable_irq(&ch->dma);
	}

	return pkts;
}

static netdev_tx_t xrx200_start_xmit(struct sk_buff *skb,
				     struct net_device *net_dev)
{
	struct xrx200_priv *priv = netdev_priv(net_dev);
	struct xrx200_chan *ch = &priv->chan_tx;
	struct ltq_dma_desc *desc = &ch->dma.desc_base[ch->dma.desc];
	u32 byte_offset;
	dma_addr_t mapping;
	int len;

	skb->dev = net_dev;
	if (skb_put_padto(skb, ETH_ZLEN)) {
		net_dev->stats.tx_dropped++;
		return NETDEV_TX_OK;
	}

	len = skb->len;

	if ((desc->ctl & (LTQ_DMA_OWN | LTQ_DMA_C)) || ch->skb[ch->dma.desc]) {
		netdev_err(net_dev, "tx ring full\n");
		netif_stop_queue(net_dev);
		return NETDEV_TX_BUSY;
	}

	ch->skb[ch->dma.desc] = skb;

	mapping = dma_map_single(priv->dev, skb->data, len, DMA_TO_DEVICE);
	if (unlikely(dma_mapping_error(priv->dev, mapping)))
		goto err_drop;

	/* dma needs to start on a burst length value aligned address */
	byte_offset = mapping % (XRX200_DMA_BURST_LEN * 4);

	desc->addr = mapping - byte_offset;
	/* Make sure the address is written before we give it to HW */
	wmb();
	desc->ctl = LTQ_DMA_OWN | LTQ_DMA_SOP | LTQ_DMA_EOP |
		LTQ_DMA_TX_OFFSET(byte_offset) | (len & LTQ_DMA_SIZE_MASK);
	ch->dma.desc++;
	ch->dma.desc %= LTQ_DESC_NUM;
	if (ch->dma.desc == ch->tx_free)
		netif_stop_queue(net_dev);

	netdev_sent_queue(net_dev, len);

	return NETDEV_TX_OK;

err_drop:
	dev_kfree_skb(skb);
	net_dev->stats.tx_dropped++;
	net_dev->stats.tx_errors++;
	return NETDEV_TX_OK;
}

static int
xrx200_change_mtu(struct net_device *net_dev, int new_mtu)
{
	struct xrx200_priv *priv = netdev_priv(net_dev);
	struct xrx200_chan *ch_rx = &priv->chan_rx;
	int old_mtu = net_dev->mtu;
	bool running = false;
	void *buff;
	int curr_desc;
	int ret = 0;

	net_dev->mtu = new_mtu;
	priv->rx_buf_size = xrx200_buffer_size(new_mtu);
	priv->rx_skb_size = xrx200_skb_size(priv->rx_buf_size);

	if (new_mtu <= old_mtu)
		return ret;

	running = netif_running(net_dev);
	if (running) {
		napi_disable(&ch_rx->napi);
		ltq_dma_close(&ch_rx->dma);
	}

	xrx200_poll_rx(&ch_rx->napi, LTQ_DESC_NUM);
	curr_desc = ch_rx->dma.desc;

	for (ch_rx->dma.desc = 0; ch_rx->dma.desc < LTQ_DESC_NUM;
	     ch_rx->dma.desc++) {
		buff = ch_rx->rx_buff[ch_rx->dma.desc];
		ret = xrx200_alloc_buf(ch_rx, netdev_alloc_frag);
		if (ret) {
			net_dev->mtu = old_mtu;
			priv->rx_buf_size = xrx200_buffer_size(old_mtu);
			priv->rx_skb_size = xrx200_skb_size(priv->rx_buf_size);
			break;
		}
		skb_free_frag(buff);
	}

	ch_rx->dma.desc = curr_desc;
	if (running) {
		napi_enable(&ch_rx->napi);
		ltq_dma_open(&ch_rx->dma);
		ltq_dma_enable_irq(&ch_rx->dma);
	}

	return ret;
}

static const struct net_device_ops xrx200_netdev_ops = {
	.ndo_open		= xrx200_open,
	.ndo_stop		= xrx200_close,
	.ndo_start_xmit		= xrx200_start_xmit,
	.ndo_change_mtu		= xrx200_change_mtu,
	.ndo_set_mac_address	= eth_mac_addr,
	.ndo_validate_addr	= eth_validate_addr,
};

static irqreturn_t xrx200_dma_irq(int irq, void *ptr)
{
	struct xrx200_chan *ch = ptr;

	if (napi_schedule_prep(&ch->napi)) {
		ltq_dma_disable_irq(&ch->dma);
		__napi_schedule(&ch->napi);
	}

	ltq_dma_ack_irq(&ch->dma);

	return IRQ_HANDLED;
}

static int xrx200_dma_init(struct xrx200_priv *priv)
{
	struct xrx200_chan *ch_rx = &priv->chan_rx;
	struct xrx200_chan *ch_tx = &priv->chan_tx;
	int ret = 0;
	int i;

	ltq_dma_init_port(DMA_PORT_ETOP, XRX200_DMA_BURST_LEN,
			  XRX200_DMA_BURST_LEN);

	ch_rx->dma.nr = XRX200_DMA_RX;
	ch_rx->dma.dev = priv->dev;
	ch_rx->priv = priv;

	ltq_dma_alloc_rx(&ch_rx->dma);
	for (ch_rx->dma.desc = 0; ch_rx->dma.desc < LTQ_DESC_NUM;
	     ch_rx->dma.desc++) {
		ret = xrx200_alloc_buf(ch_rx, netdev_alloc_frag);
		if (ret)
			goto rx_free;
	}
	ch_rx->dma.desc = 0;
	ret = devm_request_irq(priv->dev, ch_rx->dma.irq, xrx200_dma_irq, 0,
			       "xrx200_net_rx", &priv->chan_rx);
	if (ret) {
		dev_err(priv->dev, "failed to request RX irq %d\n",
			ch_rx->dma.irq);
		goto rx_ring_free;
	}

	ch_tx->dma.nr = XRX200_DMA_TX;
	ch_tx->dma.dev = priv->dev;
	ch_tx->priv = priv;

	ltq_dma_alloc_tx(&ch_tx->dma);
	ret = devm_request_irq(priv->dev, ch_tx->dma.irq, xrx200_dma_irq, 0,
			       "xrx200_net_tx", &priv->chan_tx);
	if (ret) {
		dev_err(priv->dev, "failed to request TX irq %d\n",
			ch_tx->dma.irq);
		goto tx_free;
	}

	return ret;

tx_free:
	ltq_dma_free(&ch_tx->dma);

rx_ring_free:
	/* free the allocated RX ring */
	for (i = 0; i < LTQ_DESC_NUM; i++) {
		if (priv->chan_rx.skb[i])
			skb_free_frag(priv->chan_rx.rx_buff[i]);
	}

rx_free:
	ltq_dma_free(&ch_rx->dma);
	return ret;
}

static void xrx200_hw_cleanup(struct xrx200_priv *priv)
{
	int i;

	ltq_dma_free(&priv->chan_tx.dma);
	ltq_dma_free(&priv->chan_rx.dma);

	/* free the allocated RX ring */
	for (i = 0; i < LTQ_DESC_NUM; i++)
		skb_free_frag(priv->chan_rx.rx_buff[i]);
}

static int xrx200_probe(struct platform_device *pdev)
{
	struct device *dev = &pdev->dev;
	struct device_node *np = dev->of_node;
	struct xrx200_priv *priv;
	struct net_device *net_dev;
	int err;

	/* alloc the network device */
	net_dev = devm_alloc_etherdev(dev, sizeof(struct xrx200_priv));
	if (!net_dev)
		return -ENOMEM;

	priv = netdev_priv(net_dev);
	priv->net_dev = net_dev;
	priv->dev = dev;

	net_dev->netdev_ops = &xrx200_netdev_ops;
	SET_NETDEV_DEV(net_dev, dev);
	net_dev->min_mtu = ETH_ZLEN;
	net_dev->max_mtu = XRX200_DMA_DATA_LEN - xrx200_max_frame_len(0);
	priv->rx_buf_size = xrx200_buffer_size(ETH_DATA_LEN);
	priv->rx_skb_size = xrx200_skb_size(priv->rx_buf_size);

	/* load the memory ranges */
	priv->pmac_reg = devm_platform_get_and_ioremap_resource(pdev, 0, NULL);
	if (IS_ERR(priv->pmac_reg))
		return PTR_ERR(priv->pmac_reg);

	priv->chan_rx.dma.irq = platform_get_irq_byname(pdev, "rx");
	if (priv->chan_rx.dma.irq < 0)
		return -ENOENT;
	priv->chan_tx.dma.irq = platform_get_irq_byname(pdev, "tx");
	if (priv->chan_tx.dma.irq < 0)
		return -ENOENT;

	/* get the clock */
	priv->clk = devm_clk_get(dev, NULL);
	if (IS_ERR(priv->clk)) {
		dev_err(dev, "failed to get clock\n");
		return PTR_ERR(priv->clk);
	}

	err = of_get_ethdev_address(np, net_dev);
	if (err)
		eth_hw_addr_random(net_dev);

	/* bring up the dma engine and IP core */
	err = xrx200_dma_init(priv);
	if (err)
		return err;

	/* enable clock gate */
	err = clk_prepare_enable(priv->clk);
	if (err)
		goto err_uninit_dma;

	/* set IPG to 12 */
	xrx200_pmac_mask(priv, PMAC_RX_IPG_MASK, 0xb, PMAC_RX_IPG);

	/* enable status header, enable CRC */
	xrx200_pmac_mask(priv, 0,
			 PMAC_HD_CTL_RST | PMAC_HD_CTL_AST | PMAC_HD_CTL_RXSH |
			 PMAC_HD_CTL_AS | PMAC_HD_CTL_AC | PMAC_HD_CTL_RC,
			 PMAC_HD_CTL);

	/* setup NAPI */
<<<<<<< HEAD
	netif_napi_add(net_dev, &priv->chan_rx.napi, xrx200_poll_rx,
		       NAPI_POLL_WEIGHT);
=======
	netif_napi_add(net_dev, &priv->chan_rx.napi, xrx200_poll_rx);
>>>>>>> 7365df19
	netif_napi_add_tx(net_dev, &priv->chan_tx.napi,
			  xrx200_tx_housekeeping);

	platform_set_drvdata(pdev, priv);

	err = register_netdev(net_dev);
	if (err)
		goto err_unprepare_clk;

	return 0;

err_unprepare_clk:
	clk_disable_unprepare(priv->clk);

err_uninit_dma:
	xrx200_hw_cleanup(priv);

	return err;
}

static int xrx200_remove(struct platform_device *pdev)
{
	struct xrx200_priv *priv = platform_get_drvdata(pdev);
	struct net_device *net_dev = priv->net_dev;

	/* free stack related instances */
	netif_stop_queue(net_dev);
	netif_napi_del(&priv->chan_tx.napi);
	netif_napi_del(&priv->chan_rx.napi);

	/* remove the actual device */
	unregister_netdev(net_dev);

	/* release the clock */
	clk_disable_unprepare(priv->clk);

	/* shut down hardware */
	xrx200_hw_cleanup(priv);

	return 0;
}

static const struct of_device_id xrx200_match[] = {
	{ .compatible = "lantiq,xrx200-net" },
	{},
};
MODULE_DEVICE_TABLE(of, xrx200_match);

static struct platform_driver xrx200_driver = {
	.probe = xrx200_probe,
	.remove = xrx200_remove,
	.driver = {
		.name = "lantiq,xrx200-net",
		.of_match_table = xrx200_match,
	},
};

module_platform_driver(xrx200_driver);

MODULE_AUTHOR("John Crispin <john@phrozen.org>");
MODULE_DESCRIPTION("Lantiq SoC XRX200 ethernet");
MODULE_LICENSE("GPL");<|MERGE_RESOLUTION|>--- conflicted
+++ resolved
@@ -620,12 +620,7 @@
 			 PMAC_HD_CTL);
 
 	/* setup NAPI */
-<<<<<<< HEAD
-	netif_napi_add(net_dev, &priv->chan_rx.napi, xrx200_poll_rx,
-		       NAPI_POLL_WEIGHT);
-=======
 	netif_napi_add(net_dev, &priv->chan_rx.napi, xrx200_poll_rx);
->>>>>>> 7365df19
 	netif_napi_add_tx(net_dev, &priv->chan_tx.napi,
 			  xrx200_tx_housekeeping);
 
