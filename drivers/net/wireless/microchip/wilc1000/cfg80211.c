// SPDX-License-Identifier: GPL-2.0
/*
 * Copyright (c) 2012 - 2018 Microchip Technology Inc., and its subsidiaries.
 * All rights reserved.
 */

#include "cfg80211.h"

#define GO_NEG_REQ			0x00
#define GO_NEG_RSP			0x01
#define GO_NEG_CONF			0x02
#define P2P_INV_REQ			0x03
#define P2P_INV_RSP			0x04

#define WILC_INVALID_CHANNEL		0

/* Operation at 2.4 GHz with channels 1-13 */
#define WILC_WLAN_OPERATING_CLASS_2_4GHZ		0x51

static const struct ieee80211_txrx_stypes
	wilc_wfi_cfg80211_mgmt_types[NUM_NL80211_IFTYPES] = {
	[NL80211_IFTYPE_STATION] = {
		.tx = BIT(IEEE80211_STYPE_ACTION >> 4) |
			BIT(IEEE80211_STYPE_AUTH >> 4),
		.rx = BIT(IEEE80211_STYPE_ACTION >> 4) |
			BIT(IEEE80211_STYPE_PROBE_REQ >> 4) |
			BIT(IEEE80211_STYPE_AUTH >> 4)
	},
	[NL80211_IFTYPE_AP] = {
		.tx = 0xffff,
		.rx = BIT(IEEE80211_STYPE_ASSOC_REQ >> 4) |
			BIT(IEEE80211_STYPE_REASSOC_REQ >> 4) |
			BIT(IEEE80211_STYPE_PROBE_REQ >> 4) |
			BIT(IEEE80211_STYPE_DISASSOC >> 4) |
			BIT(IEEE80211_STYPE_AUTH >> 4) |
			BIT(IEEE80211_STYPE_DEAUTH >> 4) |
			BIT(IEEE80211_STYPE_ACTION >> 4)
	},
	[NL80211_IFTYPE_P2P_CLIENT] = {
		.tx = 0xffff,
		.rx = BIT(IEEE80211_STYPE_ACTION >> 4) |
			BIT(IEEE80211_STYPE_PROBE_REQ >> 4) |
			BIT(IEEE80211_STYPE_ASSOC_REQ >> 4) |
			BIT(IEEE80211_STYPE_REASSOC_REQ >> 4) |
			BIT(IEEE80211_STYPE_DISASSOC >> 4) |
			BIT(IEEE80211_STYPE_AUTH >> 4) |
			BIT(IEEE80211_STYPE_DEAUTH >> 4)
	}
};

#ifdef CONFIG_PM
static const struct wiphy_wowlan_support wowlan_support = {
	.flags = WIPHY_WOWLAN_ANY
};
#endif

struct wilc_p2p_mgmt_data {
	int size;
	u8 *buff;
};

struct wilc_p2p_pub_act_frame {
	u8 category;
	u8 action;
	u8 oui[3];
	u8 oui_type;
	u8 oui_subtype;
	u8 dialog_token;
	u8 elem[];
} __packed;

struct wilc_vendor_specific_ie {
	u8 tag_number;
	u8 tag_len;
	u8 oui[3];
	u8 oui_type;
	u8 attr[];
} __packed;

struct wilc_attr_entry {
	u8  attr_type;
	__le16 attr_len;
	u8 val[];
} __packed;

struct wilc_attr_oper_ch {
	u8 attr_type;
	__le16 attr_len;
	u8 country_code[IEEE80211_COUNTRY_STRING_LEN];
	u8 op_class;
	u8 op_channel;
} __packed;

struct wilc_attr_ch_list {
	u8 attr_type;
	__le16 attr_len;
	u8 country_code[IEEE80211_COUNTRY_STRING_LEN];
	u8 elem[];
} __packed;

struct wilc_ch_list_elem {
	u8 op_class;
	u8 no_of_channels;
	u8 ch_list[];
} __packed;

static void cfg_scan_result(enum scan_event scan_event,
			    struct wilc_rcvd_net_info *info, void *user_void)
{
	struct wilc_priv *priv = user_void;

	if (!priv->cfg_scanning)
		return;

	if (scan_event == SCAN_EVENT_NETWORK_FOUND) {
		s32 freq;
		struct ieee80211_channel *channel;
		struct cfg80211_bss *bss;
		struct wiphy *wiphy = priv->dev->ieee80211_ptr->wiphy;

		if (!wiphy || !info)
			return;

		freq = ieee80211_channel_to_frequency((s32)info->ch,
						      NL80211_BAND_2GHZ);
		channel = ieee80211_get_channel(wiphy, freq);
		if (!channel)
			return;

		bss = cfg80211_inform_bss_frame(wiphy, channel, info->mgmt,
						info->frame_len,
						(s32)info->rssi * 100,
						GFP_KERNEL);
		cfg80211_put_bss(wiphy, bss);
	} else if (scan_event == SCAN_EVENT_DONE) {
		mutex_lock(&priv->scan_req_lock);

		if (priv->scan_req) {
			struct cfg80211_scan_info info = {
				.aborted = false,
			};

			cfg80211_scan_done(priv->scan_req, &info);
			priv->cfg_scanning = false;
			priv->scan_req = NULL;
		}
		mutex_unlock(&priv->scan_req_lock);
	} else if (scan_event == SCAN_EVENT_ABORTED) {
		mutex_lock(&priv->scan_req_lock);

		if (priv->scan_req) {
			struct cfg80211_scan_info info = {
				.aborted = false,
			};

			cfg80211_scan_done(priv->scan_req, &info);
			priv->cfg_scanning = false;
			priv->scan_req = NULL;
		}
		mutex_unlock(&priv->scan_req_lock);
	}
}

static void cfg_connect_result(enum conn_event conn_disconn_evt, u8 mac_status,
			       void *priv_data)
{
	struct wilc_priv *priv = priv_data;
	struct net_device *dev = priv->dev;
	struct wilc_vif *vif = netdev_priv(dev);
	struct wilc *wl = vif->wilc;
	struct host_if_drv *wfi_drv = priv->hif_drv;
	struct wilc_conn_info *conn_info = &wfi_drv->conn_info;
	struct wiphy *wiphy = dev->ieee80211_ptr->wiphy;

	vif->connecting = false;

	if (conn_disconn_evt == CONN_DISCONN_EVENT_CONN_RESP) {
		u16 connect_status = conn_info->status;

		if (mac_status == WILC_MAC_STATUS_DISCONNECTED &&
		    connect_status == WLAN_STATUS_SUCCESS) {
			connect_status = WLAN_STATUS_UNSPECIFIED_FAILURE;
			wilc_wlan_set_bssid(priv->dev, NULL, WILC_STATION_MODE);

			if (vif->iftype != WILC_CLIENT_MODE)
				wl->sta_ch = WILC_INVALID_CHANNEL;

			netdev_err(dev, "Unspecified failure\n");
		}

		if (connect_status == WLAN_STATUS_SUCCESS)
			memcpy(priv->associated_bss, conn_info->bssid,
			       ETH_ALEN);

		cfg80211_ref_bss(wiphy, vif->bss);
		cfg80211_connect_bss(dev, conn_info->bssid, vif->bss,
				     conn_info->req_ies,
				     conn_info->req_ies_len,
				     conn_info->resp_ies,
				     conn_info->resp_ies_len,
				     connect_status, GFP_KERNEL,
				     NL80211_TIMEOUT_UNSPECIFIED);

		vif->bss = NULL;
	} else if (conn_disconn_evt == CONN_DISCONN_EVENT_DISCONN_NOTIF) {
		u16 reason = 0;

		eth_zero_addr(priv->associated_bss);
		wilc_wlan_set_bssid(priv->dev, NULL, WILC_STATION_MODE);

		if (vif->iftype != WILC_CLIENT_MODE) {
			wl->sta_ch = WILC_INVALID_CHANNEL;
		} else {
			if (wfi_drv->ifc_up)
				reason = 3;
			else
				reason = 1;
		}

		cfg80211_disconnected(dev, reason, NULL, 0, false, GFP_KERNEL);
	}
}

struct wilc_vif *wilc_get_wl_to_vif(struct wilc *wl)
{
	struct wilc_vif *vif;

	vif = list_first_or_null_rcu(&wl->vif_list, typeof(*vif), list);
	if (!vif)
		return ERR_PTR(-EINVAL);

	return vif;
}

static int set_channel(struct wiphy *wiphy,
		       struct cfg80211_chan_def *chandef)
{
	struct wilc *wl = wiphy_priv(wiphy);
	struct wilc_vif *vif;
	u32 channelnum;
	int result;
	int srcu_idx;

	srcu_idx = srcu_read_lock(&wl->srcu);
	vif = wilc_get_wl_to_vif(wl);
	if (IS_ERR(vif)) {
		srcu_read_unlock(&wl->srcu, srcu_idx);
		return PTR_ERR(vif);
	}

	channelnum = ieee80211_frequency_to_channel(chandef->chan->center_freq);

	wl->op_ch = channelnum;
	result = wilc_set_mac_chnl_num(vif, channelnum);
	if (result)
		netdev_err(vif->ndev, "Error in setting channel\n");

	srcu_read_unlock(&wl->srcu, srcu_idx);
	return result;
}

static int scan(struct wiphy *wiphy, struct cfg80211_scan_request *request)
{
	struct wilc_vif *vif = netdev_priv(request->wdev->netdev);
	struct wilc_priv *priv = &vif->priv;
	u32 i;
	int ret = 0;
	u8 scan_ch_list[WILC_MAX_NUM_SCANNED_CH];
	u8 scan_type;

	if (request->n_channels > WILC_MAX_NUM_SCANNED_CH) {
		netdev_err(vif->ndev, "Requested scanned channels over\n");
		return -EINVAL;
	}

	priv->scan_req = request;
	priv->cfg_scanning = true;
	for (i = 0; i < request->n_channels; i++) {
		u16 freq = request->channels[i]->center_freq;

		scan_ch_list[i] = ieee80211_frequency_to_channel(freq);
	}

	if (request->n_ssids)
		scan_type = WILC_FW_ACTIVE_SCAN;
	else
		scan_type = WILC_FW_PASSIVE_SCAN;

	ret = wilc_scan(vif, WILC_FW_USER_SCAN, scan_type, scan_ch_list,
			request->n_channels, cfg_scan_result, (void *)priv,
			request);

	if (ret) {
		priv->scan_req = NULL;
		priv->cfg_scanning = false;
	}

	return ret;
}

static int connect(struct wiphy *wiphy, struct net_device *dev,
		   struct cfg80211_connect_params *sme)
{
	struct wilc_vif *vif = netdev_priv(dev);
	struct wilc_priv *priv = &vif->priv;
	struct host_if_drv *wfi_drv = priv->hif_drv;
	int ret;
	u32 i;
	u8 security = WILC_FW_SEC_NO;
	enum mfptype mfp_type = WILC_FW_MFP_NONE;
	enum authtype auth_type = WILC_FW_AUTH_ANY;
	u32 cipher_group;
	struct cfg80211_bss *bss;
	void *join_params;
	u8 ch;

	vif->connecting = true;

	cipher_group = sme->crypto.cipher_group;
	if (cipher_group != 0) {
		if (sme->crypto.wpa_versions & NL80211_WPA_VERSION_2) {
			if (cipher_group == WLAN_CIPHER_SUITE_TKIP)
				security = WILC_FW_SEC_WPA2_TKIP;
			else
				security = WILC_FW_SEC_WPA2_AES;
		} else if (sme->crypto.wpa_versions & NL80211_WPA_VERSION_1) {
			if (cipher_group == WLAN_CIPHER_SUITE_TKIP)
				security = WILC_FW_SEC_WPA_TKIP;
			else
				security = WILC_FW_SEC_WPA_AES;
		} else {
			ret = -ENOTSUPP;
			netdev_err(dev, "%s: Unsupported cipher\n",
				   __func__);
			goto out_error;
		}
	}

	if ((sme->crypto.wpa_versions & NL80211_WPA_VERSION_1) ||
	    (sme->crypto.wpa_versions & NL80211_WPA_VERSION_2)) {
		for (i = 0; i < sme->crypto.n_ciphers_pairwise; i++) {
			u32 ciphers_pairwise = sme->crypto.ciphers_pairwise[i];

			if (ciphers_pairwise == WLAN_CIPHER_SUITE_TKIP)
				security |= WILC_FW_TKIP;
			else
				security |= WILC_FW_AES;
		}
	}

	switch (sme->auth_type) {
	case NL80211_AUTHTYPE_OPEN_SYSTEM:
		auth_type = WILC_FW_AUTH_OPEN_SYSTEM;
		break;

	case NL80211_AUTHTYPE_SAE:
		auth_type = WILC_FW_AUTH_SAE;
		if (sme->ssid_len) {
			memcpy(vif->auth.ssid.ssid, sme->ssid, sme->ssid_len);
			vif->auth.ssid.ssid_len = sme->ssid_len;
		}
		vif->auth.key_mgmt_suite = cpu_to_be32(sme->crypto.akm_suites[0]);
		ether_addr_copy(vif->auth.bssid, sme->bssid);
		break;

	default:
		break;
	}

	if (sme->crypto.n_akm_suites) {
		if (sme->crypto.akm_suites[0] == WLAN_AKM_SUITE_8021X)
			auth_type = WILC_FW_AUTH_IEEE8021;
		else if (sme->crypto.akm_suites[0] == WLAN_AKM_SUITE_PSK_SHA256)
			auth_type = WILC_FW_AUTH_OPEN_SYSTEM_SHA256;
		else if (sme->crypto.akm_suites[0] == WLAN_AKM_SUITE_8021X_SHA256)
			auth_type = WILC_FW_AUTH_IEE8021X_SHA256;
	}

	if (wfi_drv->usr_scan_req.scan_result) {
		netdev_err(vif->ndev, "%s: Scan in progress\n", __func__);
		ret = -EBUSY;
		goto out_error;
	}

	bss = cfg80211_get_bss(wiphy, sme->channel, sme->bssid, sme->ssid,
			       sme->ssid_len, IEEE80211_BSS_TYPE_ANY,
			       IEEE80211_PRIVACY(sme->privacy));
	if (!bss) {
		ret = -EINVAL;
		goto out_error;
	}

	if (ether_addr_equal_unaligned(vif->bssid, bss->bssid)) {
		ret = -EALREADY;
		goto out_put_bss;
	}

	join_params = wilc_parse_join_bss_param(bss, &sme->crypto);
	if (!join_params) {
		netdev_err(dev, "%s: failed to construct join param\n",
			   __func__);
		ret = -EINVAL;
		goto out_put_bss;
	}

	ch = ieee80211_frequency_to_channel(bss->channel->center_freq);
	vif->wilc->op_ch = ch;
	if (vif->iftype != WILC_CLIENT_MODE)
		vif->wilc->sta_ch = ch;

	wilc_wlan_set_bssid(dev, bss->bssid, WILC_STATION_MODE);

	wfi_drv->conn_info.security = security;
	wfi_drv->conn_info.auth_type = auth_type;
	wfi_drv->conn_info.ch = ch;
	wfi_drv->conn_info.conn_result = cfg_connect_result;
	wfi_drv->conn_info.arg = priv;
	wfi_drv->conn_info.param = join_params;

	if (sme->mfp == NL80211_MFP_OPTIONAL)
		mfp_type = WILC_FW_MFP_OPTIONAL;
	else if (sme->mfp == NL80211_MFP_REQUIRED)
		mfp_type = WILC_FW_MFP_REQUIRED;

	wfi_drv->conn_info.mfp_type = mfp_type;

	ret = wilc_set_join_req(vif, bss->bssid, sme->ie, sme->ie_len);
	if (ret) {
		netdev_err(dev, "wilc_set_join_req(): Error\n");
		ret = -ENOENT;
		if (vif->iftype != WILC_CLIENT_MODE)
			vif->wilc->sta_ch = WILC_INVALID_CHANNEL;
		wilc_wlan_set_bssid(dev, NULL, WILC_STATION_MODE);
		wfi_drv->conn_info.conn_result = NULL;
		kfree(join_params);
		goto out_put_bss;
	}
	kfree(join_params);
	vif->bss = bss;
	cfg80211_put_bss(wiphy, bss);
	return 0;

out_put_bss:
	cfg80211_put_bss(wiphy, bss);

out_error:
	vif->connecting = false;
	return ret;
}

static int disconnect(struct wiphy *wiphy, struct net_device *dev,
		      u16 reason_code)
{
	struct wilc_vif *vif = netdev_priv(dev);
	struct wilc_priv *priv = &vif->priv;
	struct wilc *wilc = vif->wilc;
	int ret;

	vif->connecting = false;

	if (!wilc)
		return -EIO;

	if (wilc->close) {
		/* already disconnected done */
		cfg80211_disconnected(dev, 0, NULL, 0, true, GFP_KERNEL);
		return 0;
	}

	if (vif->iftype != WILC_CLIENT_MODE)
		wilc->sta_ch = WILC_INVALID_CHANNEL;
	wilc_wlan_set_bssid(priv->dev, NULL, WILC_STATION_MODE);

	priv->hif_drv->p2p_timeout = 0;

	ret = wilc_disconnect(vif);
	if (ret != 0) {
		netdev_err(priv->dev, "Error in disconnecting\n");
		ret = -EINVAL;
	}

	vif->bss = NULL;

	return ret;
}

static int wilc_wfi_cfg_allocate_wpa_entry(struct wilc_priv *priv, u8 idx)
{
	if (!priv->wilc_gtk[idx]) {
		priv->wilc_gtk[idx] = kzalloc(sizeof(*priv->wilc_gtk[idx]),
					      GFP_KERNEL);
		if (!priv->wilc_gtk[idx])
			return -ENOMEM;
	}

	if (!priv->wilc_ptk[idx]) {
		priv->wilc_ptk[idx] = kzalloc(sizeof(*priv->wilc_ptk[idx]),
					      GFP_KERNEL);
		if (!priv->wilc_ptk[idx])
			return -ENOMEM;
	}

	return 0;
}

static int wilc_wfi_cfg_allocate_wpa_igtk_entry(struct wilc_priv *priv, u8 idx)
{
	idx -= 4;
	if (!priv->wilc_igtk[idx]) {
		priv->wilc_igtk[idx] = kzalloc(sizeof(*priv->wilc_igtk[idx]),
					       GFP_KERNEL);
		if (!priv->wilc_igtk[idx])
			return -ENOMEM;
	}
	return 0;
}

static int wilc_wfi_cfg_copy_wpa_info(struct wilc_wfi_key *key_info,
				      struct key_params *params)
{
	kfree(key_info->key);

	key_info->key = kmemdup(params->key, params->key_len, GFP_KERNEL);
	if (!key_info->key)
		return -ENOMEM;

	kfree(key_info->seq);

	if (params->seq_len > 0) {
		key_info->seq = kmemdup(params->seq, params->seq_len,
					GFP_KERNEL);
		if (!key_info->seq)
			return -ENOMEM;
	}

	key_info->cipher = params->cipher;
	key_info->key_len = params->key_len;
	key_info->seq_len = params->seq_len;

	return 0;
}

static int add_key(struct wiphy *wiphy, struct net_device *netdev, int link_id,
		   u8 key_index, bool pairwise, const u8 *mac_addr,
		   struct key_params *params)

{
	int ret = 0, keylen = params->key_len;
	const u8 *rx_mic = NULL;
	const u8 *tx_mic = NULL;
	u8 mode = WILC_FW_SEC_NO;
	u8 op_mode;
	struct wilc_vif *vif = netdev_priv(netdev);
	struct wilc_priv *priv = &vif->priv;
	struct wilc_wfi_key *key;

	switch (params->cipher) {
	case WLAN_CIPHER_SUITE_TKIP:
	case WLAN_CIPHER_SUITE_CCMP:
		if (priv->wdev.iftype == NL80211_IFTYPE_AP ||
		    priv->wdev.iftype == NL80211_IFTYPE_P2P_GO) {
			struct wilc_wfi_key *key;

			ret = wilc_wfi_cfg_allocate_wpa_entry(priv, key_index);
			if (ret)
				return -ENOMEM;

			if (params->key_len > 16 &&
			    params->cipher == WLAN_CIPHER_SUITE_TKIP) {
				tx_mic = params->key + 24;
				rx_mic = params->key + 16;
				keylen = params->key_len - 16;
			}

			if (!pairwise) {
				if (params->cipher == WLAN_CIPHER_SUITE_TKIP)
					mode = WILC_FW_SEC_WPA_TKIP;
				else
					mode = WILC_FW_SEC_WPA2_AES;

				priv->wilc_groupkey = mode;

				key = priv->wilc_gtk[key_index];
			} else {
				if (params->cipher == WLAN_CIPHER_SUITE_TKIP)
					mode = WILC_FW_SEC_WPA_TKIP;
				else
					mode = priv->wilc_groupkey | WILC_FW_AES;

				key = priv->wilc_ptk[key_index];
			}
			ret = wilc_wfi_cfg_copy_wpa_info(key, params);
			if (ret)
				return -ENOMEM;

			op_mode = WILC_AP_MODE;
		} else {
			if (params->key_len > 16 &&
			    params->cipher == WLAN_CIPHER_SUITE_TKIP) {
				rx_mic = params->key + 24;
				tx_mic = params->key + 16;
				keylen = params->key_len - 16;
			}

			op_mode = WILC_STATION_MODE;
		}

		if (!pairwise)
			ret = wilc_add_rx_gtk(vif, params->key, keylen,
					      key_index, params->seq_len,
					      params->seq, rx_mic, tx_mic,
					      op_mode, mode);
		else
			ret = wilc_add_ptk(vif, params->key, keylen, mac_addr,
					   rx_mic, tx_mic, op_mode, mode,
					   key_index);

		break;
	case WLAN_CIPHER_SUITE_AES_CMAC:
		ret = wilc_wfi_cfg_allocate_wpa_igtk_entry(priv, key_index);
		if (ret)
			return -ENOMEM;

		key = priv->wilc_igtk[key_index - 4];
		ret = wilc_wfi_cfg_copy_wpa_info(key, params);
		if (ret)
			return -ENOMEM;

		if (priv->wdev.iftype == NL80211_IFTYPE_AP ||
		    priv->wdev.iftype == NL80211_IFTYPE_P2P_GO)
			op_mode = WILC_AP_MODE;
		else
			op_mode = WILC_STATION_MODE;

		ret = wilc_add_igtk(vif, params->key, keylen, params->seq,
				    params->seq_len, mac_addr, op_mode,
				    key_index);
		break;

	default:
		netdev_err(netdev, "%s: Unsupported cipher\n", __func__);
		ret = -ENOTSUPP;
	}

	return ret;
}

static int del_key(struct wiphy *wiphy, struct net_device *netdev, int link_id,
		   u8 key_index,
		   bool pairwise,
		   const u8 *mac_addr)
{
	struct wilc_vif *vif = netdev_priv(netdev);
	struct wilc_priv *priv = &vif->priv;

	if (!pairwise && (key_index == 4 || key_index == 5)) {
		key_index -= 4;
		if (priv->wilc_igtk[key_index]) {
			kfree(priv->wilc_igtk[key_index]->key);
			priv->wilc_igtk[key_index]->key = NULL;
			kfree(priv->wilc_igtk[key_index]->seq);
			priv->wilc_igtk[key_index]->seq = NULL;
			kfree(priv->wilc_igtk[key_index]);
			priv->wilc_igtk[key_index] = NULL;
		}
	} else {
		if (priv->wilc_gtk[key_index]) {
			kfree(priv->wilc_gtk[key_index]->key);
			priv->wilc_gtk[key_index]->key = NULL;
			kfree(priv->wilc_gtk[key_index]->seq);
			priv->wilc_gtk[key_index]->seq = NULL;

			kfree(priv->wilc_gtk[key_index]);
			priv->wilc_gtk[key_index] = NULL;
		}
		if (priv->wilc_ptk[key_index]) {
			kfree(priv->wilc_ptk[key_index]->key);
			priv->wilc_ptk[key_index]->key = NULL;
			kfree(priv->wilc_ptk[key_index]->seq);
			priv->wilc_ptk[key_index]->seq = NULL;
			kfree(priv->wilc_ptk[key_index]);
			priv->wilc_ptk[key_index] = NULL;
		}
	}

	return 0;
}

static int get_key(struct wiphy *wiphy, struct net_device *netdev, int link_id,
		   u8 key_index, bool pairwise, const u8 *mac_addr,
		   void *cookie,
		   void (*callback)(void *cookie, struct key_params *))
{
	struct wilc_vif *vif = netdev_priv(netdev);
	struct wilc_priv *priv = &vif->priv;
	struct  key_params key_params;

	if (!pairwise) {
		if (key_index == 4 || key_index == 5) {
			key_index -= 4;
			key_params.key = priv->wilc_igtk[key_index]->key;
			key_params.cipher = priv->wilc_igtk[key_index]->cipher;
			key_params.key_len = priv->wilc_igtk[key_index]->key_len;
			key_params.seq = priv->wilc_igtk[key_index]->seq;
			key_params.seq_len = priv->wilc_igtk[key_index]->seq_len;
		} else {
			key_params.key = priv->wilc_gtk[key_index]->key;
			key_params.cipher = priv->wilc_gtk[key_index]->cipher;
			key_params.key_len = priv->wilc_gtk[key_index]->key_len;
			key_params.seq = priv->wilc_gtk[key_index]->seq;
			key_params.seq_len = priv->wilc_gtk[key_index]->seq_len;
		}
	} else {
		key_params.key = priv->wilc_ptk[key_index]->key;
		key_params.cipher = priv->wilc_ptk[key_index]->cipher;
		key_params.key_len = priv->wilc_ptk[key_index]->key_len;
		key_params.seq = priv->wilc_ptk[key_index]->seq;
		key_params.seq_len = priv->wilc_ptk[key_index]->seq_len;
	}

	callback(cookie, &key_params);

	return 0;
}

/* wiphy_new_nm() will WARNON if not present */
static int set_default_key(struct wiphy *wiphy, struct net_device *netdev,
			   int link_id, u8 key_index, bool unicast,
			   bool multicast)
{
	return 0;
}

static int set_default_mgmt_key(struct wiphy *wiphy, struct net_device *netdev,
<<<<<<< HEAD
				u8 key_index)
=======
				int link_id, u8 key_index)
>>>>>>> 7365df19
{
	struct wilc_vif *vif = netdev_priv(netdev);

	return wilc_set_default_mgmt_key_index(vif, key_index);
}

static int get_station(struct wiphy *wiphy, struct net_device *dev,
		       const u8 *mac, struct station_info *sinfo)
{
	struct wilc_vif *vif = netdev_priv(dev);
	struct wilc_priv *priv = &vif->priv;
	struct wilc *wilc = vif->wilc;
	u32 i = 0;
	u32 associatedsta = ~0;
	u32 inactive_time = 0;

	if (vif->iftype == WILC_AP_MODE || vif->iftype == WILC_GO_MODE) {
		for (i = 0; i < NUM_STA_ASSOCIATED; i++) {
			if (!(memcmp(mac,
				     priv->assoc_stainfo.sta_associated_bss[i],
				     ETH_ALEN))) {
				associatedsta = i;
				break;
			}
		}

		if (associatedsta == ~0) {
			netdev_err(dev, "sta required is not associated\n");
			return -ENOENT;
		}

		sinfo->filled |= BIT_ULL(NL80211_STA_INFO_INACTIVE_TIME);

		wilc_get_inactive_time(vif, mac, &inactive_time);
		sinfo->inactive_time = 1000 * inactive_time;
	} else if (vif->iftype == WILC_STATION_MODE) {
		struct rf_info stats;

		if (!wilc->initialized)
			return -EBUSY;

		wilc_get_statistics(vif, &stats);

		sinfo->filled |= BIT_ULL(NL80211_STA_INFO_SIGNAL) |
				 BIT_ULL(NL80211_STA_INFO_RX_PACKETS) |
				 BIT_ULL(NL80211_STA_INFO_TX_PACKETS) |
				 BIT_ULL(NL80211_STA_INFO_TX_FAILED) |
				 BIT_ULL(NL80211_STA_INFO_TX_BITRATE);

		sinfo->signal = stats.rssi;
		sinfo->rx_packets = stats.rx_cnt;
		sinfo->tx_packets = stats.tx_cnt + stats.tx_fail_cnt;
		sinfo->tx_failed = stats.tx_fail_cnt;
		sinfo->txrate.legacy = stats.link_speed * 10;

		if (stats.link_speed > TCP_ACK_FILTER_LINK_SPEED_THRESH &&
		    stats.link_speed != DEFAULT_LINK_SPEED)
			wilc_enable_tcp_ack_filter(vif, true);
		else if (stats.link_speed != DEFAULT_LINK_SPEED)
			wilc_enable_tcp_ack_filter(vif, false);
	}
	return 0;
}

static int change_bss(struct wiphy *wiphy, struct net_device *dev,
		      struct bss_parameters *params)
{
	return 0;
}

static int set_wiphy_params(struct wiphy *wiphy, u32 changed)
{
	int ret = -EINVAL;
	struct cfg_param_attr cfg_param_val;
	struct wilc *wl = wiphy_priv(wiphy);
	struct wilc_vif *vif;
	struct wilc_priv *priv;
	int srcu_idx;

	srcu_idx = srcu_read_lock(&wl->srcu);
	vif = wilc_get_wl_to_vif(wl);
	if (IS_ERR(vif))
		goto out;

	priv = &vif->priv;
	cfg_param_val.flag = 0;

	if (changed & WIPHY_PARAM_RETRY_SHORT) {
		netdev_dbg(vif->ndev,
			   "Setting WIPHY_PARAM_RETRY_SHORT %d\n",
			   wiphy->retry_short);
		cfg_param_val.flag  |= WILC_CFG_PARAM_RETRY_SHORT;
		cfg_param_val.short_retry_limit = wiphy->retry_short;
	}
	if (changed & WIPHY_PARAM_RETRY_LONG) {
		netdev_dbg(vif->ndev,
			   "Setting WIPHY_PARAM_RETRY_LONG %d\n",
			   wiphy->retry_long);
		cfg_param_val.flag |= WILC_CFG_PARAM_RETRY_LONG;
		cfg_param_val.long_retry_limit = wiphy->retry_long;
	}
	if (changed & WIPHY_PARAM_FRAG_THRESHOLD) {
		if (wiphy->frag_threshold > 255 &&
		    wiphy->frag_threshold < 7937) {
			netdev_dbg(vif->ndev,
				   "Setting WIPHY_PARAM_FRAG_THRESHOLD %d\n",
				   wiphy->frag_threshold);
			cfg_param_val.flag |= WILC_CFG_PARAM_FRAG_THRESHOLD;
			cfg_param_val.frag_threshold = wiphy->frag_threshold;
		} else {
			netdev_err(vif->ndev,
				   "Fragmentation threshold out of range\n");
			goto out;
		}
	}

	if (changed & WIPHY_PARAM_RTS_THRESHOLD) {
		if (wiphy->rts_threshold > 255) {
			netdev_dbg(vif->ndev,
				   "Setting WIPHY_PARAM_RTS_THRESHOLD %d\n",
				   wiphy->rts_threshold);
			cfg_param_val.flag |= WILC_CFG_PARAM_RTS_THRESHOLD;
			cfg_param_val.rts_threshold = wiphy->rts_threshold;
		} else {
			netdev_err(vif->ndev, "RTS threshold out of range\n");
			goto out;
		}
	}

	ret = wilc_hif_set_cfg(vif, &cfg_param_val);
	if (ret)
		netdev_err(priv->dev, "Error in setting WIPHY PARAMS\n");

out:
	srcu_read_unlock(&wl->srcu, srcu_idx);
	return ret;
}

static int set_pmksa(struct wiphy *wiphy, struct net_device *netdev,
		     struct cfg80211_pmksa *pmksa)
{
	struct wilc_vif *vif = netdev_priv(netdev);
	struct wilc_priv *priv = &vif->priv;
	u32 i;
	int ret = 0;
	u8 flag = 0;

	for (i = 0; i < priv->pmkid_list.numpmkid; i++)	{
		if (!memcmp(pmksa->bssid, priv->pmkid_list.pmkidlist[i].bssid,
			    ETH_ALEN)) {
			flag = PMKID_FOUND;
			break;
		}
	}
	if (i < WILC_MAX_NUM_PMKIDS) {
		memcpy(priv->pmkid_list.pmkidlist[i].bssid, pmksa->bssid,
		       ETH_ALEN);
		memcpy(priv->pmkid_list.pmkidlist[i].pmkid, pmksa->pmkid,
		       WLAN_PMKID_LEN);
		if (!(flag == PMKID_FOUND))
			priv->pmkid_list.numpmkid++;
	} else {
		netdev_err(netdev, "Invalid PMKID index\n");
		ret = -EINVAL;
	}

	if (!ret)
		ret = wilc_set_pmkid_info(vif, &priv->pmkid_list);

	return ret;
}

static int del_pmksa(struct wiphy *wiphy, struct net_device *netdev,
		     struct cfg80211_pmksa *pmksa)
{
	u32 i;
	struct wilc_vif *vif = netdev_priv(netdev);
	struct wilc_priv *priv = &vif->priv;

	for (i = 0; i < priv->pmkid_list.numpmkid; i++)	{
		if (!memcmp(pmksa->bssid, priv->pmkid_list.pmkidlist[i].bssid,
			    ETH_ALEN)) {
			memset(&priv->pmkid_list.pmkidlist[i], 0,
			       sizeof(struct wilc_pmkid));
			break;
		}
	}

	if (i == priv->pmkid_list.numpmkid)
		return -EINVAL;

	for (; i < (priv->pmkid_list.numpmkid - 1); i++) {
		memcpy(priv->pmkid_list.pmkidlist[i].bssid,
		       priv->pmkid_list.pmkidlist[i + 1].bssid,
		       ETH_ALEN);
		memcpy(priv->pmkid_list.pmkidlist[i].pmkid,
		       priv->pmkid_list.pmkidlist[i + 1].pmkid,
		       WLAN_PMKID_LEN);
	}
	priv->pmkid_list.numpmkid--;

	return 0;
}

static int flush_pmksa(struct wiphy *wiphy, struct net_device *netdev)
{
	struct wilc_vif *vif = netdev_priv(netdev);

	memset(&vif->priv.pmkid_list, 0, sizeof(struct wilc_pmkid_attr));

	return 0;
}

static inline void wilc_wfi_cfg_parse_ch_attr(u8 *buf, u32 len, u8 sta_ch)
{
	struct wilc_attr_entry *e;
	struct wilc_attr_ch_list *ch_list;
	struct wilc_attr_oper_ch *op_ch;
	u32 index = 0;
	u8 ch_list_idx = 0;
	u8 op_ch_idx = 0;

	if (sta_ch == WILC_INVALID_CHANNEL)
		return;

	while (index + sizeof(*e) <= len) {
		e = (struct wilc_attr_entry *)&buf[index];
		if (e->attr_type == IEEE80211_P2P_ATTR_CHANNEL_LIST)
			ch_list_idx = index;
		else if (e->attr_type == IEEE80211_P2P_ATTR_OPER_CHANNEL)
			op_ch_idx = index;
		if (ch_list_idx && op_ch_idx)
			break;
		index += le16_to_cpu(e->attr_len) + sizeof(*e);
	}

	if (ch_list_idx) {
		u16 attr_size;
		struct wilc_ch_list_elem *e;
		int i;

		ch_list = (struct wilc_attr_ch_list *)&buf[ch_list_idx];
		attr_size = le16_to_cpu(ch_list->attr_len);
		for (i = 0; i < attr_size;) {
			e = (struct wilc_ch_list_elem *)(ch_list->elem + i);
			if (e->op_class == WILC_WLAN_OPERATING_CLASS_2_4GHZ) {
				memset(e->ch_list, sta_ch, e->no_of_channels);
				break;
			}
			i += e->no_of_channels;
		}
	}

	if (op_ch_idx) {
		op_ch = (struct wilc_attr_oper_ch *)&buf[op_ch_idx];
		op_ch->op_class = WILC_WLAN_OPERATING_CLASS_2_4GHZ;
		op_ch->op_channel = sta_ch;
	}
}

bool wilc_wfi_mgmt_frame_rx(struct wilc_vif *vif, u8 *buff, u32 size)
{
	struct wilc *wl = vif->wilc;
	struct wilc_priv *priv = &vif->priv;
<<<<<<< HEAD
	int freq, ret;

	freq = ieee80211_channel_to_frequency(wl->op_ch, NL80211_BAND_2GHZ);
	ret = cfg80211_rx_mgmt(&priv->wdev, freq, 0, buff, size, 0);

	return ret;
=======
	int freq;

	freq = ieee80211_channel_to_frequency(wl->op_ch, NL80211_BAND_2GHZ);

	return cfg80211_rx_mgmt(&priv->wdev, freq, 0, buff, size, 0);
>>>>>>> 7365df19
}

void wilc_wfi_p2p_rx(struct wilc_vif *vif, u8 *buff, u32 size)
{
	struct wilc *wl = vif->wilc;
	struct wilc_priv *priv = &vif->priv;
	struct host_if_drv *wfi_drv = priv->hif_drv;
	struct ieee80211_mgmt *mgmt;
	struct wilc_vendor_specific_ie *p;
	struct wilc_p2p_pub_act_frame *d;
	int ie_offset = offsetof(struct ieee80211_mgmt, u) + sizeof(*d);
	const u8 *vendor_ie;
	u32 header, pkt_offset;
	s32 freq;

	header = get_unaligned_le32(buff - HOST_HDR_OFFSET);
	pkt_offset = FIELD_GET(WILC_PKT_HDR_OFFSET_FIELD, header);

	if (pkt_offset & IS_MANAGMEMENT_CALLBACK) {
		bool ack = false;
		struct ieee80211_hdr *hdr = (struct ieee80211_hdr *)buff;

		if (ieee80211_is_probe_resp(hdr->frame_control) ||
		    pkt_offset & IS_MGMT_STATUS_SUCCES)
			ack = true;

		cfg80211_mgmt_tx_status(&priv->wdev, priv->tx_cookie, buff,
					size, ack, GFP_KERNEL);
		return;
	}

	freq = ieee80211_channel_to_frequency(wl->op_ch, NL80211_BAND_2GHZ);

	mgmt = (struct ieee80211_mgmt *)buff;
	if (!ieee80211_is_action(mgmt->frame_control))
		goto out_rx_mgmt;

	if (priv->cfg_scanning &&
	    time_after_eq(jiffies, (unsigned long)wfi_drv->p2p_timeout)) {
		netdev_dbg(vif->ndev, "Receiving action wrong ch\n");
		return;
	}

	if (!ieee80211_is_public_action((struct ieee80211_hdr *)buff, size))
		goto out_rx_mgmt;

	d = (struct wilc_p2p_pub_act_frame *)(&mgmt->u.action);
	if (d->oui_subtype != GO_NEG_REQ && d->oui_subtype != GO_NEG_RSP &&
	    d->oui_subtype != P2P_INV_REQ && d->oui_subtype != P2P_INV_RSP)
		goto out_rx_mgmt;

	vendor_ie = cfg80211_find_vendor_ie(WLAN_OUI_WFA, WLAN_OUI_TYPE_WFA_P2P,
					    buff + ie_offset, size - ie_offset);
	if (!vendor_ie)
		goto out_rx_mgmt;

	p = (struct wilc_vendor_specific_ie *)vendor_ie;
	wilc_wfi_cfg_parse_ch_attr(p->attr, p->tag_len - 4, vif->wilc->sta_ch);

out_rx_mgmt:
	cfg80211_rx_mgmt(&priv->wdev, freq, 0, buff, size, 0);
}

static void wilc_wfi_mgmt_tx_complete(void *priv, int status)
{
	struct wilc_p2p_mgmt_data *pv_data = priv;

	kfree(pv_data->buff);
	kfree(pv_data);
}

static void wilc_wfi_remain_on_channel_expired(void *data, u64 cookie)
{
	struct wilc_vif *vif = data;
	struct wilc_priv *priv = &vif->priv;
	struct wilc_wfi_p2p_listen_params *params = &priv->remain_on_ch_params;

	if (cookie != params->listen_cookie)
		return;

	priv->p2p_listen_state = false;

	cfg80211_remain_on_channel_expired(&priv->wdev, params->listen_cookie,
					   params->listen_ch, GFP_KERNEL);
}

static int remain_on_channel(struct wiphy *wiphy,
			     struct wireless_dev *wdev,
			     struct ieee80211_channel *chan,
			     unsigned int duration, u64 *cookie)
{
	int ret = 0;
	struct wilc_vif *vif = netdev_priv(wdev->netdev);
	struct wilc_priv *priv = &vif->priv;
	u64 id;

	if (wdev->iftype == NL80211_IFTYPE_AP) {
		netdev_dbg(vif->ndev, "Required while in AP mode\n");
		return ret;
	}

	id = ++priv->inc_roc_cookie;
	if (id == 0)
		id = ++priv->inc_roc_cookie;

	ret = wilc_remain_on_channel(vif, id, duration, chan->hw_value,
				     wilc_wfi_remain_on_channel_expired,
				     (void *)vif);
	if (ret)
		return ret;

	vif->wilc->op_ch = chan->hw_value;

	priv->remain_on_ch_params.listen_ch = chan;
	priv->remain_on_ch_params.listen_cookie = id;
	*cookie = id;
	priv->p2p_listen_state = true;
	priv->remain_on_ch_params.listen_duration = duration;

	cfg80211_ready_on_channel(wdev, *cookie, chan, duration, GFP_KERNEL);
	mod_timer(&vif->hif_drv->remain_on_ch_timer,
		  jiffies + msecs_to_jiffies(duration + 1000));

	return ret;
}

static int cancel_remain_on_channel(struct wiphy *wiphy,
				    struct wireless_dev *wdev,
				    u64 cookie)
{
	struct wilc_vif *vif = netdev_priv(wdev->netdev);
	struct wilc_priv *priv = &vif->priv;

	if (cookie != priv->remain_on_ch_params.listen_cookie)
		return -ENOENT;

	return wilc_listen_state_expired(vif, cookie);
}

static int mgmt_tx(struct wiphy *wiphy,
		   struct wireless_dev *wdev,
		   struct cfg80211_mgmt_tx_params *params,
		   u64 *cookie)
{
	struct ieee80211_channel *chan = params->chan;
	unsigned int wait = params->wait;
	const u8 *buf = params->buf;
	size_t len = params->len;
	const struct ieee80211_mgmt *mgmt;
	struct wilc_p2p_mgmt_data *mgmt_tx;
	struct wilc_vif *vif = netdev_priv(wdev->netdev);
	struct wilc_priv *priv = &vif->priv;
	struct host_if_drv *wfi_drv = priv->hif_drv;
	struct wilc_vendor_specific_ie *p;
	struct wilc_p2p_pub_act_frame *d;
	int ie_offset = offsetof(struct ieee80211_mgmt, u) + sizeof(*d);
	const u8 *vendor_ie;
	int ret = 0;

	*cookie = prandom_u32();
	priv->tx_cookie = *cookie;
	mgmt = (const struct ieee80211_mgmt *)buf;

	if (!ieee80211_is_mgmt(mgmt->frame_control))
		goto out;

	mgmt_tx = kmalloc(sizeof(*mgmt_tx), GFP_KERNEL);
	if (!mgmt_tx) {
		ret = -ENOMEM;
		goto out;
	}

	mgmt_tx->buff = kmemdup(buf, len, GFP_KERNEL);
	if (!mgmt_tx->buff) {
		ret = -ENOMEM;
		kfree(mgmt_tx);
		goto out;
	}

	mgmt_tx->size = len;

	if (ieee80211_is_probe_resp(mgmt->frame_control)) {
		wilc_set_mac_chnl_num(vif, chan->hw_value);
		vif->wilc->op_ch = chan->hw_value;
		goto out_txq_add_pkt;
	}

	if (!ieee80211_is_public_action((struct ieee80211_hdr *)buf, len)) {
		if (chan)
			wilc_set_mac_chnl_num(vif, chan->hw_value);
		else
			wilc_set_mac_chnl_num(vif, vif->wilc->op_ch);

		goto out_set_timeout;
	}

	d = (struct wilc_p2p_pub_act_frame *)(&mgmt->u.action);
	if (d->oui_type != WLAN_OUI_TYPE_WFA_P2P ||
	    d->oui_subtype != GO_NEG_CONF) {
		wilc_set_mac_chnl_num(vif, chan->hw_value);
		vif->wilc->op_ch = chan->hw_value;
	}

	if (d->oui_subtype != P2P_INV_REQ && d->oui_subtype != P2P_INV_RSP)
		goto out_set_timeout;

	vendor_ie = cfg80211_find_vendor_ie(WLAN_OUI_WFA, WLAN_OUI_TYPE_WFA_P2P,
					    mgmt_tx->buff + ie_offset,
					    len - ie_offset);
	if (!vendor_ie)
		goto out_set_timeout;

	p = (struct wilc_vendor_specific_ie *)vendor_ie;
	wilc_wfi_cfg_parse_ch_attr(p->attr, p->tag_len - 4, vif->wilc->sta_ch);

out_set_timeout:
	wfi_drv->p2p_timeout = (jiffies + msecs_to_jiffies(wait));

out_txq_add_pkt:

	wilc_wlan_txq_add_mgmt_pkt(wdev->netdev, mgmt_tx,
				   mgmt_tx->buff, mgmt_tx->size,
				   wilc_wfi_mgmt_tx_complete);

out:

	return ret;
}

static int mgmt_tx_cancel_wait(struct wiphy *wiphy,
			       struct wireless_dev *wdev,
			       u64 cookie)
{
	struct wilc_vif *vif = netdev_priv(wdev->netdev);
	struct wilc_priv *priv = &vif->priv;
	struct host_if_drv *wfi_drv = priv->hif_drv;

	wfi_drv->p2p_timeout = jiffies;

	if (!priv->p2p_listen_state) {
		struct wilc_wfi_p2p_listen_params *params;

		params = &priv->remain_on_ch_params;

		cfg80211_remain_on_channel_expired(wdev,
						   params->listen_cookie,
						   params->listen_ch,
						   GFP_KERNEL);
	}

	return 0;
}

void wilc_update_mgmt_frame_registrations(struct wiphy *wiphy,
					  struct wireless_dev *wdev,
					  struct mgmt_frame_regs *upd)
{
	struct wilc *wl = wiphy_priv(wiphy);
	struct wilc_vif *vif = netdev_priv(wdev->netdev);
	u32 presp_bit = BIT(IEEE80211_STYPE_PROBE_REQ >> 4);
	u32 action_bit = BIT(IEEE80211_STYPE_ACTION >> 4);
	u32 pauth_bit = BIT(IEEE80211_STYPE_AUTH >> 4);

	if (wl->initialized) {
		bool prev = vif->mgmt_reg_stypes & presp_bit;
		bool now = upd->interface_stypes & presp_bit;

		if (now != prev)
			wilc_frame_register(vif, IEEE80211_STYPE_PROBE_REQ, now);

		prev = vif->mgmt_reg_stypes & action_bit;
		now = upd->interface_stypes & action_bit;

		if (now != prev)
			wilc_frame_register(vif, IEEE80211_STYPE_ACTION, now);

		prev = vif->mgmt_reg_stypes & pauth_bit;
		now = upd->interface_stypes & pauth_bit;
		if (now != prev)
			wilc_frame_register(vif, IEEE80211_STYPE_AUTH, now);
	}

	vif->mgmt_reg_stypes =
		upd->interface_stypes & (presp_bit | action_bit | pauth_bit);
}

static int external_auth(struct wiphy *wiphy, struct net_device *dev,
			 struct cfg80211_external_auth_params *auth)
{
	struct wilc_vif *vif = netdev_priv(dev);

	if (auth->status == WLAN_STATUS_SUCCESS)
		wilc_set_external_auth_param(vif, auth);

	return 0;
}

static int set_cqm_rssi_config(struct wiphy *wiphy, struct net_device *dev,
			       s32 rssi_thold, u32 rssi_hyst)
{
	return 0;
}

static int dump_station(struct wiphy *wiphy, struct net_device *dev,
			int idx, u8 *mac, struct station_info *sinfo)
{
	struct wilc_vif *vif = netdev_priv(dev);
	int ret;

	if (idx != 0)
		return -ENOENT;

	ret = wilc_get_rssi(vif, &sinfo->signal);
	if (ret)
		return ret;

	sinfo->filled |= BIT_ULL(NL80211_STA_INFO_SIGNAL);
	memcpy(mac, vif->priv.associated_bss, ETH_ALEN);
	return 0;
}

static int set_power_mgmt(struct wiphy *wiphy, struct net_device *dev,
			  bool enabled, int timeout)
{
	struct wilc_vif *vif = netdev_priv(dev);
	struct wilc_priv *priv = &vif->priv;

	if (!priv->hif_drv)
		return -EIO;

	wilc_set_power_mgmt(vif, enabled, timeout);

	return 0;
}

static int change_virtual_intf(struct wiphy *wiphy, struct net_device *dev,
			       enum nl80211_iftype type,
			       struct vif_params *params)
{
	struct wilc *wl = wiphy_priv(wiphy);
	struct wilc_vif *vif = netdev_priv(dev);
	struct wilc_priv *priv = &vif->priv;

	switch (type) {
	case NL80211_IFTYPE_STATION:
		vif->connecting = false;
		dev->ieee80211_ptr->iftype = type;
		priv->wdev.iftype = type;
		vif->monitor_flag = 0;
		if (vif->iftype == WILC_AP_MODE || vif->iftype == WILC_GO_MODE)
			wilc_wfi_deinit_mon_interface(wl, true);
		vif->iftype = WILC_STATION_MODE;

		if (wl->initialized)
			wilc_set_operation_mode(vif, wilc_get_vif_idx(vif),
						WILC_STATION_MODE, vif->idx);

		memset(priv->assoc_stainfo.sta_associated_bss, 0,
		       WILC_MAX_NUM_STA * ETH_ALEN);
		break;

	case NL80211_IFTYPE_P2P_CLIENT:
		vif->connecting = false;
		dev->ieee80211_ptr->iftype = type;
		priv->wdev.iftype = type;
		vif->monitor_flag = 0;
		vif->iftype = WILC_CLIENT_MODE;

		if (wl->initialized)
			wilc_set_operation_mode(vif, wilc_get_vif_idx(vif),
						WILC_STATION_MODE, vif->idx);
		break;

	case NL80211_IFTYPE_AP:
		dev->ieee80211_ptr->iftype = type;
		priv->wdev.iftype = type;
		vif->iftype = WILC_AP_MODE;

		if (wl->initialized)
			wilc_set_operation_mode(vif, wilc_get_vif_idx(vif),
						WILC_AP_MODE, vif->idx);
		break;

	case NL80211_IFTYPE_P2P_GO:
		dev->ieee80211_ptr->iftype = type;
		priv->wdev.iftype = type;
		vif->iftype = WILC_GO_MODE;

		if (wl->initialized)
			wilc_set_operation_mode(vif, wilc_get_vif_idx(vif),
						WILC_AP_MODE, vif->idx);
		break;

	default:
		netdev_err(dev, "Unknown interface type= %d\n", type);
		return -EINVAL;
	}

	return 0;
}

static int start_ap(struct wiphy *wiphy, struct net_device *dev,
		    struct cfg80211_ap_settings *settings)
{
	struct wilc_vif *vif = netdev_priv(dev);
	int ret;

	ret = set_channel(wiphy, &settings->chandef);
	if (ret != 0)
		netdev_err(dev, "Error in setting channel\n");

	wilc_wlan_set_bssid(dev, dev->dev_addr, WILC_AP_MODE);

	return wilc_add_beacon(vif, settings->beacon_interval,
				   settings->dtim_period, &settings->beacon);
}

static int change_beacon(struct wiphy *wiphy, struct net_device *dev,
			 struct cfg80211_beacon_data *beacon)
{
	struct wilc_vif *vif = netdev_priv(dev);

	return wilc_add_beacon(vif, 0, 0, beacon);
}

static int stop_ap(struct wiphy *wiphy, struct net_device *dev,
		   unsigned int link_id)
{
	int ret;
	struct wilc_vif *vif = netdev_priv(dev);

	wilc_wlan_set_bssid(dev, NULL, WILC_AP_MODE);

	ret = wilc_del_beacon(vif);

	if (ret)
		netdev_err(dev, "Host delete beacon fail\n");

	return ret;
}

static int add_station(struct wiphy *wiphy, struct net_device *dev,
		       const u8 *mac, struct station_parameters *params)
{
	int ret = 0;
	struct wilc_vif *vif = netdev_priv(dev);
	struct wilc_priv *priv = &vif->priv;

	if (vif->iftype == WILC_AP_MODE || vif->iftype == WILC_GO_MODE) {
		memcpy(priv->assoc_stainfo.sta_associated_bss[params->aid], mac,
		       ETH_ALEN);

		ret = wilc_add_station(vif, mac, params);
		if (ret)
			netdev_err(dev, "Host add station fail\n");
	}

	return ret;
}

static int del_station(struct wiphy *wiphy, struct net_device *dev,
		       struct station_del_parameters *params)
{
	const u8 *mac = params->mac;
	int ret = 0;
	struct wilc_vif *vif = netdev_priv(dev);
	struct wilc_priv *priv = &vif->priv;
	struct sta_info *info;

	if (!(vif->iftype == WILC_AP_MODE || vif->iftype == WILC_GO_MODE))
		return ret;

	info = &priv->assoc_stainfo;

	if (!mac)
		ret = wilc_del_allstation(vif, info->sta_associated_bss);

	ret = wilc_del_station(vif, mac);
	if (ret)
		netdev_err(dev, "Host delete station fail\n");
	return ret;
}

static int change_station(struct wiphy *wiphy, struct net_device *dev,
			  const u8 *mac, struct station_parameters *params)
{
	int ret = 0;
	struct wilc_vif *vif = netdev_priv(dev);

	if (vif->iftype == WILC_AP_MODE || vif->iftype == WILC_GO_MODE) {
		ret = wilc_edit_station(vif, mac, params);
		if (ret)
			netdev_err(dev, "Host edit station fail\n");
	}
	return ret;
}

static struct wilc_vif *wilc_get_vif_from_type(struct wilc *wl, int type)
{
	struct wilc_vif *vif;

	list_for_each_entry_rcu(vif, &wl->vif_list, list) {
		if (vif->iftype == type)
			return vif;
	}

	return NULL;
}

static struct wireless_dev *add_virtual_intf(struct wiphy *wiphy,
					     const char *name,
					     unsigned char name_assign_type,
					     enum nl80211_iftype type,
					     struct vif_params *params)
{
	struct wilc *wl = wiphy_priv(wiphy);
	struct wilc_vif *vif;
	struct wireless_dev *wdev;
	int iftype;

	if (type == NL80211_IFTYPE_MONITOR) {
		struct net_device *ndev;
		int srcu_idx;

		srcu_idx = srcu_read_lock(&wl->srcu);
		vif = wilc_get_vif_from_type(wl, WILC_AP_MODE);
		if (!vif) {
			vif = wilc_get_vif_from_type(wl, WILC_GO_MODE);
			if (!vif) {
				srcu_read_unlock(&wl->srcu, srcu_idx);
				goto validate_interface;
			}
		}

		if (vif->monitor_flag) {
			srcu_read_unlock(&wl->srcu, srcu_idx);
			goto validate_interface;
		}

		ndev = wilc_wfi_init_mon_interface(wl, name, vif->ndev);
		if (ndev) {
			vif->monitor_flag = 1;
		} else {
			srcu_read_unlock(&wl->srcu, srcu_idx);
			return ERR_PTR(-EINVAL);
		}

		wdev = &vif->priv.wdev;
		srcu_read_unlock(&wl->srcu, srcu_idx);
		return wdev;
	}

validate_interface:
	mutex_lock(&wl->vif_mutex);
	if (wl->vif_num == WILC_NUM_CONCURRENT_IFC) {
		pr_err("Reached maximum number of interface\n");
		mutex_unlock(&wl->vif_mutex);
		return ERR_PTR(-EINVAL);
	}
	mutex_unlock(&wl->vif_mutex);

	switch (type) {
	case NL80211_IFTYPE_STATION:
		iftype = WILC_STATION_MODE;
		break;
	case NL80211_IFTYPE_AP:
		iftype = WILC_AP_MODE;
		break;
	default:
		return ERR_PTR(-EOPNOTSUPP);
	}

	vif = wilc_netdev_ifc_init(wl, name, iftype, type, true);
	if (IS_ERR(vif))
		return ERR_CAST(vif);

	return &vif->priv.wdev;
}

static int del_virtual_intf(struct wiphy *wiphy, struct wireless_dev *wdev)
{
	struct wilc *wl = wiphy_priv(wiphy);
	struct wilc_vif *vif;

	if (wdev->iftype == NL80211_IFTYPE_AP ||
	    wdev->iftype == NL80211_IFTYPE_P2P_GO)
		wilc_wfi_deinit_mon_interface(wl, true);
	vif = netdev_priv(wdev->netdev);
	cfg80211_stop_iface(wiphy, wdev, GFP_KERNEL);
	cfg80211_unregister_netdevice(vif->ndev);
	vif->monitor_flag = 0;

	wilc_set_operation_mode(vif, 0, 0, 0);
	mutex_lock(&wl->vif_mutex);
	list_del_rcu(&vif->list);
	wl->vif_num--;
	mutex_unlock(&wl->vif_mutex);
	synchronize_srcu(&wl->srcu);
	return 0;
}

static int wilc_suspend(struct wiphy *wiphy, struct cfg80211_wowlan *wow)
{
	struct wilc *wl = wiphy_priv(wiphy);

	if (!wow && wilc_wlan_get_num_conn_ifcs(wl))
		wl->suspend_event = true;
	else
		wl->suspend_event = false;

	return 0;
}

static int wilc_resume(struct wiphy *wiphy)
{
	return 0;
}

static void wilc_set_wakeup(struct wiphy *wiphy, bool enabled)
{
	struct wilc *wl = wiphy_priv(wiphy);
	struct wilc_vif *vif;
	int srcu_idx;

	srcu_idx = srcu_read_lock(&wl->srcu);
	vif = wilc_get_wl_to_vif(wl);
	if (IS_ERR(vif)) {
		srcu_read_unlock(&wl->srcu, srcu_idx);
		return;
	}

	netdev_info(vif->ndev, "cfg set wake up = %d\n", enabled);
	wilc_set_wowlan_trigger(vif, enabled);
	srcu_read_unlock(&wl->srcu, srcu_idx);
}

static int set_tx_power(struct wiphy *wiphy, struct wireless_dev *wdev,
			enum nl80211_tx_power_setting type, int mbm)
{
	int ret;
	int srcu_idx;
	s32 tx_power = MBM_TO_DBM(mbm);
	struct wilc *wl = wiphy_priv(wiphy);
	struct wilc_vif *vif;

	if (!wl->initialized)
		return -EIO;

	srcu_idx = srcu_read_lock(&wl->srcu);
	vif = wilc_get_wl_to_vif(wl);
	if (IS_ERR(vif)) {
		srcu_read_unlock(&wl->srcu, srcu_idx);
		return -EINVAL;
	}

	netdev_info(vif->ndev, "Setting tx power %d\n", tx_power);
	if (tx_power < 0)
		tx_power = 0;
	else if (tx_power > 18)
		tx_power = 18;
	ret = wilc_set_tx_power(vif, tx_power);
	if (ret)
		netdev_err(vif->ndev, "Failed to set tx power\n");
	srcu_read_unlock(&wl->srcu, srcu_idx);

	return ret;
}

static int get_tx_power(struct wiphy *wiphy, struct wireless_dev *wdev,
			int *dbm)
{
	int ret;
	struct wilc_vif *vif = netdev_priv(wdev->netdev);
	struct wilc *wl = vif->wilc;

	/* If firmware is not started, return. */
	if (!wl->initialized)
		return -EIO;

	ret = wilc_get_tx_power(vif, (u8 *)dbm);
	if (ret)
		netdev_err(vif->ndev, "Failed to get tx power\n");

	return ret;
}

static const struct cfg80211_ops wilc_cfg80211_ops = {
	.set_monitor_channel = set_channel,
	.scan = scan,
	.connect = connect,
	.disconnect = disconnect,
	.add_key = add_key,
	.del_key = del_key,
	.get_key = get_key,
	.set_default_key = set_default_key,
	.set_default_mgmt_key = set_default_mgmt_key,
	.add_virtual_intf = add_virtual_intf,
	.del_virtual_intf = del_virtual_intf,
	.change_virtual_intf = change_virtual_intf,

	.start_ap = start_ap,
	.change_beacon = change_beacon,
	.stop_ap = stop_ap,
	.add_station = add_station,
	.del_station = del_station,
	.change_station = change_station,
	.get_station = get_station,
	.dump_station = dump_station,
	.change_bss = change_bss,
	.set_wiphy_params = set_wiphy_params,

	.external_auth = external_auth,
	.set_pmksa = set_pmksa,
	.del_pmksa = del_pmksa,
	.flush_pmksa = flush_pmksa,
	.remain_on_channel = remain_on_channel,
	.cancel_remain_on_channel = cancel_remain_on_channel,
	.mgmt_tx_cancel_wait = mgmt_tx_cancel_wait,
	.mgmt_tx = mgmt_tx,
	.update_mgmt_frame_registrations = wilc_update_mgmt_frame_registrations,
	.set_power_mgmt = set_power_mgmt,
	.set_cqm_rssi_config = set_cqm_rssi_config,

	.suspend = wilc_suspend,
	.resume = wilc_resume,
	.set_wakeup = wilc_set_wakeup,
	.set_tx_power = set_tx_power,
	.get_tx_power = get_tx_power,

};

static void wlan_init_locks(struct wilc *wl)
{
	mutex_init(&wl->hif_cs);
	mutex_init(&wl->rxq_cs);
	mutex_init(&wl->cfg_cmd_lock);
	mutex_init(&wl->vif_mutex);
	mutex_init(&wl->deinit_lock);

	spin_lock_init(&wl->txq_spinlock);
	mutex_init(&wl->txq_add_to_head_cs);

	init_completion(&wl->txq_event);
	init_completion(&wl->cfg_event);
	init_completion(&wl->sync_event);
	init_completion(&wl->txq_thread_started);
	init_srcu_struct(&wl->srcu);
}

void wlan_deinit_locks(struct wilc *wilc)
{
	mutex_destroy(&wilc->hif_cs);
	mutex_destroy(&wilc->rxq_cs);
	mutex_destroy(&wilc->cfg_cmd_lock);
	mutex_destroy(&wilc->txq_add_to_head_cs);
	mutex_destroy(&wilc->vif_mutex);
	mutex_destroy(&wilc->deinit_lock);
	cleanup_srcu_struct(&wilc->srcu);
}

int wilc_cfg80211_init(struct wilc **wilc, struct device *dev, int io_type,
		       const struct wilc_hif_func *ops)
{
	struct wilc *wl;
	struct wilc_vif *vif;
	int ret, i;

	wl = wilc_create_wiphy(dev);
	if (!wl)
		return -EINVAL;

	wlan_init_locks(wl);

	ret = wilc_wlan_cfg_init(wl);
	if (ret)
		goto free_wl;

	*wilc = wl;
	wl->io_type = io_type;
	wl->hif_func = ops;

	for (i = 0; i < NQUEUES; i++)
		INIT_LIST_HEAD(&wl->txq[i].txq_head.list);

	INIT_LIST_HEAD(&wl->rxq_head.list);
	INIT_LIST_HEAD(&wl->vif_list);

	vif = wilc_netdev_ifc_init(wl, "wlan%d", WILC_STATION_MODE,
				   NL80211_IFTYPE_STATION, false);
	if (IS_ERR(vif)) {
		ret = PTR_ERR(vif);
		goto free_cfg;
	}

	return 0;

free_cfg:
	wilc_wlan_cfg_deinit(wl);

free_wl:
	wlan_deinit_locks(wl);
	wiphy_unregister(wl->wiphy);
	wiphy_free(wl->wiphy);
	return ret;
}
EXPORT_SYMBOL_GPL(wilc_cfg80211_init);

struct wilc *wilc_create_wiphy(struct device *dev)
{
	struct wiphy *wiphy;
	struct wilc *wl;
	int ret;

	wiphy = wiphy_new(&wilc_cfg80211_ops, sizeof(*wl));
	if (!wiphy)
		return NULL;

	wl = wiphy_priv(wiphy);

	memcpy(wl->bitrates, wilc_bitrates, sizeof(wilc_bitrates));
	memcpy(wl->channels, wilc_2ghz_channels, sizeof(wilc_2ghz_channels));
	wl->band.bitrates = wl->bitrates;
	wl->band.n_bitrates = ARRAY_SIZE(wl->bitrates);
	wl->band.channels = wl->channels;
	wl->band.n_channels = ARRAY_SIZE(wilc_2ghz_channels);

	wl->band.ht_cap.ht_supported = 1;
	wl->band.ht_cap.cap |= (1 << IEEE80211_HT_CAP_RX_STBC_SHIFT);
	wl->band.ht_cap.mcs.rx_mask[0] = 0xff;
	wl->band.ht_cap.ampdu_factor = IEEE80211_HT_MAX_AMPDU_8K;
	wl->band.ht_cap.ampdu_density = IEEE80211_HT_MPDU_DENSITY_NONE;

	wiphy->bands[NL80211_BAND_2GHZ] = &wl->band;

	wiphy->max_scan_ssids = WILC_MAX_NUM_PROBED_SSID;
#ifdef CONFIG_PM
	wiphy->wowlan = &wowlan_support;
#endif
	wiphy->max_num_pmkids = WILC_MAX_NUM_PMKIDS;
	wiphy->max_scan_ie_len = 1000;
	wiphy->signal_type = CFG80211_SIGNAL_TYPE_MBM;
	memcpy(wl->cipher_suites, wilc_cipher_suites,
	       sizeof(wilc_cipher_suites));
	wiphy->cipher_suites = wl->cipher_suites;
	wiphy->n_cipher_suites = ARRAY_SIZE(wilc_cipher_suites);
	wiphy->mgmt_stypes = wilc_wfi_cfg80211_mgmt_types;

	wiphy->max_remain_on_channel_duration = 500;
	wiphy->interface_modes = BIT(NL80211_IFTYPE_STATION) |
				BIT(NL80211_IFTYPE_AP) |
				BIT(NL80211_IFTYPE_MONITOR) |
				BIT(NL80211_IFTYPE_P2P_GO) |
				BIT(NL80211_IFTYPE_P2P_CLIENT);
	wiphy->flags |= WIPHY_FLAG_HAS_REMAIN_ON_CHANNEL;
	wiphy->features |= NL80211_FEATURE_SAE;
	set_wiphy_dev(wiphy, dev);
	wl->wiphy = wiphy;
	ret = wiphy_register(wiphy);
	if (ret) {
		wiphy_free(wiphy);
		return NULL;
	}
	return wl;
}

int wilc_init_host_int(struct net_device *net)
{
	int ret;
	struct wilc_vif *vif = netdev_priv(net);
	struct wilc_priv *priv = &vif->priv;

	priv->p2p_listen_state = false;

	mutex_init(&priv->scan_req_lock);
	ret = wilc_init(net, &priv->hif_drv);
	if (ret)
		netdev_err(net, "Error while initializing hostinterface\n");

	return ret;
}

void wilc_deinit_host_int(struct net_device *net)
{
	int ret;
	struct wilc_vif *vif = netdev_priv(net);
	struct wilc_priv *priv = &vif->priv;

	priv->p2p_listen_state = false;

	flush_workqueue(vif->wilc->hif_workqueue);
	mutex_destroy(&priv->scan_req_lock);
	ret = wilc_deinit(vif);

	if (ret)
		netdev_err(net, "Error while deinitializing host interface\n");
}
<|MERGE_RESOLUTION|>--- conflicted
+++ resolved
@@ -732,11 +732,7 @@
 }
 
 static int set_default_mgmt_key(struct wiphy *wiphy, struct net_device *netdev,
-<<<<<<< HEAD
-				u8 key_index)
-=======
 				int link_id, u8 key_index)
->>>>>>> 7365df19
 {
 	struct wilc_vif *vif = netdev_priv(netdev);
 
@@ -1001,20 +997,11 @@
 {
 	struct wilc *wl = vif->wilc;
 	struct wilc_priv *priv = &vif->priv;
-<<<<<<< HEAD
-	int freq, ret;
+	int freq;
 
 	freq = ieee80211_channel_to_frequency(wl->op_ch, NL80211_BAND_2GHZ);
-	ret = cfg80211_rx_mgmt(&priv->wdev, freq, 0, buff, size, 0);
-
-	return ret;
-=======
-	int freq;
-
-	freq = ieee80211_channel_to_frequency(wl->op_ch, NL80211_BAND_2GHZ);
 
 	return cfg80211_rx_mgmt(&priv->wdev, freq, 0, buff, size, 0);
->>>>>>> 7365df19
 }
 
 void wilc_wfi_p2p_rx(struct wilc_vif *vif, u8 *buff, u32 size)
