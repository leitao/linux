// SPDX-License-Identifier: GPL-2.0-only
/*
 * NXP Wireless LAN device driver: station RX data handling
 *
 * Copyright 2011-2020 NXP
 */

#include <uapi/linux/ipv6.h>
#include <net/ndisc.h>
#include "decl.h"
#include "ioctl.h"
#include "util.h"
#include "fw.h"
#include "main.h"
#include "11n_aggr.h"
#include "11n_rxreorder.h"

/* This function checks if a frame is IPv4 ARP or IPv6 Neighbour advertisement
 * frame. If frame has both source and destination mac address as same, this
 * function drops such gratuitous frames.
 */
static bool
mwifiex_discard_gratuitous_arp(struct mwifiex_private *priv,
			       struct sk_buff *skb)
{
	const struct mwifiex_arp_eth_header *arp;
	struct ethhdr *eth;
	struct ipv6hdr *ipv6;
	struct icmp6hdr *icmpv6;

	eth = (struct ethhdr *)skb->data;
	switch (ntohs(eth->h_proto)) {
	case ETH_P_ARP:
		arp = (void *)(skb->data + sizeof(struct ethhdr));
		if (arp->hdr.ar_op == htons(ARPOP_REPLY) ||
		    arp->hdr.ar_op == htons(ARPOP_REQUEST)) {
			if (!memcmp(arp->ar_sip, arp->ar_tip, 4))
				return true;
		}
		break;
	case ETH_P_IPV6:
		ipv6 = (void *)(skb->data + sizeof(struct ethhdr));
		icmpv6 = (void *)(skb->data + sizeof(struct ethhdr) +
				  sizeof(struct ipv6hdr));
		if (NDISC_NEIGHBOUR_ADVERTISEMENT == icmpv6->icmp6_type) {
			if (!memcmp(&ipv6->saddr, &ipv6->daddr,
				    sizeof(struct in6_addr)))
				return true;
		}
		break;
	default:
		break;
	}

	return false;
}

/*
 * This function processes the received packet and forwards it
 * to kernel/upper layer.
 *
 * This function parses through the received packet and determines
 * if it is a debug packet or normal packet.
 *
 * For non-debug packets, the function chops off unnecessary leading
 * header bytes, reconstructs the packet as an ethernet frame or
 * 802.2/llc/snap frame as required, and sends it to kernel/upper layer.
 *
 * The completion callback is called after processing in complete.
 */
int mwifiex_process_rx_packet(struct mwifiex_private *priv,
			      struct sk_buff *skb)
{
	int ret;
	struct rx_packet_hdr *rx_pkt_hdr;
	struct rxpd *local_rx_pd;
	int hdr_chop;
	struct ethhdr *eth;
	u16 rx_pkt_off, rx_pkt_len;
	u8 *offset;
	u8 adj_rx_rate = 0;

	local_rx_pd = (struct rxpd *) (skb->data);

	rx_pkt_off = le16_to_cpu(local_rx_pd->rx_pkt_offset);
	rx_pkt_len = le16_to_cpu(local_rx_pd->rx_pkt_length);
	rx_pkt_hdr = (void *)local_rx_pd + rx_pkt_off;

<<<<<<< HEAD
	if (sizeof(*rx_pkt_hdr) + rx_pkt_off > skb->len) {
=======
	if (sizeof(rx_pkt_hdr->eth803_hdr) + sizeof(rfc1042_header) +
	    rx_pkt_off > skb->len) {
>>>>>>> 63ddbafb
		mwifiex_dbg(priv->adapter, ERROR,
			    "wrong rx packet offset: len=%d, rx_pkt_off=%d\n",
			    skb->len, rx_pkt_off);
		priv->stats.rx_dropped++;
		dev_kfree_skb_any(skb);
		return -1;
	}

<<<<<<< HEAD
	if ((!memcmp(&rx_pkt_hdr->rfc1042_hdr, bridge_tunnel_header,
		     sizeof(bridge_tunnel_header))) ||
	    (!memcmp(&rx_pkt_hdr->rfc1042_hdr, rfc1042_header,
		     sizeof(rfc1042_header)) &&
	     ntohs(rx_pkt_hdr->rfc1042_hdr.snap_type) != ETH_P_AARP &&
	     ntohs(rx_pkt_hdr->rfc1042_hdr.snap_type) != ETH_P_IPX)) {
=======
	if (sizeof(*rx_pkt_hdr) + rx_pkt_off <= skb->len &&
	    ((!memcmp(&rx_pkt_hdr->rfc1042_hdr, bridge_tunnel_header,
		      sizeof(bridge_tunnel_header))) ||
	     (!memcmp(&rx_pkt_hdr->rfc1042_hdr, rfc1042_header,
		      sizeof(rfc1042_header)) &&
	      ntohs(rx_pkt_hdr->rfc1042_hdr.snap_type) != ETH_P_AARP &&
	      ntohs(rx_pkt_hdr->rfc1042_hdr.snap_type) != ETH_P_IPX))) {
>>>>>>> 63ddbafb
		/*
		 *  Replace the 803 header and rfc1042 header (llc/snap) with an
		 *    EthernetII header, keep the src/dst and snap_type
		 *    (ethertype).
		 *  The firmware only passes up SNAP frames converting
		 *    all RX Data from 802.11 to 802.2/LLC/SNAP frames.
		 *  To create the Ethernet II, just move the src, dst address
		 *    right before the snap_type.
		 */
		eth = (struct ethhdr *)
			((u8 *) &rx_pkt_hdr->eth803_hdr
			 + sizeof(rx_pkt_hdr->eth803_hdr) +
			 sizeof(rx_pkt_hdr->rfc1042_hdr)
			 - sizeof(rx_pkt_hdr->eth803_hdr.h_dest)
			 - sizeof(rx_pkt_hdr->eth803_hdr.h_source)
			 - sizeof(rx_pkt_hdr->rfc1042_hdr.snap_type));

		memcpy(eth->h_source, rx_pkt_hdr->eth803_hdr.h_source,
		       sizeof(eth->h_source));
		memcpy(eth->h_dest, rx_pkt_hdr->eth803_hdr.h_dest,
		       sizeof(eth->h_dest));

		/* Chop off the rxpd + the excess memory from the 802.2/llc/snap
		   header that was removed. */
		hdr_chop = (u8 *) eth - (u8 *) local_rx_pd;
	} else {
		/* Chop off the rxpd */
		hdr_chop = (u8 *) &rx_pkt_hdr->eth803_hdr -
			(u8 *) local_rx_pd;
	}

	/* Chop off the leading header bytes so the it points to the start of
	   either the reconstructed EthII frame or the 802.2/llc/snap frame */
	skb_pull(skb, hdr_chop);

	if (priv->hs2_enabled &&
	    mwifiex_discard_gratuitous_arp(priv, skb)) {
		mwifiex_dbg(priv->adapter, INFO, "Bypassed Gratuitous ARP\n");
		dev_kfree_skb_any(skb);
		return 0;
	}

	if (ISSUPP_TDLS_ENABLED(priv->adapter->fw_cap_info) &&
	    ntohs(rx_pkt_hdr->eth803_hdr.h_proto) == ETH_P_TDLS) {
		offset = (u8 *)local_rx_pd + rx_pkt_off;
		mwifiex_process_tdls_action_frame(priv, offset, rx_pkt_len);
	}

	/* Only stash RX bitrate for unicast packets. */
	if (likely(!is_multicast_ether_addr(rx_pkt_hdr->eth803_hdr.h_dest))) {
		priv->rxpd_rate = local_rx_pd->rx_rate;
		priv->rxpd_htinfo = local_rx_pd->ht_info;
	}

	if (GET_BSS_ROLE(priv) == MWIFIEX_BSS_ROLE_STA ||
	    GET_BSS_ROLE(priv) == MWIFIEX_BSS_ROLE_UAP) {
		adj_rx_rate = mwifiex_adjust_data_rate(priv,
						       local_rx_pd->rx_rate,
						       local_rx_pd->ht_info);
		mwifiex_hist_data_add(priv, adj_rx_rate, local_rx_pd->snr,
				      local_rx_pd->nf);
	}

	ret = mwifiex_recv_packet(priv, skb);
	if (ret == -1)
		mwifiex_dbg(priv->adapter, ERROR,
			    "recv packet failed\n");

	return ret;
}

/*
 * This function processes the received buffer.
 *
 * The function looks into the RxPD and performs sanity tests on the
 * received buffer to ensure its a valid packet, before processing it
 * further. If the packet is determined to be aggregated, it is
 * de-aggregated accordingly. Non-unicast packets are sent directly to
 * the kernel/upper layers. Unicast packets are handed over to the
 * Rx reordering routine if 11n is enabled.
 *
 * The completion callback is called after processing in complete.
 */
int mwifiex_process_sta_rx_packet(struct mwifiex_private *priv,
				  struct sk_buff *skb)
{
	struct mwifiex_adapter *adapter = priv->adapter;
	int ret = 0;
	struct rxpd *local_rx_pd;
	struct rx_packet_hdr *rx_pkt_hdr;
	u8 ta[ETH_ALEN];
	u16 rx_pkt_type, rx_pkt_offset, rx_pkt_length, seq_num;
	struct mwifiex_sta_node *sta_ptr;

	local_rx_pd = (struct rxpd *) (skb->data);
	rx_pkt_type = le16_to_cpu(local_rx_pd->rx_pkt_type);
	rx_pkt_offset = le16_to_cpu(local_rx_pd->rx_pkt_offset);
	rx_pkt_length = le16_to_cpu(local_rx_pd->rx_pkt_length);
	seq_num = le16_to_cpu(local_rx_pd->seq_num);

	rx_pkt_hdr = (void *)local_rx_pd + rx_pkt_offset;

	if ((rx_pkt_offset + rx_pkt_length) > skb->len ||
	    sizeof(rx_pkt_hdr->eth803_hdr) + rx_pkt_offset > skb->len) {
		mwifiex_dbg(adapter, ERROR,
			    "wrong rx packet: len=%d, rx_pkt_offset=%d, rx_pkt_length=%d\n",
			    skb->len, rx_pkt_offset, rx_pkt_length);
		priv->stats.rx_dropped++;
		dev_kfree_skb_any(skb);
		return ret;
	}

	if (rx_pkt_type == PKT_TYPE_MGMT) {
		ret = mwifiex_process_mgmt_packet(priv, skb);
		if (ret)
			mwifiex_dbg(adapter, DATA, "Rx of mgmt packet failed");
		dev_kfree_skb_any(skb);
		return ret;
	}

	/*
	 * If the packet is not an unicast packet then send the packet
	 * directly to os. Don't pass thru rx reordering
	 */
	if ((!IS_11N_ENABLED(priv) &&
	     !(ISSUPP_TDLS_ENABLED(priv->adapter->fw_cap_info) &&
	       !(local_rx_pd->flags & MWIFIEX_RXPD_FLAGS_TDLS_PACKET))) ||
	    !ether_addr_equal_unaligned(priv->curr_addr, rx_pkt_hdr->eth803_hdr.h_dest)) {
		mwifiex_process_rx_packet(priv, skb);
		return ret;
	}

	if (mwifiex_queuing_ra_based(priv) ||
	    (ISSUPP_TDLS_ENABLED(priv->adapter->fw_cap_info) &&
	     local_rx_pd->flags & MWIFIEX_RXPD_FLAGS_TDLS_PACKET)) {
		memcpy(ta, rx_pkt_hdr->eth803_hdr.h_source, ETH_ALEN);
		if (local_rx_pd->flags & MWIFIEX_RXPD_FLAGS_TDLS_PACKET &&
		    local_rx_pd->priority < MAX_NUM_TID) {
			sta_ptr = mwifiex_get_sta_entry(priv, ta);
			if (sta_ptr)
				sta_ptr->rx_seq[local_rx_pd->priority] =
					      le16_to_cpu(local_rx_pd->seq_num);
			mwifiex_auto_tdls_update_peer_signal(priv, ta,
							     local_rx_pd->snr,
							     local_rx_pd->nf);
		}
	} else {
		if (rx_pkt_type != PKT_TYPE_BAR &&
		    local_rx_pd->priority < MAX_NUM_TID)
			priv->rx_seq[local_rx_pd->priority] = seq_num;
		memcpy(ta, priv->curr_bss_params.bss_descriptor.mac_address,
		       ETH_ALEN);
	}

	/* Reorder and send to OS */
	ret = mwifiex_11n_rx_reorder_pkt(priv, seq_num, local_rx_pd->priority,
					 ta, (u8) rx_pkt_type, skb);

	if (ret || (rx_pkt_type == PKT_TYPE_BAR))
		dev_kfree_skb_any(skb);

	if (ret)
		priv->stats.rx_dropped++;

	return ret;
}<|MERGE_RESOLUTION|>--- conflicted
+++ resolved
@@ -86,12 +86,8 @@
 	rx_pkt_len = le16_to_cpu(local_rx_pd->rx_pkt_length);
 	rx_pkt_hdr = (void *)local_rx_pd + rx_pkt_off;
 
-<<<<<<< HEAD
-	if (sizeof(*rx_pkt_hdr) + rx_pkt_off > skb->len) {
-=======
 	if (sizeof(rx_pkt_hdr->eth803_hdr) + sizeof(rfc1042_header) +
 	    rx_pkt_off > skb->len) {
->>>>>>> 63ddbafb
 		mwifiex_dbg(priv->adapter, ERROR,
 			    "wrong rx packet offset: len=%d, rx_pkt_off=%d\n",
 			    skb->len, rx_pkt_off);
@@ -100,14 +96,6 @@
 		return -1;
 	}
 
-<<<<<<< HEAD
-	if ((!memcmp(&rx_pkt_hdr->rfc1042_hdr, bridge_tunnel_header,
-		     sizeof(bridge_tunnel_header))) ||
-	    (!memcmp(&rx_pkt_hdr->rfc1042_hdr, rfc1042_header,
-		     sizeof(rfc1042_header)) &&
-	     ntohs(rx_pkt_hdr->rfc1042_hdr.snap_type) != ETH_P_AARP &&
-	     ntohs(rx_pkt_hdr->rfc1042_hdr.snap_type) != ETH_P_IPX)) {
-=======
 	if (sizeof(*rx_pkt_hdr) + rx_pkt_off <= skb->len &&
 	    ((!memcmp(&rx_pkt_hdr->rfc1042_hdr, bridge_tunnel_header,
 		      sizeof(bridge_tunnel_header))) ||
@@ -115,7 +103,6 @@
 		      sizeof(rfc1042_header)) &&
 	      ntohs(rx_pkt_hdr->rfc1042_hdr.snap_type) != ETH_P_AARP &&
 	      ntohs(rx_pkt_hdr->rfc1042_hdr.snap_type) != ETH_P_IPX))) {
->>>>>>> 63ddbafb
 		/*
 		 *  Replace the 803 header and rfc1042 header (llc/snap) with an
 		 *    EthernetII header, keep the src/dst and snap_type
