--- conflicted
+++ resolved
@@ -186,8 +186,6 @@
 	}
 }
 
-<<<<<<< HEAD
-=======
 /*
  * Cloned from the MAX_TLBI_OPS in arch/arm64/include/asm/tlbflush.h, this
  * is used as a threshold to replace per-page TLBI commands to issue in the
@@ -197,7 +195,6 @@
  */
 #define CMDQ_MAX_TLBI_OPS		(1 << (PAGE_SHIFT - 3))
 
->>>>>>> 63ddbafb
 static void arm_smmu_mm_arch_invalidate_secondary_tlbs(struct mmu_notifier *mn,
 						struct mm_struct *mm,
 						unsigned long start,
@@ -213,10 +210,6 @@
 	 * range. So do a simple translation here by calculating size correctly.
 	 */
 	size = end - start;
-<<<<<<< HEAD
-	if (size == ULONG_MAX)
-		size = 0;
-=======
 	if (!(smmu_domain->smmu->features & ARM_SMMU_FEAT_RANGE_INV)) {
 		if (size >= CMDQ_MAX_TLBI_OPS * PAGE_SIZE)
 			size = 0;
@@ -224,7 +217,6 @@
 		if (size == ULONG_MAX)
 			size = 0;
 	}
->>>>>>> 63ddbafb
 
 	if (!(smmu_domain->smmu->features & ARM_SMMU_FEAT_BTM)) {
 		if (!size)
