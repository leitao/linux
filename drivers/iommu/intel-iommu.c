--- conflicted
+++ resolved
@@ -2269,11 +2269,7 @@
 			  struct scatterlist *sg, unsigned long phys_pfn,
 			  unsigned long nr_pages, int prot)
 {
-<<<<<<< HEAD
-	int ret;
-=======
 	int iommu_id, ret;
->>>>>>> 4ff96fb5
 	struct intel_iommu *iommu;
 
 	/* Do the real mapping first */
@@ -2281,23 +2277,8 @@
 	if (ret)
 		return ret;
 
-<<<<<<< HEAD
-	/* Notify about the new mapping */
-	if (domain_type_is_vm(domain)) {
-		/* VM typed domains can have more than one IOMMUs */
-		int iommu_id;
-
-		for_each_domain_iommu(iommu_id, domain) {
-			iommu = g_iommus[iommu_id];
-			__mapping_notify_one(iommu, domain, iov_pfn, nr_pages);
-		}
-	} else {
-		/* General domains only have one IOMMU */
-		iommu = domain_get_iommu(domain);
-=======
 	for_each_domain_iommu(iommu_id, domain) {
 		iommu = g_iommus[iommu_id];
->>>>>>> 4ff96fb5
 		__mapping_notify_one(iommu, domain, iov_pfn, nr_pages);
 	}
 
@@ -2955,91 +2936,6 @@
 		/*
 		 * Clear any previous faults.
 		 */
-<<<<<<< HEAD
-		u64 dma_mask = *dev->dma_mask;
-
-		if (dev->coherent_dma_mask &&
-		    dev->coherent_dma_mask < dma_mask)
-			dma_mask = dev->coherent_dma_mask;
-
-		return dma_mask >= dma_get_required_mask(dev);
-	}
-
-	return 1;
-}
-
-static int __init dev_prepare_static_identity_mapping(struct device *dev, int hw)
-{
-	int ret;
-
-	if (!iommu_should_identity_map(dev, 1))
-		return 0;
-
-	ret = domain_add_dev_info(si_domain, dev);
-	if (!ret)
-		dev_info(dev, "%s identity mapping\n",
-			 hw ? "Hardware" : "Software");
-	else if (ret == -ENODEV)
-		/* device not associated with an iommu */
-		ret = 0;
-
-	return ret;
-}
-
-
-static int __init iommu_prepare_static_identity_mapping(int hw)
-{
-	struct pci_dev *pdev = NULL;
-	struct dmar_drhd_unit *drhd;
-	/* To avoid a -Wunused-but-set-variable warning. */
-	struct intel_iommu *iommu __maybe_unused;
-	struct device *dev;
-	int i;
-	int ret = 0;
-
-	for_each_pci_dev(pdev) {
-		ret = dev_prepare_static_identity_mapping(&pdev->dev, hw);
-		if (ret)
-			return ret;
-	}
-
-	for_each_active_iommu(iommu, drhd)
-		for_each_active_dev_scope(drhd->devices, drhd->devices_cnt, i, dev) {
-			struct acpi_device_physical_node *pn;
-			struct acpi_device *adev;
-
-			if (dev->bus != &acpi_bus_type)
-				continue;
-
-			adev= to_acpi_device(dev);
-			mutex_lock(&adev->physical_node_lock);
-			list_for_each_entry(pn, &adev->physical_node_list, node) {
-				ret = dev_prepare_static_identity_mapping(pn->dev, hw);
-				if (ret)
-					break;
-			}
-			mutex_unlock(&adev->physical_node_lock);
-			if (ret)
-				return ret;
-		}
-
-	return 0;
-}
-
-static void intel_iommu_init_qi(struct intel_iommu *iommu)
-{
-	/*
-	 * Start from the sane iommu hardware state.
-	 * If the queued invalidation is already initialized by us
-	 * (for example, while enabling interrupt-remapping) then
-	 * we got the things already rolling from a sane state.
-	 */
-	if (!iommu->qi) {
-		/*
-		 * Clear any previous faults.
-		 */
-=======
->>>>>>> 4ff96fb5
 		dmar_fault(-1, iommu);
 		/*
 		 * Disable queued invalidation if supported and already enabled
@@ -3381,64 +3277,6 @@
 
 	if (!dmar_map_gfx)
 		iommu_identity_mapping |= IDENTMAP_GFX;
-<<<<<<< HEAD
-
-	check_tylersburg_isoch();
-
-	if (iommu_identity_mapping) {
-		ret = si_domain_init(hw_pass_through);
-		if (ret)
-			goto free_iommu;
-	}
-
-
-	/*
-	 * If we copied translations from a previous kernel in the kdump
-	 * case, we can not assign the devices to domains now, as that
-	 * would eliminate the old mappings. So skip this part and defer
-	 * the assignment to device driver initialization time.
-	 */
-	if (copied_tables)
-		goto domains_done;
-
-	/*
-	 * If pass through is not set or not enabled, setup context entries for
-	 * identity mappings for rmrr, gfx, and isa and may fall back to static
-	 * identity mapping if iommu_identity_mapping is set.
-	 */
-	if (iommu_identity_mapping) {
-		ret = iommu_prepare_static_identity_mapping(hw_pass_through);
-		if (ret) {
-			pr_crit("Failed to setup IOMMU pass-through\n");
-			goto free_iommu;
-		}
-	}
-	/*
-	 * For each rmrr
-	 *   for each dev attached to rmrr
-	 *   do
-	 *     locate drhd for dev, alloc domain for dev
-	 *     allocate free domain
-	 *     allocate page table entries for rmrr
-	 *     if context not allocated for bus
-	 *           allocate and init context
-	 *           set present in root table for this bus
-	 *     init context with domain, translation etc
-	 *    endfor
-	 * endfor
-	 */
-	pr_info("Setting RMRR:\n");
-	for_each_rmrr_units(rmrr) {
-		/* some BIOS lists non-exist devices in DMAR table. */
-		for_each_active_dev_scope(rmrr->devices, rmrr->devices_cnt,
-					  i, dev) {
-			ret = iommu_prepare_rmrr_dev(rmrr, dev);
-			if (ret)
-				pr_err("Mapping reserved region failed\n");
-		}
-	}
-=======
->>>>>>> 4ff96fb5
 
 	check_tylersburg_isoch();
 
@@ -3587,44 +3425,20 @@
 	if (iommu_dummy(dev))
 		return false;
 
-<<<<<<< HEAD
-	if (!iommu_identity_mapping)
-		return true;
-
-	found = identity_mapping(dev);
-	if (found) {
-		if (iommu_should_identity_map(dev, 0))
+	ret = identity_mapping(dev);
+	if (ret) {
+		u64 dma_mask = *dev->dma_mask;
+
+		if (dev->coherent_dma_mask && dev->coherent_dma_mask < dma_mask)
+			dma_mask = dev->coherent_dma_mask;
+
+		if (dma_mask >= dma_get_required_mask(dev))
 			return false;
 
 		/*
 		 * 32 bit DMA is removed from si_domain and fall back to
 		 * non-identity mapping.
 		 */
-		dmar_remove_one_dev_info(dev);
-		dev_info(dev, "32bit DMA uses non-identity mapping\n");
-	} else {
-=======
-	ret = identity_mapping(dev);
-	if (ret) {
-		u64 dma_mask = *dev->dma_mask;
-
-		if (dev->coherent_dma_mask && dev->coherent_dma_mask < dma_mask)
-			dma_mask = dev->coherent_dma_mask;
-
-		if (dma_mask >= dma_get_required_mask(dev))
-			return false;
-
->>>>>>> 4ff96fb5
-		/*
-		 * 32 bit DMA is removed from si_domain and fall back to
-		 * non-identity mapping.
-		 */
-<<<<<<< HEAD
-		if (iommu_should_identity_map(dev, 0) &&
-		    !domain_add_dev_info(si_domain, dev)) {
-			dev_info(dev, "64bit DMA uses identity mapping\n");
-			return false;
-=======
 		dmar_remove_one_dev_info(dev);
 		ret = iommu_request_dma_domain_for_dev(dev);
 		if (ret) {
@@ -3637,7 +3451,6 @@
 				dmar_domain->flags |= DOMAIN_FLAG_LOSE_CHILDREN;
 			}
 			get_private_domain_for_dev(dev);
->>>>>>> 4ff96fb5
 		}
 
 		dev_info(dev, "32bit DMA uses non-identity mapping\n");
@@ -3659,11 +3472,7 @@
 
 	BUG_ON(dir == DMA_NONE);
 
-<<<<<<< HEAD
-	domain = get_valid_domain_for_dev(dev);
-=======
 	domain = find_domain(dev);
->>>>>>> 4ff96fb5
 	if (!domain)
 		return DMA_MAPPING_ERROR;
 
@@ -5113,49 +4922,6 @@
 		intel_pasid_free_id(domain->default_pasid);
 }
 
-<<<<<<< HEAD
-/*
- * Check whether a @domain could be attached to the @dev through the
- * aux-domain attach/detach APIs.
- */
-static inline bool
-is_aux_domain(struct device *dev, struct iommu_domain *domain)
-{
-	struct device_domain_info *info = dev->archdata.iommu;
-
-	return info && info->auxd_enabled &&
-			domain->type == IOMMU_DOMAIN_UNMANAGED;
-}
-
-static void auxiliary_link_device(struct dmar_domain *domain,
-				  struct device *dev)
-{
-	struct device_domain_info *info = dev->archdata.iommu;
-
-	assert_spin_locked(&device_domain_lock);
-	if (WARN_ON(!info))
-		return;
-
-	domain->auxd_refcnt++;
-	list_add(&domain->auxd, &info->auxiliary_domains);
-}
-
-static void auxiliary_unlink_device(struct dmar_domain *domain,
-				    struct device *dev)
-{
-	struct device_domain_info *info = dev->archdata.iommu;
-
-	assert_spin_locked(&device_domain_lock);
-	if (WARN_ON(!info))
-		return;
-
-	list_del(&domain->auxd);
-	domain->auxd_refcnt--;
-
-	if (!domain->auxd_refcnt && domain->default_pasid > 0)
-		intel_pasid_free_id(domain->default_pasid);
-}
-
 static int aux_domain_add_dev(struct dmar_domain *domain,
 			      struct device *dev)
 {
@@ -5171,23 +4937,6 @@
 	if (domain->default_pasid <= 0) {
 		int pasid;
 
-=======
-static int aux_domain_add_dev(struct dmar_domain *domain,
-			      struct device *dev)
-{
-	int ret;
-	u8 bus, devfn;
-	unsigned long flags;
-	struct intel_iommu *iommu;
-
-	iommu = device_to_iommu(dev, &bus, &devfn);
-	if (!iommu)
-		return -ENODEV;
-
-	if (domain->default_pasid <= 0) {
-		int pasid;
-
->>>>>>> 4ff96fb5
 		pasid = intel_pasid_alloc_id(domain, PASID_MIN,
 					     pci_max_pasids(to_pci_dev(dev)),
 					     GFP_KERNEL);
@@ -5304,12 +5053,8 @@
 {
 	int ret;
 
-<<<<<<< HEAD
-	if (device_is_rmrr_locked(dev)) {
-=======
 	if (domain->type == IOMMU_DOMAIN_UNMANAGED &&
 	    device_is_rmrr_locked(dev)) {
->>>>>>> 4ff96fb5
 		dev_warn(dev, "Device is ineligible for IOMMU domain attach due to platform RMRR requirement.  Contact your platform vendor.\n");
 		return -EPERM;
 	}
@@ -5322,20 +5067,8 @@
 		struct dmar_domain *old_domain;
 
 		old_domain = find_domain(dev);
-<<<<<<< HEAD
-		if (old_domain) {
-			rcu_read_lock();
-			dmar_remove_one_dev_info(dev);
-			rcu_read_unlock();
-
-			if (!domain_type_is_vm_or_si(old_domain) &&
-			    list_empty(&old_domain->devices))
-				domain_exit(old_domain);
-		}
-=======
 		if (old_domain)
 			dmar_remove_one_dev_info(dev);
->>>>>>> 4ff96fb5
 	}
 
 	ret = prepare_domain_attach_device(domain, dev);
@@ -5660,11 +5393,7 @@
 	u64 ctx_lo;
 	int ret;
 
-<<<<<<< HEAD
-	domain = get_valid_domain_for_dev(dev);
-=======
 	domain = find_domain(dev);
->>>>>>> 4ff96fb5
 	if (!domain)
 		return -EINVAL;
 
@@ -5706,8 +5435,6 @@
 	return ret;
 }
 
-<<<<<<< HEAD
-=======
 static void intel_iommu_apply_resv_region(struct device *dev,
 					  struct iommu_domain *domain,
 					  struct iommu_resv_region *region)
@@ -5721,7 +5448,6 @@
 	WARN_ON_ONCE(!reserve_iova(&dmar_domain->iovad, start, end));
 }
 
->>>>>>> 4ff96fb5
 #ifdef CONFIG_INTEL_IOMMU_SVM
 struct intel_iommu *intel_svm_device_to_iommu(struct device *dev)
 {
@@ -5871,15 +5597,12 @@
 			dmar_domain->default_pasid : -EINVAL;
 }
 
-<<<<<<< HEAD
-=======
 static bool intel_iommu_is_attach_deferred(struct iommu_domain *domain,
 					   struct device *dev)
 {
 	return dev->archdata.iommu == DEFER_DEVICE_DOMAIN_INFO;
 }
 
->>>>>>> 4ff96fb5
 const struct iommu_ops intel_iommu_ops = {
 	.capable		= intel_iommu_capable,
 	.domain_alloc		= intel_iommu_domain_alloc,
@@ -5902,10 +5625,7 @@
 	.dev_feat_enabled	= intel_iommu_dev_feat_enabled,
 	.dev_enable_feat	= intel_iommu_dev_enable_feat,
 	.dev_disable_feat	= intel_iommu_dev_disable_feat,
-<<<<<<< HEAD
-=======
 	.is_attach_deferred	= intel_iommu_is_attach_deferred,
->>>>>>> 4ff96fb5
 	.pgsize_bitmap		= INTEL_IOMMU_PGSIZES,
 };
 
