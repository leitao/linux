// SPDX-License-Identifier: GPL-2.0-only
/*
 *  linux/drivers/mmc/core/sd.c
 *
 *  Copyright (C) 2003-2004 Russell King, All Rights Reserved.
 *  SD support Copyright (C) 2004 Ian Molton, All Rights Reserved.
 *  Copyright (C) 2005-2007 Pierre Ossman, All Rights Reserved.
 */

#include <linux/err.h>
#include <linux/sizes.h>
#include <linux/slab.h>
#include <linux/stat.h>
#include <linux/pm_runtime.h>
#include <linux/random.h>
#include <linux/scatterlist.h>
#include <linux/sysfs.h>

#include <linux/mmc/host.h>
#include <linux/mmc/card.h>
#include <linux/mmc/mmc.h>
#include <linux/mmc/sd.h>

#include "core.h"
#include "card.h"
#include "host.h"
#include "bus.h"
#include "mmc_ops.h"
#include "sd.h"
#include "sd_ops.h"

static const unsigned int tran_exp[] = {
	10000,		100000,		1000000,	10000000,
	0,		0,		0,		0
};

static const unsigned char tran_mant[] = {
	0,	10,	12,	13,	15,	20,	25,	30,
	35,	40,	45,	50,	55,	60,	70,	80,
};

static const unsigned int taac_exp[] = {
	1,	10,	100,	1000,	10000,	100000,	1000000, 10000000,
};

static const unsigned int taac_mant[] = {
	0,	10,	12,	13,	15,	20,	25,	30,
	35,	40,	45,	50,	55,	60,	70,	80,
};

static const unsigned int sd_au_size[] = {
	0,		SZ_16K / 512,		SZ_32K / 512,	SZ_64K / 512,
	SZ_128K / 512,	SZ_256K / 512,		SZ_512K / 512,	SZ_1M / 512,
	SZ_2M / 512,	SZ_4M / 512,		SZ_8M / 512,	(SZ_8M + SZ_4M) / 512,
	SZ_16M / 512,	(SZ_16M + SZ_8M) / 512,	SZ_32M / 512,	SZ_64M / 512,
};

#define UNSTUFF_BITS(resp,start,size)					\
	({								\
		const int __size = size;				\
		const u32 __mask = (__size < 32 ? 1 << __size : 0) - 1;	\
		const int __off = 3 - ((start) / 32);			\
		const int __shft = (start) & 31;			\
		u32 __res;						\
									\
		__res = resp[__off] >> __shft;				\
		if (__size + __shft > 32)				\
			__res |= resp[__off-1] << ((32 - __shft) % 32);	\
		__res & __mask;						\
	})

#define SD_POWEROFF_NOTIFY_TIMEOUT_MS 1000
#define SD_WRITE_EXTR_SINGLE_TIMEOUT_MS 1000

struct sd_busy_data {
	struct mmc_card *card;
	u8 *reg_buf;
};

/*
 * Given the decoded CSD structure, decode the raw CID to our CID structure.
 */
void mmc_decode_cid(struct mmc_card *card)
{
	u32 *resp = card->raw_cid;

	/*
	 * Add the raw card ID (cid) data to the entropy pool. It doesn't
	 * matter that not all of it is unique, it's just bonus entropy.
	 */
	add_device_randomness(&card->raw_cid, sizeof(card->raw_cid));

	/*
	 * SD doesn't currently have a version field so we will
	 * have to assume we can parse this.
	 */
	card->cid.manfid		= UNSTUFF_BITS(resp, 120, 8);
	card->cid.oemid			= UNSTUFF_BITS(resp, 104, 16);
	card->cid.prod_name[0]		= UNSTUFF_BITS(resp, 96, 8);
	card->cid.prod_name[1]		= UNSTUFF_BITS(resp, 88, 8);
	card->cid.prod_name[2]		= UNSTUFF_BITS(resp, 80, 8);
	card->cid.prod_name[3]		= UNSTUFF_BITS(resp, 72, 8);
	card->cid.prod_name[4]		= UNSTUFF_BITS(resp, 64, 8);
	card->cid.hwrev			= UNSTUFF_BITS(resp, 60, 4);
	card->cid.fwrev			= UNSTUFF_BITS(resp, 56, 4);
	card->cid.serial		= UNSTUFF_BITS(resp, 24, 32);
	card->cid.year			= UNSTUFF_BITS(resp, 12, 8);
	card->cid.month			= UNSTUFF_BITS(resp, 8, 4);

	card->cid.year += 2000; /* SD cards year offset */
}

/*
 * Given a 128-bit response, decode to our card CSD structure.
 */
static int mmc_decode_csd(struct mmc_card *card)
{
	struct mmc_csd *csd = &card->csd;
	unsigned int e, m, csd_struct;
	u32 *resp = card->raw_csd;

	csd_struct = UNSTUFF_BITS(resp, 126, 2);

	switch (csd_struct) {
	case 0:
		m = UNSTUFF_BITS(resp, 115, 4);
		e = UNSTUFF_BITS(resp, 112, 3);
		csd->taac_ns	 = (taac_exp[e] * taac_mant[m] + 9) / 10;
		csd->taac_clks	 = UNSTUFF_BITS(resp, 104, 8) * 100;

		m = UNSTUFF_BITS(resp, 99, 4);
		e = UNSTUFF_BITS(resp, 96, 3);
		csd->max_dtr	  = tran_exp[e] * tran_mant[m];
		csd->cmdclass	  = UNSTUFF_BITS(resp, 84, 12);

		e = UNSTUFF_BITS(resp, 47, 3);
		m = UNSTUFF_BITS(resp, 62, 12);
		csd->capacity	  = (1 + m) << (e + 2);

		csd->read_blkbits = UNSTUFF_BITS(resp, 80, 4);
		csd->read_partial = UNSTUFF_BITS(resp, 79, 1);
		csd->write_misalign = UNSTUFF_BITS(resp, 78, 1);
		csd->read_misalign = UNSTUFF_BITS(resp, 77, 1);
		csd->dsr_imp = UNSTUFF_BITS(resp, 76, 1);
		csd->r2w_factor = UNSTUFF_BITS(resp, 26, 3);
		csd->write_blkbits = UNSTUFF_BITS(resp, 22, 4);
		csd->write_partial = UNSTUFF_BITS(resp, 21, 1);

		if (UNSTUFF_BITS(resp, 46, 1)) {
			csd->erase_size = 1;
		} else if (csd->write_blkbits >= 9) {
			csd->erase_size = UNSTUFF_BITS(resp, 39, 7) + 1;
			csd->erase_size <<= csd->write_blkbits - 9;
		}

		if (UNSTUFF_BITS(resp, 13, 1))
			mmc_card_set_readonly(card);
		break;
	case 1:
		/*
		 * This is a block-addressed SDHC or SDXC card. Most
		 * interesting fields are unused and have fixed
		 * values. To avoid getting tripped by buggy cards,
		 * we assume those fixed values ourselves.
		 */
		mmc_card_set_blockaddr(card);

		csd->taac_ns	 = 0; /* Unused */
		csd->taac_clks	 = 0; /* Unused */

		m = UNSTUFF_BITS(resp, 99, 4);
		e = UNSTUFF_BITS(resp, 96, 3);
		csd->max_dtr	  = tran_exp[e] * tran_mant[m];
		csd->cmdclass	  = UNSTUFF_BITS(resp, 84, 12);
		csd->c_size	  = UNSTUFF_BITS(resp, 48, 22);

		/* SDXC cards have a minimum C_SIZE of 0x00FFFF */
		if (csd->c_size >= 0xFFFF)
			mmc_card_set_ext_capacity(card);

		m = UNSTUFF_BITS(resp, 48, 22);
		csd->capacity     = (1 + m) << 10;

		csd->read_blkbits = 9;
		csd->read_partial = 0;
		csd->write_misalign = 0;
		csd->read_misalign = 0;
		csd->r2w_factor = 4; /* Unused */
		csd->write_blkbits = 9;
		csd->write_partial = 0;
		csd->erase_size = 1;

		if (UNSTUFF_BITS(resp, 13, 1))
			mmc_card_set_readonly(card);
		break;
	default:
		pr_err("%s: unrecognised CSD structure version %d\n",
			mmc_hostname(card->host), csd_struct);
		return -EINVAL;
	}

	card->erase_size = csd->erase_size;

	return 0;
}

/*
 * Given a 64-bit response, decode to our card SCR structure.
 */
static int mmc_decode_scr(struct mmc_card *card)
{
	struct sd_scr *scr = &card->scr;
	unsigned int scr_struct;
	u32 resp[4];

	resp[3] = card->raw_scr[1];
	resp[2] = card->raw_scr[0];

	scr_struct = UNSTUFF_BITS(resp, 60, 4);
	if (scr_struct != 0) {
		pr_err("%s: unrecognised SCR structure version %d\n",
			mmc_hostname(card->host), scr_struct);
		return -EINVAL;
	}

	scr->sda_vsn = UNSTUFF_BITS(resp, 56, 4);
	scr->bus_widths = UNSTUFF_BITS(resp, 48, 4);
	if (scr->sda_vsn == SCR_SPEC_VER_2)
		/* Check if Physical Layer Spec v3.0 is supported */
		scr->sda_spec3 = UNSTUFF_BITS(resp, 47, 1);

	if (scr->sda_spec3) {
		scr->sda_spec4 = UNSTUFF_BITS(resp, 42, 1);
		scr->sda_specx = UNSTUFF_BITS(resp, 38, 4);
	}

	if (UNSTUFF_BITS(resp, 55, 1))
		card->erased_byte = 0xFF;
	else
		card->erased_byte = 0x0;

	if (scr->sda_spec4)
		scr->cmds = UNSTUFF_BITS(resp, 32, 4);
	else if (scr->sda_spec3)
		scr->cmds = UNSTUFF_BITS(resp, 32, 2);

	/* SD Spec says: any SD Card shall set at least bits 0 and 2 */
	if (!(scr->bus_widths & SD_SCR_BUS_WIDTH_1) ||
	    !(scr->bus_widths & SD_SCR_BUS_WIDTH_4)) {
		pr_err("%s: invalid bus width\n", mmc_hostname(card->host));
		return -EINVAL;
	}

	return 0;
}

/*
 * Fetch and process SD Status register.
 */
static int mmc_read_ssr(struct mmc_card *card)
{
	unsigned int au, es, et, eo;
	__be32 *raw_ssr;
	u32 resp[4] = {};
	u8 discard_support;
	int i;

	if (!(card->csd.cmdclass & CCC_APP_SPEC)) {
		pr_warn("%s: card lacks mandatory SD Status function\n",
			mmc_hostname(card->host));
		return 0;
	}

	raw_ssr = kmalloc(sizeof(card->raw_ssr), GFP_KERNEL);
	if (!raw_ssr)
		return -ENOMEM;

	if (mmc_app_sd_status(card, raw_ssr)) {
		pr_warn("%s: problem reading SD Status register\n",
			mmc_hostname(card->host));
		kfree(raw_ssr);
		return 0;
	}

	for (i = 0; i < 16; i++)
		card->raw_ssr[i] = be32_to_cpu(raw_ssr[i]);

	kfree(raw_ssr);

	/*
	 * UNSTUFF_BITS only works with four u32s so we have to offset the
	 * bitfield positions accordingly.
	 */
	au = UNSTUFF_BITS(card->raw_ssr, 428 - 384, 4);
	if (au) {
		if (au <= 9 || card->scr.sda_spec3) {
			card->ssr.au = sd_au_size[au];
			es = UNSTUFF_BITS(card->raw_ssr, 408 - 384, 16);
			et = UNSTUFF_BITS(card->raw_ssr, 402 - 384, 6);
			if (es && et) {
				eo = UNSTUFF_BITS(card->raw_ssr, 400 - 384, 2);
				card->ssr.erase_timeout = (et * 1000) / es;
				card->ssr.erase_offset = eo * 1000;
			}
		} else {
			pr_warn("%s: SD Status: Invalid Allocation Unit size\n",
				mmc_hostname(card->host));
		}
	}

	/*
	 * starting SD5.1 discard is supported if DISCARD_SUPPORT (b313) is set
	 */
	resp[3] = card->raw_ssr[6];
	discard_support = UNSTUFF_BITS(resp, 313 - 288, 1);
	card->erase_arg = (card->scr.sda_specx && discard_support) ?
			    SD_DISCARD_ARG : SD_ERASE_ARG;

	return 0;
}

/*
 * Fetches and decodes switch information
 */
static int mmc_read_switch(struct mmc_card *card)
{
	int err;
	u8 *status;

	if (card->scr.sda_vsn < SCR_SPEC_VER_1)
		return 0;

	if (!(card->csd.cmdclass & CCC_SWITCH)) {
		pr_warn("%s: card lacks mandatory switch function, performance might suffer\n",
			mmc_hostname(card->host));
		return 0;
	}

	status = kmalloc(64, GFP_KERNEL);
	if (!status)
		return -ENOMEM;

	/*
	 * Find out the card's support bits with a mode 0 operation.
	 * The argument does not matter, as the support bits do not
	 * change with the arguments.
	 */
	err = mmc_sd_switch(card, 0, 0, 0, status);
	if (err) {
		/*
		 * If the host or the card can't do the switch,
		 * fail more gracefully.
		 */
		if (err != -EINVAL && err != -ENOSYS && err != -EFAULT)
			goto out;

		pr_warn("%s: problem reading Bus Speed modes\n",
			mmc_hostname(card->host));
		err = 0;

		goto out;
	}

	if (status[13] & SD_MODE_HIGH_SPEED)
		card->sw_caps.hs_max_dtr = HIGH_SPEED_MAX_DTR;

	if (card->scr.sda_spec3) {
		card->sw_caps.sd3_bus_mode = status[13];
		/* Driver Strengths supported by the card */
		card->sw_caps.sd3_drv_type = status[9];
		card->sw_caps.sd3_curr_limit = status[7] | status[6] << 8;
	}

out:
	kfree(status);

	return err;
}

/*
 * Test if the card supports high-speed mode and, if so, switch to it.
 */
int mmc_sd_switch_hs(struct mmc_card *card)
{
	int err;
	u8 *status;

	if (card->scr.sda_vsn < SCR_SPEC_VER_1)
		return 0;

	if (!(card->csd.cmdclass & CCC_SWITCH))
		return 0;

	if (!(card->host->caps & MMC_CAP_SD_HIGHSPEED))
		return 0;

	if (card->sw_caps.hs_max_dtr == 0)
		return 0;

	status = kmalloc(64, GFP_KERNEL);
	if (!status)
		return -ENOMEM;

	err = mmc_sd_switch(card, 1, 0, HIGH_SPEED_BUS_SPEED, status);
	if (err)
		goto out;

	if ((status[16] & 0xF) != HIGH_SPEED_BUS_SPEED) {
		pr_warn("%s: Problem switching card into high-speed mode!\n",
			mmc_hostname(card->host));
		err = 0;
	} else {
		err = 1;
	}

out:
	kfree(status);

	return err;
}

static int sd_select_driver_type(struct mmc_card *card, u8 *status)
{
	int card_drv_type, drive_strength, drv_type;
	int err;

	card->drive_strength = 0;

	card_drv_type = card->sw_caps.sd3_drv_type | SD_DRIVER_TYPE_B;

	drive_strength = mmc_select_drive_strength(card,
						   card->sw_caps.uhs_max_dtr,
						   card_drv_type, &drv_type);

	if (drive_strength) {
		err = mmc_sd_switch(card, 1, 2, drive_strength, status);
		if (err)
			return err;
		if ((status[15] & 0xF) != drive_strength) {
			pr_warn("%s: Problem setting drive strength!\n",
				mmc_hostname(card->host));
			return 0;
		}
		card->drive_strength = drive_strength;
	}

	if (drv_type)
		mmc_set_driver_type(card->host, drv_type);

	return 0;
}

static void sd_update_bus_speed_mode(struct mmc_card *card)
{
	/*
	 * If the host doesn't support any of the UHS-I modes, fallback on
	 * default speed.
	 */
	if (!mmc_host_uhs(card->host)) {
		card->sd_bus_speed = 0;
		return;
	}

	if ((card->host->caps & MMC_CAP_UHS_SDR104) &&
	    (card->sw_caps.sd3_bus_mode & SD_MODE_UHS_SDR104)) {
			card->sd_bus_speed = UHS_SDR104_BUS_SPEED;
	} else if ((card->host->caps & MMC_CAP_UHS_DDR50) &&
		   (card->sw_caps.sd3_bus_mode & SD_MODE_UHS_DDR50)) {
			card->sd_bus_speed = UHS_DDR50_BUS_SPEED;
	} else if ((card->host->caps & (MMC_CAP_UHS_SDR104 |
		    MMC_CAP_UHS_SDR50)) && (card->sw_caps.sd3_bus_mode &
		    SD_MODE_UHS_SDR50)) {
			card->sd_bus_speed = UHS_SDR50_BUS_SPEED;
	} else if ((card->host->caps & (MMC_CAP_UHS_SDR104 |
		    MMC_CAP_UHS_SDR50 | MMC_CAP_UHS_SDR25)) &&
		   (card->sw_caps.sd3_bus_mode & SD_MODE_UHS_SDR25)) {
			card->sd_bus_speed = UHS_SDR25_BUS_SPEED;
	} else if ((card->host->caps & (MMC_CAP_UHS_SDR104 |
		    MMC_CAP_UHS_SDR50 | MMC_CAP_UHS_SDR25 |
		    MMC_CAP_UHS_SDR12)) && (card->sw_caps.sd3_bus_mode &
		    SD_MODE_UHS_SDR12)) {
			card->sd_bus_speed = UHS_SDR12_BUS_SPEED;
	}
}

static int sd_set_bus_speed_mode(struct mmc_card *card, u8 *status)
{
	int err;
	unsigned int timing = 0;

	switch (card->sd_bus_speed) {
	case UHS_SDR104_BUS_SPEED:
		timing = MMC_TIMING_UHS_SDR104;
		card->sw_caps.uhs_max_dtr = UHS_SDR104_MAX_DTR;
		break;
	case UHS_DDR50_BUS_SPEED:
		timing = MMC_TIMING_UHS_DDR50;
		card->sw_caps.uhs_max_dtr = UHS_DDR50_MAX_DTR;
		break;
	case UHS_SDR50_BUS_SPEED:
		timing = MMC_TIMING_UHS_SDR50;
		card->sw_caps.uhs_max_dtr = UHS_SDR50_MAX_DTR;
		break;
	case UHS_SDR25_BUS_SPEED:
		timing = MMC_TIMING_UHS_SDR25;
		card->sw_caps.uhs_max_dtr = UHS_SDR25_MAX_DTR;
		break;
	case UHS_SDR12_BUS_SPEED:
		timing = MMC_TIMING_UHS_SDR12;
		card->sw_caps.uhs_max_dtr = UHS_SDR12_MAX_DTR;
		break;
	default:
		return 0;
	}

	err = mmc_sd_switch(card, 1, 0, card->sd_bus_speed, status);
	if (err)
		return err;

	if ((status[16] & 0xF) != card->sd_bus_speed)
		pr_warn("%s: Problem setting bus speed mode!\n",
			mmc_hostname(card->host));
	else {
		mmc_set_timing(card->host, timing);
		mmc_set_clock(card->host, card->sw_caps.uhs_max_dtr);
	}

	return 0;
}

/* Get host's max current setting at its current voltage */
static u32 sd_get_host_max_current(struct mmc_host *host)
{
	u32 voltage, max_current;

	voltage = 1 << host->ios.vdd;
	switch (voltage) {
	case MMC_VDD_165_195:
		max_current = host->max_current_180;
		break;
	case MMC_VDD_29_30:
	case MMC_VDD_30_31:
		max_current = host->max_current_300;
		break;
	case MMC_VDD_32_33:
	case MMC_VDD_33_34:
		max_current = host->max_current_330;
		break;
	default:
		max_current = 0;
	}

	return max_current;
}

static int sd_set_current_limit(struct mmc_card *card, u8 *status)
{
	int current_limit = SD_SET_CURRENT_NO_CHANGE;
	int err;
	u32 max_current;

	/*
	 * Current limit switch is only defined for SDR50, SDR104, and DDR50
	 * bus speed modes. For other bus speed modes, we do not change the
	 * current limit.
	 */
	if ((card->sd_bus_speed != UHS_SDR50_BUS_SPEED) &&
	    (card->sd_bus_speed != UHS_SDR104_BUS_SPEED) &&
	    (card->sd_bus_speed != UHS_DDR50_BUS_SPEED))
		return 0;

	/*
	 * Host has different current capabilities when operating at
	 * different voltages, so find out its max current first.
	 */
	max_current = sd_get_host_max_current(card->host);

	/*
	 * We only check host's capability here, if we set a limit that is
	 * higher than the card's maximum current, the card will be using its
	 * maximum current, e.g. if the card's maximum current is 300ma, and
	 * when we set current limit to 200ma, the card will draw 200ma, and
	 * when we set current limit to 400/600/800ma, the card will draw its
	 * maximum 300ma from the host.
	 *
	 * The above is incorrect: if we try to set a current limit that is
	 * not supported by the card, the card can rightfully error out the
	 * attempt, and remain at the default current limit.  This results
	 * in a 300mA card being limited to 200mA even though the host
	 * supports 800mA. Failures seen with SanDisk 8GB UHS cards with
	 * an iMX6 host. --rmk
	 */
	if (max_current >= 800 &&
	    card->sw_caps.sd3_curr_limit & SD_MAX_CURRENT_800)
		current_limit = SD_SET_CURRENT_LIMIT_800;
	else if (max_current >= 600 &&
		 card->sw_caps.sd3_curr_limit & SD_MAX_CURRENT_600)
		current_limit = SD_SET_CURRENT_LIMIT_600;
	else if (max_current >= 400 &&
		 card->sw_caps.sd3_curr_limit & SD_MAX_CURRENT_400)
		current_limit = SD_SET_CURRENT_LIMIT_400;
	else if (max_current >= 200 &&
		 card->sw_caps.sd3_curr_limit & SD_MAX_CURRENT_200)
		current_limit = SD_SET_CURRENT_LIMIT_200;

	if (current_limit != SD_SET_CURRENT_NO_CHANGE) {
		err = mmc_sd_switch(card, 1, 3, current_limit, status);
		if (err)
			return err;

		if (((status[15] >> 4) & 0x0F) != current_limit)
			pr_warn("%s: Problem setting current limit!\n",
				mmc_hostname(card->host));

	}

	return 0;
}

/*
 * UHS-I specific initialization procedure
 */
static int mmc_sd_init_uhs_card(struct mmc_card *card)
{
	int err;
	u8 *status;

	if (!(card->csd.cmdclass & CCC_SWITCH))
		return 0;

	status = kmalloc(64, GFP_KERNEL);
	if (!status)
		return -ENOMEM;

	/* Set 4-bit bus width */
	err = mmc_app_set_bus_width(card, MMC_BUS_WIDTH_4);
	if (err)
		goto out;

	mmc_set_bus_width(card->host, MMC_BUS_WIDTH_4);

	/*
	 * Select the bus speed mode depending on host
	 * and card capability.
	 */
	sd_update_bus_speed_mode(card);

	/* Set the driver strength for the card */
	err = sd_select_driver_type(card, status);
	if (err)
		goto out;

	/* Set current limit for the card */
	err = sd_set_current_limit(card, status);
	if (err)
		goto out;

	/* Set bus speed mode of the card */
	err = sd_set_bus_speed_mode(card, status);
	if (err)
		goto out;

	/*
	 * SPI mode doesn't define CMD19 and tuning is only valid for SDR50 and
	 * SDR104 mode SD-cards. Note that tuning is mandatory for SDR104.
	 */
	if (!mmc_host_is_spi(card->host) &&
		(card->host->ios.timing == MMC_TIMING_UHS_SDR50 ||
		 card->host->ios.timing == MMC_TIMING_UHS_DDR50 ||
		 card->host->ios.timing == MMC_TIMING_UHS_SDR104)) {
		err = mmc_execute_tuning(card);

		/*
		 * As SD Specifications Part1 Physical Layer Specification
		 * Version 3.01 says, CMD19 tuning is available for unlocked
		 * cards in transfer state of 1.8V signaling mode. The small
		 * difference between v3.00 and 3.01 spec means that CMD19
		 * tuning is also available for DDR50 mode.
		 */
		if (err && card->host->ios.timing == MMC_TIMING_UHS_DDR50) {
			pr_warn("%s: ddr50 tuning failed\n",
				mmc_hostname(card->host));
			err = 0;
		}
	}

out:
	kfree(status);

	return err;
}

MMC_DEV_ATTR(cid, "%08x%08x%08x%08x\n", card->raw_cid[0], card->raw_cid[1],
	card->raw_cid[2], card->raw_cid[3]);
MMC_DEV_ATTR(csd, "%08x%08x%08x%08x\n", card->raw_csd[0], card->raw_csd[1],
	card->raw_csd[2], card->raw_csd[3]);
MMC_DEV_ATTR(scr, "%08x%08x\n", card->raw_scr[0], card->raw_scr[1]);
MMC_DEV_ATTR(ssr,
	"%08x%08x%08x%08x%08x%08x%08x%08x%08x%08x%08x%08x%08x%08x%08x%08x\n",
		card->raw_ssr[0], card->raw_ssr[1], card->raw_ssr[2],
		card->raw_ssr[3], card->raw_ssr[4], card->raw_ssr[5],
		card->raw_ssr[6], card->raw_ssr[7], card->raw_ssr[8],
		card->raw_ssr[9], card->raw_ssr[10], card->raw_ssr[11],
		card->raw_ssr[12], card->raw_ssr[13], card->raw_ssr[14],
		card->raw_ssr[15]);
MMC_DEV_ATTR(date, "%02d/%04d\n", card->cid.month, card->cid.year);
MMC_DEV_ATTR(erase_size, "%u\n", card->erase_size << 9);
MMC_DEV_ATTR(preferred_erase_size, "%u\n", card->pref_erase << 9);
MMC_DEV_ATTR(fwrev, "0x%x\n", card->cid.fwrev);
MMC_DEV_ATTR(hwrev, "0x%x\n", card->cid.hwrev);
MMC_DEV_ATTR(manfid, "0x%06x\n", card->cid.manfid);
MMC_DEV_ATTR(name, "%s\n", card->cid.prod_name);
MMC_DEV_ATTR(oemid, "0x%04x\n", card->cid.oemid);
MMC_DEV_ATTR(serial, "0x%08x\n", card->cid.serial);
MMC_DEV_ATTR(ocr, "0x%08x\n", card->ocr);
MMC_DEV_ATTR(rca, "0x%04x\n", card->rca);


static ssize_t mmc_dsr_show(struct device *dev, struct device_attribute *attr,
			    char *buf)
{
	struct mmc_card *card = mmc_dev_to_card(dev);
	struct mmc_host *host = card->host;

	if (card->csd.dsr_imp && host->dsr_req)
		return sysfs_emit(buf, "0x%x\n", host->dsr);
	/* return default DSR value */
	return sysfs_emit(buf, "0x%x\n", 0x404);
}

static DEVICE_ATTR(dsr, S_IRUGO, mmc_dsr_show, NULL);

MMC_DEV_ATTR(vendor, "0x%04x\n", card->cis.vendor);
MMC_DEV_ATTR(device, "0x%04x\n", card->cis.device);
MMC_DEV_ATTR(revision, "%u.%u\n", card->major_rev, card->minor_rev);

#define sdio_info_attr(num)									\
static ssize_t info##num##_show(struct device *dev, struct device_attribute *attr, char *buf)	\
{												\
	struct mmc_card *card = mmc_dev_to_card(dev);						\
												\
	if (num > card->num_info)								\
		return -ENODATA;								\
	if (!card->info[num - 1][0])								\
		return 0;									\
	return sysfs_emit(buf, "%s\n", card->info[num - 1]);					\
}												\
static DEVICE_ATTR_RO(info##num)

sdio_info_attr(1);
sdio_info_attr(2);
sdio_info_attr(3);
sdio_info_attr(4);

static struct attribute *sd_std_attrs[] = {
	&dev_attr_vendor.attr,
	&dev_attr_device.attr,
	&dev_attr_revision.attr,
	&dev_attr_info1.attr,
	&dev_attr_info2.attr,
	&dev_attr_info3.attr,
	&dev_attr_info4.attr,
	&dev_attr_cid.attr,
	&dev_attr_csd.attr,
	&dev_attr_scr.attr,
	&dev_attr_ssr.attr,
	&dev_attr_date.attr,
	&dev_attr_erase_size.attr,
	&dev_attr_preferred_erase_size.attr,
	&dev_attr_fwrev.attr,
	&dev_attr_hwrev.attr,
	&dev_attr_manfid.attr,
	&dev_attr_name.attr,
	&dev_attr_oemid.attr,
	&dev_attr_serial.attr,
	&dev_attr_ocr.attr,
	&dev_attr_rca.attr,
	&dev_attr_dsr.attr,
	NULL,
};

static umode_t sd_std_is_visible(struct kobject *kobj, struct attribute *attr,
				 int index)
{
	struct device *dev = kobj_to_dev(kobj);
	struct mmc_card *card = mmc_dev_to_card(dev);

	/* CIS vendor and device ids, revision and info string are available only for Combo cards */
	if ((attr == &dev_attr_vendor.attr ||
	     attr == &dev_attr_device.attr ||
	     attr == &dev_attr_revision.attr ||
	     attr == &dev_attr_info1.attr ||
	     attr == &dev_attr_info2.attr ||
	     attr == &dev_attr_info3.attr ||
	     attr == &dev_attr_info4.attr
	    ) &&!mmc_card_sd_combo(card))
		return 0;

	return attr->mode;
}

static const struct attribute_group sd_std_group = {
	.attrs = sd_std_attrs,
	.is_visible = sd_std_is_visible,
};
__ATTRIBUTE_GROUPS(sd_std);

struct device_type sd_type = {
	.groups = sd_std_groups,
};

/*
 * Fetch CID from card.
 */
int mmc_sd_get_cid(struct mmc_host *host, u32 ocr, u32 *cid, u32 *rocr)
{
	int err;
	u32 max_current;
	int retries = 10;
	u32 pocr = ocr;

try_again:
	if (!retries) {
		ocr &= ~SD_OCR_S18R;
		pr_warn("%s: Skipping voltage switch\n", mmc_hostname(host));
	}

	/*
	 * Since we're changing the OCR value, we seem to
	 * need to tell some cards to go back to the idle
	 * state.  We wait 1ms to give cards time to
	 * respond.
	 */
	mmc_go_idle(host);

	/*
	 * If SD_SEND_IF_COND indicates an SD 2.0
	 * compliant card and we should set bit 30
	 * of the ocr to indicate that we can handle
	 * block-addressed SDHC cards.
	 */
	err = mmc_send_if_cond(host, ocr);
	if (!err)
		ocr |= SD_OCR_CCS;

	/*
	 * If the host supports one of UHS-I modes, request the card
	 * to switch to 1.8V signaling level. If the card has failed
	 * repeatedly to switch however, skip this.
	 */
	if (retries && mmc_host_uhs(host))
		ocr |= SD_OCR_S18R;

	/*
	 * If the host can supply more than 150mA at current voltage,
	 * XPC should be set to 1.
	 */
	max_current = sd_get_host_max_current(host);
	if (max_current > 150)
		ocr |= SD_OCR_XPC;

	err = mmc_send_app_op_cond(host, ocr, rocr);
	if (err)
		return err;

	/*
	 * In case the S18A bit is set in the response, let's start the signal
	 * voltage switch procedure. SPI mode doesn't support CMD11.
	 * Note that, according to the spec, the S18A bit is not valid unless
	 * the CCS bit is set as well. We deliberately deviate from the spec in
	 * regards to this, which allows UHS-I to be supported for SDSC cards.
	 */
<<<<<<< HEAD
	if (!mmc_host_is_spi(host) && rocr && (*rocr & SD_ROCR_S18A)) {
=======
	if (!mmc_host_is_spi(host) && (ocr & SD_OCR_S18R) &&
	    rocr && (*rocr & SD_ROCR_S18A)) {
>>>>>>> 7365df19
		err = mmc_set_uhs_voltage(host, pocr);
		if (err == -EAGAIN) {
			retries--;
			goto try_again;
		} else if (err) {
			retries = 0;
			goto try_again;
		}
	}

	err = mmc_send_cid(host, cid);
	return err;
}

int mmc_sd_get_csd(struct mmc_card *card)
{
	int err;

	/*
	 * Fetch CSD from card.
	 */
	err = mmc_send_csd(card, card->raw_csd);
	if (err)
		return err;

	err = mmc_decode_csd(card);
	if (err)
		return err;

	return 0;
}

static int mmc_sd_get_ro(struct mmc_host *host)
{
	int ro;

	/*
	 * Some systems don't feature a write-protect pin and don't need one.
	 * E.g. because they only have micro-SD card slot. For those systems
	 * assume that the SD card is always read-write.
	 */
	if (host->caps2 & MMC_CAP2_NO_WRITE_PROTECT)
		return 0;

	if (!host->ops->get_ro)
		return -1;

	ro = host->ops->get_ro(host);

	return ro;
}

int mmc_sd_setup_card(struct mmc_host *host, struct mmc_card *card,
	bool reinit)
{
	int err;

	if (!reinit) {
		/*
		 * Fetch SCR from card.
		 */
		err = mmc_app_send_scr(card);
		if (err)
			return err;

		err = mmc_decode_scr(card);
		if (err)
			return err;

		/*
		 * Fetch and process SD Status register.
		 */
		err = mmc_read_ssr(card);
		if (err)
			return err;

		/* Erase init depends on CSD and SSR */
		mmc_init_erase(card);
	}

	/*
	 * Fetch switch information from card. Note, sd3_bus_mode can change if
	 * voltage switch outcome changes, so do this always.
	 */
	err = mmc_read_switch(card);
	if (err)
		return err;

	/*
	 * For SPI, enable CRC as appropriate.
	 * This CRC enable is located AFTER the reading of the
	 * card registers because some SDHC cards are not able
	 * to provide valid CRCs for non-512-byte blocks.
	 */
	if (mmc_host_is_spi(host)) {
		err = mmc_spi_set_crc(host, use_spi_crc);
		if (err)
			return err;
	}

	/*
	 * Check if read-only switch is active.
	 */
	if (!reinit) {
		int ro = mmc_sd_get_ro(host);

		if (ro < 0) {
			pr_warn("%s: host does not support reading read-only switch, assuming write-enable\n",
				mmc_hostname(host));
		} else if (ro > 0) {
			mmc_card_set_readonly(card);
		}
	}

	return 0;
}

unsigned mmc_sd_get_max_clock(struct mmc_card *card)
{
	unsigned max_dtr = (unsigned int)-1;

	if (mmc_card_hs(card)) {
		if (max_dtr > card->sw_caps.hs_max_dtr)
			max_dtr = card->sw_caps.hs_max_dtr;
	} else if (max_dtr > card->csd.max_dtr) {
		max_dtr = card->csd.max_dtr;
	}

	return max_dtr;
}

static bool mmc_sd_card_using_v18(struct mmc_card *card)
{
	/*
	 * According to the SD spec., the Bus Speed Mode (function group 1) bits
	 * 2 to 4 are zero if the card is initialized at 3.3V signal level. Thus
	 * they can be used to determine if the card has already switched to
	 * 1.8V signaling.
	 */
	return card->sw_caps.sd3_bus_mode &
	       (SD_MODE_UHS_SDR50 | SD_MODE_UHS_SDR104 | SD_MODE_UHS_DDR50);
}

static int sd_write_ext_reg(struct mmc_card *card, u8 fno, u8 page, u16 offset,
			    u8 reg_data)
{
	struct mmc_host *host = card->host;
	struct mmc_request mrq = {};
	struct mmc_command cmd = {};
	struct mmc_data data = {};
	struct scatterlist sg;
	u8 *reg_buf;

	reg_buf = kzalloc(512, GFP_KERNEL);
	if (!reg_buf)
		return -ENOMEM;

	mrq.cmd = &cmd;
	mrq.data = &data;

	/*
	 * Arguments of CMD49:
	 * [31:31] MIO (0 = memory).
	 * [30:27] FNO (function number).
	 * [26:26] MW - mask write mode (0 = disable).
	 * [25:18] page number.
	 * [17:9] offset address.
	 * [8:0] length (0 = 1 byte).
	 */
	cmd.arg = fno << 27 | page << 18 | offset << 9;

	/* The first byte in the buffer is the data to be written. */
	reg_buf[0] = reg_data;

	data.flags = MMC_DATA_WRITE;
	data.blksz = 512;
	data.blocks = 1;
	data.sg = &sg;
	data.sg_len = 1;
	sg_init_one(&sg, reg_buf, 512);

	cmd.opcode = SD_WRITE_EXTR_SINGLE;
	cmd.flags = MMC_RSP_R1 | MMC_CMD_ADTC;

	mmc_set_data_timeout(&data, card);
	mmc_wait_for_req(host, &mrq);

	kfree(reg_buf);

	/*
	 * Note that, the SD card is allowed to signal busy on DAT0 up to 1s
	 * after the CMD49. Although, let's leave this to be managed by the
	 * caller.
	 */

	if (cmd.error)
		return cmd.error;
	if (data.error)
		return data.error;

	return 0;
}

static int sd_read_ext_reg(struct mmc_card *card, u8 fno, u8 page,
			   u16 offset, u16 len, u8 *reg_buf)
{
	u32 cmd_args;

	/*
	 * Command arguments of CMD48:
	 * [31:31] MIO (0 = memory).
	 * [30:27] FNO (function number).
	 * [26:26] reserved (0).
	 * [25:18] page number.
	 * [17:9] offset address.
	 * [8:0] length (0 = 1 byte, 1ff = 512 bytes).
	 */
	cmd_args = fno << 27 | page << 18 | offset << 9 | (len -1);

	return mmc_send_adtc_data(card, card->host, SD_READ_EXTR_SINGLE,
				  cmd_args, reg_buf, 512);
}

static int sd_parse_ext_reg_power(struct mmc_card *card, u8 fno, u8 page,
				  u16 offset)
{
	int err;
	u8 *reg_buf;

	reg_buf = kzalloc(512, GFP_KERNEL);
	if (!reg_buf)
		return -ENOMEM;

	/* Read the extension register for power management function. */
	err = sd_read_ext_reg(card, fno, page, offset, 512, reg_buf);
	if (err) {
		pr_warn("%s: error %d reading PM func of ext reg\n",
			mmc_hostname(card->host), err);
		goto out;
	}

	/* PM revision consists of 4 bits. */
	card->ext_power.rev = reg_buf[0] & 0xf;

	/* Power Off Notification support at bit 4. */
	if (reg_buf[1] & BIT(4))
		card->ext_power.feature_support |= SD_EXT_POWER_OFF_NOTIFY;

	/* Power Sustenance support at bit 5. */
	if (reg_buf[1] & BIT(5))
		card->ext_power.feature_support |= SD_EXT_POWER_SUSTENANCE;

	/* Power Down Mode support at bit 6. */
	if (reg_buf[1] & BIT(6))
		card->ext_power.feature_support |= SD_EXT_POWER_DOWN_MODE;

	card->ext_power.fno = fno;
	card->ext_power.page = page;
	card->ext_power.offset = offset;

out:
	kfree(reg_buf);
	return err;
}

static int sd_parse_ext_reg_perf(struct mmc_card *card, u8 fno, u8 page,
				 u16 offset)
{
	int err;
	u8 *reg_buf;

	reg_buf = kzalloc(512, GFP_KERNEL);
	if (!reg_buf)
		return -ENOMEM;

	err = sd_read_ext_reg(card, fno, page, offset, 512, reg_buf);
	if (err) {
		pr_warn("%s: error %d reading PERF func of ext reg\n",
			mmc_hostname(card->host), err);
		goto out;
	}

	/* PERF revision. */
	card->ext_perf.rev = reg_buf[0];

	/* FX_EVENT support at bit 0. */
	if (reg_buf[1] & BIT(0))
		card->ext_perf.feature_support |= SD_EXT_PERF_FX_EVENT;

	/* Card initiated self-maintenance support at bit 0. */
	if (reg_buf[2] & BIT(0))
		card->ext_perf.feature_support |= SD_EXT_PERF_CARD_MAINT;

	/* Host initiated self-maintenance support at bit 1. */
	if (reg_buf[2] & BIT(1))
		card->ext_perf.feature_support |= SD_EXT_PERF_HOST_MAINT;

	/* Cache support at bit 0. */
	if (reg_buf[4] & BIT(0))
		card->ext_perf.feature_support |= SD_EXT_PERF_CACHE;

	/* Command queue support indicated via queue depth bits (0 to 4). */
	if (reg_buf[6] & 0x1f)
		card->ext_perf.feature_support |= SD_EXT_PERF_CMD_QUEUE;

	card->ext_perf.fno = fno;
	card->ext_perf.page = page;
	card->ext_perf.offset = offset;

out:
	kfree(reg_buf);
	return err;
}

static int sd_parse_ext_reg(struct mmc_card *card, u8 *gen_info_buf,
			    u16 *next_ext_addr)
{
	u8 num_regs, fno, page;
	u16 sfc, offset, ext = *next_ext_addr;
	u32 reg_addr;

	/*
	 * Parse only one register set per extension, as that is sufficient to
	 * support the standard functions. This means another 48 bytes in the
	 * buffer must be available.
	 */
	if (ext + 48 > 512)
		return -EFAULT;

	/* Standard Function Code */
	memcpy(&sfc, &gen_info_buf[ext], 2);

	/* Address to the next extension. */
	memcpy(next_ext_addr, &gen_info_buf[ext + 40], 2);

	/* Number of registers for this extension. */
	num_regs = gen_info_buf[ext + 42];

	/* We support only one register per extension. */
	if (num_regs != 1)
		return 0;

	/* Extension register address. */
	memcpy(&reg_addr, &gen_info_buf[ext + 44], 4);

	/* 9 bits (0 to 8) contains the offset address. */
	offset = reg_addr & 0x1ff;

	/* 8 bits (9 to 16) contains the page number. */
	page = reg_addr >> 9 & 0xff ;

	/* 4 bits (18 to 21) contains the function number. */
	fno = reg_addr >> 18 & 0xf;

	/* Standard Function Code for power management. */
	if (sfc == 0x1)
		return sd_parse_ext_reg_power(card, fno, page, offset);

	/* Standard Function Code for performance enhancement. */
	if (sfc == 0x2)
		return sd_parse_ext_reg_perf(card, fno, page, offset);

	return 0;
}

static int sd_read_ext_regs(struct mmc_card *card)
{
	int err, i;
	u8 num_ext, *gen_info_buf;
	u16 rev, len, next_ext_addr;

	if (mmc_host_is_spi(card->host))
		return 0;

	if (!(card->scr.cmds & SD_SCR_CMD48_SUPPORT))
		return 0;

	gen_info_buf = kzalloc(512, GFP_KERNEL);
	if (!gen_info_buf)
		return -ENOMEM;

	/*
	 * Read 512 bytes of general info, which is found at function number 0,
	 * at page 0 and with no offset.
	 */
	err = sd_read_ext_reg(card, 0, 0, 0, 512, gen_info_buf);
	if (err) {
		pr_warn("%s: error %d reading general info of SD ext reg\n",
			mmc_hostname(card->host), err);
		goto out;
	}

	/* General info structure revision. */
	memcpy(&rev, &gen_info_buf[0], 2);

	/* Length of general info in bytes. */
	memcpy(&len, &gen_info_buf[2], 2);

	/* Number of extensions to be find. */
	num_ext = gen_info_buf[4];

	/* We support revision 0, but limit it to 512 bytes for simplicity. */
	if (rev != 0 || len > 512) {
		pr_warn("%s: non-supported SD ext reg layout\n",
			mmc_hostname(card->host));
		goto out;
	}

	/*
	 * Parse the extension registers. The first extension should start
	 * immediately after the general info header (16 bytes).
	 */
	next_ext_addr = 16;
	for (i = 0; i < num_ext; i++) {
		err = sd_parse_ext_reg(card, gen_info_buf, &next_ext_addr);
		if (err) {
			pr_warn("%s: error %d parsing SD ext reg\n",
				mmc_hostname(card->host), err);
			goto out;
		}
	}

out:
	kfree(gen_info_buf);
	return err;
}

static bool sd_cache_enabled(struct mmc_host *host)
{
	return host->card->ext_perf.feature_enabled & SD_EXT_PERF_CACHE;
}

static int sd_flush_cache(struct mmc_host *host)
{
	struct mmc_card *card = host->card;
	u8 *reg_buf, fno, page;
	u16 offset;
	int err;

	if (!sd_cache_enabled(host))
		return 0;

	reg_buf = kzalloc(512, GFP_KERNEL);
	if (!reg_buf)
		return -ENOMEM;

	/*
	 * Set Flush Cache at bit 0 in the performance enhancement register at
	 * 261 bytes offset.
	 */
	fno = card->ext_perf.fno;
	page = card->ext_perf.page;
	offset = card->ext_perf.offset + 261;

	err = sd_write_ext_reg(card, fno, page, offset, BIT(0));
	if (err) {
		pr_warn("%s: error %d writing Cache Flush bit\n",
			mmc_hostname(host), err);
		goto out;
	}

	err = mmc_poll_for_busy(card, SD_WRITE_EXTR_SINGLE_TIMEOUT_MS, false,
				MMC_BUSY_EXTR_SINGLE);
	if (err)
		goto out;

	/*
	 * Read the Flush Cache bit. The card shall reset it, to confirm that
	 * it's has completed the flushing of the cache.
	 */
	err = sd_read_ext_reg(card, fno, page, offset, 1, reg_buf);
	if (err) {
		pr_warn("%s: error %d reading Cache Flush bit\n",
			mmc_hostname(host), err);
		goto out;
	}

	if (reg_buf[0] & BIT(0))
		err = -ETIMEDOUT;
out:
	kfree(reg_buf);
	return err;
}

static int sd_enable_cache(struct mmc_card *card)
{
	u8 *reg_buf;
	int err;

	card->ext_perf.feature_enabled &= ~SD_EXT_PERF_CACHE;

	reg_buf = kzalloc(512, GFP_KERNEL);
	if (!reg_buf)
		return -ENOMEM;

	/*
	 * Set Cache Enable at bit 0 in the performance enhancement register at
	 * 260 bytes offset.
	 */
	err = sd_write_ext_reg(card, card->ext_perf.fno, card->ext_perf.page,
			       card->ext_perf.offset + 260, BIT(0));
	if (err) {
		pr_warn("%s: error %d writing Cache Enable bit\n",
			mmc_hostname(card->host), err);
		goto out;
	}

	err = mmc_poll_for_busy(card, SD_WRITE_EXTR_SINGLE_TIMEOUT_MS, false,
				MMC_BUSY_EXTR_SINGLE);
	if (!err)
		card->ext_perf.feature_enabled |= SD_EXT_PERF_CACHE;

out:
	kfree(reg_buf);
	return err;
}

/*
 * Handle the detection and initialisation of a card.
 *
 * In the case of a resume, "oldcard" will contain the card
 * we're trying to reinitialise.
 */
static int mmc_sd_init_card(struct mmc_host *host, u32 ocr,
	struct mmc_card *oldcard)
{
	struct mmc_card *card;
	int err;
	u32 cid[4];
	u32 rocr = 0;
	bool v18_fixup_failed = false;

	WARN_ON(!host->claimed);
retry:
	err = mmc_sd_get_cid(host, ocr, cid, &rocr);
	if (err)
		return err;

	if (oldcard) {
		if (memcmp(cid, oldcard->raw_cid, sizeof(cid)) != 0) {
			pr_debug("%s: Perhaps the card was replaced\n",
				mmc_hostname(host));
			return -ENOENT;
		}

		card = oldcard;
	} else {
		/*
		 * Allocate card structure.
		 */
		card = mmc_alloc_card(host, &sd_type);
		if (IS_ERR(card))
			return PTR_ERR(card);

		card->ocr = ocr;
		card->type = MMC_TYPE_SD;
		memcpy(card->raw_cid, cid, sizeof(card->raw_cid));
	}

	/*
	 * Call the optional HC's init_card function to handle quirks.
	 */
	if (host->ops->init_card)
		host->ops->init_card(host, card);

	/*
	 * For native busses:  get card RCA and quit open drain mode.
	 */
	if (!mmc_host_is_spi(host)) {
		err = mmc_send_relative_addr(host, &card->rca);
		if (err)
			goto free_card;
	}

	if (!oldcard) {
		err = mmc_sd_get_csd(card);
		if (err)
			goto free_card;

		mmc_decode_cid(card);
	}

	/*
	 * handling only for cards supporting DSR and hosts requesting
	 * DSR configuration
	 */
	if (card->csd.dsr_imp && host->dsr_req)
		mmc_set_dsr(host);

	/*
	 * Select card, as all following commands rely on that.
	 */
	if (!mmc_host_is_spi(host)) {
		err = mmc_select_card(card);
		if (err)
			goto free_card;
	}

	err = mmc_sd_setup_card(host, card, oldcard != NULL);
	if (err)
		goto free_card;

	/*
	 * If the card has not been power cycled, it may still be using 1.8V
	 * signaling. Detect that situation and try to initialize a UHS-I (1.8V)
	 * transfer mode.
	 */
	if (!v18_fixup_failed && !mmc_host_is_spi(host) && mmc_host_uhs(host) &&
	    mmc_sd_card_using_v18(card) &&
	    host->ios.signal_voltage != MMC_SIGNAL_VOLTAGE_180) {
		if (mmc_host_set_uhs_voltage(host) ||
		    mmc_sd_init_uhs_card(card)) {
			v18_fixup_failed = true;
			mmc_power_cycle(host, ocr);
			if (!oldcard)
				mmc_remove_card(card);
			goto retry;
		}
		goto cont;
	}

	/* Initialization sequence for UHS-I cards */
	if (rocr & SD_ROCR_S18A && mmc_host_uhs(host)) {
		err = mmc_sd_init_uhs_card(card);
		if (err)
			goto free_card;
	} else {
		/*
		 * Attempt to change to high-speed (if supported)
		 */
		err = mmc_sd_switch_hs(card);
		if (err > 0)
			mmc_set_timing(card->host, MMC_TIMING_SD_HS);
		else if (err)
			goto free_card;

		/*
		 * Set bus speed.
		 */
		mmc_set_clock(host, mmc_sd_get_max_clock(card));

		/*
		 * Switch to wider bus (if supported).
		 */
		if ((host->caps & MMC_CAP_4_BIT_DATA) &&
			(card->scr.bus_widths & SD_SCR_BUS_WIDTH_4)) {
			err = mmc_app_set_bus_width(card, MMC_BUS_WIDTH_4);
			if (err)
				goto free_card;

			mmc_set_bus_width(host, MMC_BUS_WIDTH_4);
		}
	}
cont:
	if (!oldcard) {
		/* Read/parse the extension registers. */
		err = sd_read_ext_regs(card);
		if (err)
			goto free_card;
	}

	/* Enable internal SD cache if supported. */
	if (card->ext_perf.feature_support & SD_EXT_PERF_CACHE) {
		err = sd_enable_cache(card);
		if (err)
			goto free_card;
	}

	if (host->cqe_ops && !host->cqe_enabled) {
		err = host->cqe_ops->cqe_enable(host, card);
		if (!err) {
			host->cqe_enabled = true;
			host->hsq_enabled = true;
			pr_info("%s: Host Software Queue enabled\n",
				mmc_hostname(host));
		}
	}

	if (host->caps2 & MMC_CAP2_AVOID_3_3V &&
	    host->ios.signal_voltage == MMC_SIGNAL_VOLTAGE_330) {
		pr_err("%s: Host failed to negotiate down from 3.3V\n",
			mmc_hostname(host));
		err = -EINVAL;
		goto free_card;
	}

	host->card = card;
	return 0;

free_card:
	if (!oldcard)
		mmc_remove_card(card);

	return err;
}

/*
 * Host is being removed. Free up the current card.
 */
static void mmc_sd_remove(struct mmc_host *host)
{
	mmc_remove_card(host->card);
	host->card = NULL;
}

/*
 * Card detection - card is alive.
 */
static int mmc_sd_alive(struct mmc_host *host)
{
	return mmc_send_status(host->card, NULL);
}

/*
 * Card detection callback from host.
 */
static void mmc_sd_detect(struct mmc_host *host)
{
	int err;

	mmc_get_card(host->card, NULL);

	/*
	 * Just check if our card has been removed.
	 */
	err = _mmc_detect_card_removed(host);

	mmc_put_card(host->card, NULL);

	if (err) {
		mmc_sd_remove(host);

		mmc_claim_host(host);
		mmc_detach_bus(host);
		mmc_power_off(host);
		mmc_release_host(host);
	}
}

static int sd_can_poweroff_notify(struct mmc_card *card)
{
	return card->ext_power.feature_support & SD_EXT_POWER_OFF_NOTIFY;
}

static int sd_busy_poweroff_notify_cb(void *cb_data, bool *busy)
{
	struct sd_busy_data *data = cb_data;
	struct mmc_card *card = data->card;
	int err;

	/*
	 * Read the status register for the power management function. It's at
	 * one byte offset and is one byte long. The Power Off Notification
	 * Ready is bit 0.
	 */
	err = sd_read_ext_reg(card, card->ext_power.fno, card->ext_power.page,
			      card->ext_power.offset + 1, 1, data->reg_buf);
	if (err) {
		pr_warn("%s: error %d reading status reg of PM func\n",
			mmc_hostname(card->host), err);
		return err;
	}

	*busy = !(data->reg_buf[0] & BIT(0));
	return 0;
}

static int sd_poweroff_notify(struct mmc_card *card)
{
	struct sd_busy_data cb_data;
	u8 *reg_buf;
	int err;

	reg_buf = kzalloc(512, GFP_KERNEL);
	if (!reg_buf)
		return -ENOMEM;

	/*
	 * Set the Power Off Notification bit in the power management settings
	 * register at 2 bytes offset.
	 */
	err = sd_write_ext_reg(card, card->ext_power.fno, card->ext_power.page,
			       card->ext_power.offset + 2, BIT(0));
	if (err) {
		pr_warn("%s: error %d writing Power Off Notify bit\n",
			mmc_hostname(card->host), err);
		goto out;
	}

	/* Find out when the command is completed. */
	err = mmc_poll_for_busy(card, SD_WRITE_EXTR_SINGLE_TIMEOUT_MS, false,
				MMC_BUSY_EXTR_SINGLE);
	if (err)
		goto out;

	cb_data.card = card;
	cb_data.reg_buf = reg_buf;
	err = __mmc_poll_for_busy(card->host, 0, SD_POWEROFF_NOTIFY_TIMEOUT_MS,
				  &sd_busy_poweroff_notify_cb, &cb_data);

out:
	kfree(reg_buf);
	return err;
}

static int _mmc_sd_suspend(struct mmc_host *host)
{
	struct mmc_card *card = host->card;
	int err = 0;

	mmc_claim_host(host);

	if (mmc_card_suspended(card))
		goto out;

	if (sd_can_poweroff_notify(card))
		err = sd_poweroff_notify(card);
	else if (!mmc_host_is_spi(host))
		err = mmc_deselect_cards(host);

	if (!err) {
		mmc_power_off(host);
		mmc_card_set_suspended(card);
	}

out:
	mmc_release_host(host);
	return err;
}

/*
 * Callback for suspend
 */
static int mmc_sd_suspend(struct mmc_host *host)
{
	int err;

	err = _mmc_sd_suspend(host);
	if (!err) {
		pm_runtime_disable(&host->card->dev);
		pm_runtime_set_suspended(&host->card->dev);
	}

	return err;
}

/*
 * This function tries to determine if the same card is still present
 * and, if so, restore all state to it.
 */
static int _mmc_sd_resume(struct mmc_host *host)
{
	int err = 0;

	mmc_claim_host(host);

	if (!mmc_card_suspended(host->card))
		goto out;

	mmc_power_up(host, host->card->ocr);
	err = mmc_sd_init_card(host, host->card->ocr, host->card);
	mmc_card_clr_suspended(host->card);

out:
	mmc_release_host(host);
	return err;
}

/*
 * Callback for resume
 */
static int mmc_sd_resume(struct mmc_host *host)
{
	pm_runtime_enable(&host->card->dev);
	return 0;
}

/*
 * Callback for runtime_suspend.
 */
static int mmc_sd_runtime_suspend(struct mmc_host *host)
{
	int err;

	if (!(host->caps & MMC_CAP_AGGRESSIVE_PM))
		return 0;

	err = _mmc_sd_suspend(host);
	if (err)
		pr_err("%s: error %d doing aggressive suspend\n",
			mmc_hostname(host), err);

	return err;
}

/*
 * Callback for runtime_resume.
 */
static int mmc_sd_runtime_resume(struct mmc_host *host)
{
	int err;

	err = _mmc_sd_resume(host);
	if (err && err != -ENOMEDIUM)
		pr_err("%s: error %d doing runtime resume\n",
			mmc_hostname(host), err);

	return 0;
}

static int mmc_sd_hw_reset(struct mmc_host *host)
{
	mmc_power_cycle(host, host->card->ocr);
	return mmc_sd_init_card(host, host->card->ocr, host->card);
}

static const struct mmc_bus_ops mmc_sd_ops = {
	.remove = mmc_sd_remove,
	.detect = mmc_sd_detect,
	.runtime_suspend = mmc_sd_runtime_suspend,
	.runtime_resume = mmc_sd_runtime_resume,
	.suspend = mmc_sd_suspend,
	.resume = mmc_sd_resume,
	.alive = mmc_sd_alive,
	.shutdown = mmc_sd_suspend,
	.hw_reset = mmc_sd_hw_reset,
	.cache_enabled = sd_cache_enabled,
	.flush_cache = sd_flush_cache,
};

/*
 * Starting point for SD card init.
 */
int mmc_attach_sd(struct mmc_host *host)
{
	int err;
	u32 ocr, rocr;

	WARN_ON(!host->claimed);

	err = mmc_send_app_op_cond(host, 0, &ocr);
	if (err)
		return err;

	mmc_attach_bus(host, &mmc_sd_ops);
	if (host->ocr_avail_sd)
		host->ocr_avail = host->ocr_avail_sd;

	/*
	 * We need to get OCR a different way for SPI.
	 */
	if (mmc_host_is_spi(host)) {
		mmc_go_idle(host);

		err = mmc_spi_read_ocr(host, 0, &ocr);
		if (err)
			goto err;
	}

	/*
	 * Some SD cards claims an out of spec VDD voltage range. Let's treat
	 * these bits as being in-valid and especially also bit7.
	 */
	ocr &= ~0x7FFF;

	rocr = mmc_select_voltage(host, ocr);

	/*
	 * Can we support the voltage(s) of the card(s)?
	 */
	if (!rocr) {
		err = -EINVAL;
		goto err;
	}

	/*
	 * Detect and init the card.
	 */
	err = mmc_sd_init_card(host, rocr, NULL);
	if (err)
		goto err;

	mmc_release_host(host);
	err = mmc_add_card(host->card);
	if (err)
		goto remove_card;

	mmc_claim_host(host);
	return 0;

remove_card:
	mmc_remove_card(host->card);
	host->card = NULL;
	mmc_claim_host(host);
err:
	mmc_detach_bus(host);

	pr_err("%s: error %d whilst initialising SD card\n",
		mmc_hostname(host), err);

	return err;
}<|MERGE_RESOLUTION|>--- conflicted
+++ resolved
@@ -870,12 +870,8 @@
 	 * the CCS bit is set as well. We deliberately deviate from the spec in
 	 * regards to this, which allows UHS-I to be supported for SDSC cards.
 	 */
-<<<<<<< HEAD
-	if (!mmc_host_is_spi(host) && rocr && (*rocr & SD_ROCR_S18A)) {
-=======
 	if (!mmc_host_is_spi(host) && (ocr & SD_OCR_S18R) &&
 	    rocr && (*rocr & SD_ROCR_S18A)) {
->>>>>>> 7365df19
 		err = mmc_set_uhs_voltage(host, pocr);
 		if (err == -EAGAIN) {
 			retries--;
