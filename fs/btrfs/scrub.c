--- conflicted
+++ resolved
@@ -1568,12 +1568,7 @@
 				 SECTOR_SHIFT;
 	bio->bi_private = &done;
 	bio->bi_end_io = scrub_bio_wait_endio;
-<<<<<<< HEAD
-	raid56_parity_recover(bio, sector->recover->bioc,
-			      sector->sblock->sectors[0]->mirror_num, false);
-=======
 	raid56_parity_recover(bio, sector->recover->bioc, sector->sblock->mirror_num);
->>>>>>> 7365df19
 
 	wait_for_completion_io(&done);
 	return blk_status_to_errno(bio->bi_status);
@@ -2993,10 +2988,6 @@
 	bio_put(bio);
 bioc_out:
 	btrfs_bio_counter_dec(fs_info);
-<<<<<<< HEAD
-	btrfs_put_bioc(bioc);
-=======
->>>>>>> 7365df19
 	bitmap_or(&sparity->ebitmap, &sparity->ebitmap, &sparity->dbitmap,
 		  sparity->nsectors);
 	spin_lock(&sctx->stat_lock);
