--- conflicted
+++ resolved
@@ -4141,11 +4141,7 @@
 	inode_inc_iversion(&dir->vfs_inode);
 	inode_set_ctime_current(&inode->vfs_inode);
 	dir->vfs_inode.i_mtime = inode_set_ctime_current(&dir->vfs_inode);
-<<<<<<< HEAD
-	ret = btrfs_update_inode(trans, root, dir);
-=======
 	ret = btrfs_update_inode(trans, dir);
->>>>>>> 63ddbafb
 out:
 	return ret;
 }
@@ -4318,11 +4314,7 @@
 	btrfs_i_size_write(dir, dir->vfs_inode.i_size - fname.disk_name.len * 2);
 	inode_inc_iversion(&dir->vfs_inode);
 	dir->vfs_inode.i_mtime = inode_set_ctime_current(&dir->vfs_inode);
-<<<<<<< HEAD
-	ret = btrfs_update_inode_fallback(trans, root, dir);
-=======
 	ret = btrfs_update_inode_fallback(trans, dir);
->>>>>>> 63ddbafb
 	if (ret)
 		btrfs_abort_transaction(trans, ret);
 out:
@@ -6462,11 +6454,7 @@
 		parent_inode->vfs_inode.i_mtime =
 			inode_set_ctime_current(&parent_inode->vfs_inode);
 
-<<<<<<< HEAD
-	ret = btrfs_update_inode(trans, root, parent_inode);
-=======
 	ret = btrfs_update_inode(trans, parent_inode);
->>>>>>> 63ddbafb
 	if (ret)
 		btrfs_abort_transaction(trans, ret);
 	return ret;
