// SPDX-License-Identifier: GPL-2.0
/*
 * Copyright (C) 2007 Red Hat.  All rights reserved.
 */

#include <linux/init.h>
#include <linux/fs.h>
#include <linux/slab.h>
#include <linux/rwsem.h>
#include <linux/xattr.h>
#include <linux/security.h>
#include <linux/posix_acl_xattr.h>
#include <linux/iversion.h>
#include <linux/sched/mm.h>
#include "ctree.h"
#include "fs.h"
#include "messages.h"
#include "btrfs_inode.h"
#include "transaction.h"
#include "xattr.h"
#include "disk-io.h"
#include "props.h"
#include "locking.h"
#include "accessors.h"
#include "dir-item.h"

int btrfs_getxattr(struct inode *inode, const char *name,
				void *buffer, size_t size)
{
	struct btrfs_dir_item *di;
	struct btrfs_root *root = BTRFS_I(inode)->root;
	struct btrfs_path *path;
	struct extent_buffer *leaf;
	int ret = 0;
	unsigned long data_ptr;

	path = btrfs_alloc_path();
	if (!path)
		return -ENOMEM;

	/* lookup the xattr by name */
	di = btrfs_lookup_xattr(NULL, root, path, btrfs_ino(BTRFS_I(inode)),
			name, strlen(name), 0);
	if (!di) {
		ret = -ENODATA;
		goto out;
	} else if (IS_ERR(di)) {
		ret = PTR_ERR(di);
		goto out;
	}

	leaf = path->nodes[0];
	/* if size is 0, that means we want the size of the attr */
	if (!size) {
		ret = btrfs_dir_data_len(leaf, di);
		goto out;
	}

	/* now get the data out of our dir_item */
	if (btrfs_dir_data_len(leaf, di) > size) {
		ret = -ERANGE;
		goto out;
	}

	/*
	 * The way things are packed into the leaf is like this
	 * |struct btrfs_dir_item|name|data|
	 * where name is the xattr name, so security.foo, and data is the
	 * content of the xattr.  data_ptr points to the location in memory
	 * where the data starts in the in memory leaf
	 */
	data_ptr = (unsigned long)((char *)(di + 1) +
				   btrfs_dir_name_len(leaf, di));
	read_extent_buffer(leaf, buffer, data_ptr,
			   btrfs_dir_data_len(leaf, di));
	ret = btrfs_dir_data_len(leaf, di);

out:
	btrfs_free_path(path);
	return ret;
}

int btrfs_setxattr(struct btrfs_trans_handle *trans, struct inode *inode,
		   const char *name, const void *value, size_t size, int flags)
{
	struct btrfs_dir_item *di = NULL;
	struct btrfs_root *root = BTRFS_I(inode)->root;
	struct btrfs_fs_info *fs_info = root->fs_info;
	struct btrfs_path *path;
	size_t name_len = strlen(name);
	int ret = 0;

	ASSERT(trans);

	if (name_len + size > BTRFS_MAX_XATTR_SIZE(root->fs_info))
		return -ENOSPC;

	path = btrfs_alloc_path();
	if (!path)
		return -ENOMEM;
	path->skip_release_on_error = 1;

	if (!value) {
		di = btrfs_lookup_xattr(trans, root, path,
				btrfs_ino(BTRFS_I(inode)), name, name_len, -1);
		if (!di && (flags & XATTR_REPLACE))
			ret = -ENODATA;
		else if (IS_ERR(di))
			ret = PTR_ERR(di);
		else if (di)
			ret = btrfs_delete_one_dir_name(trans, root, path, di);
		goto out;
	}

	/*
	 * For a replace we can't just do the insert blindly.
	 * Do a lookup first (read-only btrfs_search_slot), and return if xattr
	 * doesn't exist. If it exists, fall down below to the insert/replace
	 * path - we can't race with a concurrent xattr delete, because the VFS
	 * locks the inode's i_mutex before calling setxattr or removexattr.
	 */
	if (flags & XATTR_REPLACE) {
		ASSERT(inode_is_locked(inode));
		di = btrfs_lookup_xattr(NULL, root, path,
				btrfs_ino(BTRFS_I(inode)), name, name_len, 0);
		if (!di)
			ret = -ENODATA;
		else if (IS_ERR(di))
			ret = PTR_ERR(di);
		if (ret)
			goto out;
		btrfs_release_path(path);
		di = NULL;
	}

	ret = btrfs_insert_xattr_item(trans, root, path, btrfs_ino(BTRFS_I(inode)),
				      name, name_len, value, size);
	if (ret == -EOVERFLOW) {
		/*
		 * We have an existing item in a leaf, split_leaf couldn't
		 * expand it. That item might have or not a dir_item that
		 * matches our target xattr, so lets check.
		 */
		ret = 0;
		btrfs_assert_tree_write_locked(path->nodes[0]);
		di = btrfs_match_dir_item_name(fs_info, path, name, name_len);
		if (!di && !(flags & XATTR_REPLACE)) {
			ret = -ENOSPC;
			goto out;
		}
	} else if (ret == -EEXIST) {
		ret = 0;
		di = btrfs_match_dir_item_name(fs_info, path, name, name_len);
		ASSERT(di); /* logic error */
	} else if (ret) {
		goto out;
	}

	if (di && (flags & XATTR_CREATE)) {
		ret = -EEXIST;
		goto out;
	}

	if (di) {
		/*
		 * We're doing a replace, and it must be atomic, that is, at
		 * any point in time we have either the old or the new xattr
		 * value in the tree. We don't want readers (getxattr and
		 * listxattrs) to miss a value, this is specially important
		 * for ACLs.
		 */
		const int slot = path->slots[0];
		struct extent_buffer *leaf = path->nodes[0];
		const u16 old_data_len = btrfs_dir_data_len(leaf, di);
		const u32 item_size = btrfs_item_size(leaf, slot);
		const u32 data_size = sizeof(*di) + name_len + size;
		unsigned long data_ptr;
		char *ptr;

		if (size > old_data_len) {
			if (btrfs_leaf_free_space(leaf) <
			    (size - old_data_len)) {
				ret = -ENOSPC;
				goto out;
			}
		}

		if (old_data_len + name_len + sizeof(*di) == item_size) {
			/* No other xattrs packed in the same leaf item. */
			if (size > old_data_len)
				btrfs_extend_item(trans, path, size - old_data_len);
			else if (size < old_data_len)
				btrfs_truncate_item(trans, path, data_size, 1);
		} else {
			/* There are other xattrs packed in the same item. */
			ret = btrfs_delete_one_dir_name(trans, root, path, di);
			if (ret)
				goto out;
			btrfs_extend_item(trans, path, data_size);
		}

		ptr = btrfs_item_ptr(leaf, slot, char);
		ptr += btrfs_item_size(leaf, slot) - data_size;
		di = (struct btrfs_dir_item *)ptr;
		btrfs_set_dir_data_len(leaf, di, size);
		data_ptr = ((unsigned long)(di + 1)) + name_len;
		write_extent_buffer(leaf, value, data_ptr, size);
		btrfs_mark_buffer_dirty(trans, leaf);
	} else {
		/*
		 * Insert, and we had space for the xattr, so path->slots[0] is
		 * where our xattr dir_item is and btrfs_insert_xattr_item()
		 * filled it.
		 */
	}
out:
	btrfs_free_path(path);
	if (!ret) {
		set_bit(BTRFS_INODE_COPY_EVERYTHING,
			&BTRFS_I(inode)->runtime_flags);
		clear_bit(BTRFS_INODE_NO_XATTRS, &BTRFS_I(inode)->runtime_flags);
	}
	return ret;
}

/*
 * @value: "" makes the attribute to empty, NULL removes it
 */
int btrfs_setxattr_trans(struct inode *inode, const char *name,
			 const void *value, size_t size, int flags)
{
	struct btrfs_root *root = BTRFS_I(inode)->root;
	struct btrfs_trans_handle *trans;
	const bool start_trans = (current->journal_info == NULL);
	int ret;

	if (start_trans) {
		/*
		 * 1 unit for inserting/updating/deleting the xattr
		 * 1 unit for the inode item update
		 */
		trans = btrfs_start_transaction(root, 2);
		if (IS_ERR(trans))
			return PTR_ERR(trans);
	} else {
		/*
		 * This can happen when smack is enabled and a directory is being
		 * created. It happens through d_instantiate_new(), which calls
		 * smack_d_instantiate(), which in turn calls __vfs_setxattr() to
		 * set the transmute xattr (XATTR_NAME_SMACKTRANSMUTE) on the
		 * inode. We have already reserved space for the xattr and inode
		 * update at btrfs_mkdir(), so just use the transaction handle.
		 * We don't join or start a transaction, as that will reset the
		 * block_rsv of the handle and trigger a warning for the start
		 * case.
		 */
		ASSERT(strncmp(name, XATTR_SECURITY_PREFIX,
			       XATTR_SECURITY_PREFIX_LEN) == 0);
		trans = current->journal_info;
	}

	ret = btrfs_setxattr(trans, inode, name, value, size, flags);
	if (ret)
		goto out;

	inode_inc_iversion(inode);
	inode_set_ctime_current(inode);
<<<<<<< HEAD
	ret = btrfs_update_inode(trans, root, BTRFS_I(inode));
=======
	ret = btrfs_update_inode(trans, BTRFS_I(inode));
>>>>>>> 63ddbafb
	if (ret)
		btrfs_abort_transaction(trans, ret);
out:
	if (start_trans)
		btrfs_end_transaction(trans);
	return ret;
}

ssize_t btrfs_listxattr(struct dentry *dentry, char *buffer, size_t size)
{
	struct btrfs_key found_key;
	struct btrfs_key key;
	struct inode *inode = d_inode(dentry);
	struct btrfs_root *root = BTRFS_I(inode)->root;
	struct btrfs_path *path;
	int iter_ret = 0;
	int ret = 0;
	size_t total_size = 0, size_left = size;

	/*
	 * ok we want all objects associated with this id.
	 * NOTE: we set key.offset = 0; because we want to start with the
	 * first xattr that we find and walk forward
	 */
	key.objectid = btrfs_ino(BTRFS_I(inode));
	key.type = BTRFS_XATTR_ITEM_KEY;
	key.offset = 0;

	path = btrfs_alloc_path();
	if (!path)
		return -ENOMEM;
	path->reada = READA_FORWARD;

	/* search for our xattrs */
	btrfs_for_each_slot(root, &key, &found_key, path, iter_ret) {
		struct extent_buffer *leaf;
		int slot;
		struct btrfs_dir_item *di;
		u32 item_size;
		u32 cur;

		leaf = path->nodes[0];
		slot = path->slots[0];

		/* check to make sure this item is what we want */
		if (found_key.objectid != key.objectid)
			break;
		if (found_key.type > BTRFS_XATTR_ITEM_KEY)
			break;
		if (found_key.type < BTRFS_XATTR_ITEM_KEY)
			continue;

		di = btrfs_item_ptr(leaf, slot, struct btrfs_dir_item);
		item_size = btrfs_item_size(leaf, slot);
		cur = 0;
		while (cur < item_size) {
			u16 name_len = btrfs_dir_name_len(leaf, di);
			u16 data_len = btrfs_dir_data_len(leaf, di);
			u32 this_len = sizeof(*di) + name_len + data_len;
			unsigned long name_ptr = (unsigned long)(di + 1);

			total_size += name_len + 1;
			/*
			 * We are just looking for how big our buffer needs to
			 * be.
			 */
			if (!size)
				goto next;

			if (!buffer || (name_len + 1) > size_left) {
			        iter_ret = -ERANGE;
				break;
			}

			read_extent_buffer(leaf, buffer, name_ptr, name_len);
			buffer[name_len] = '\0';

			size_left -= name_len + 1;
			buffer += name_len + 1;
next:
			cur += this_len;
			di = (struct btrfs_dir_item *)((char *)di + this_len);
		}
	}

	if (iter_ret < 0)
		ret = iter_ret;
	else
		ret = total_size;

	btrfs_free_path(path);

	return ret;
}

static int btrfs_xattr_handler_get(const struct xattr_handler *handler,
				   struct dentry *unused, struct inode *inode,
				   const char *name, void *buffer, size_t size)
{
	name = xattr_full_name(handler, name);
	return btrfs_getxattr(inode, name, buffer, size);
}

static int btrfs_xattr_handler_set(const struct xattr_handler *handler,
				   struct mnt_idmap *idmap,
				   struct dentry *unused, struct inode *inode,
				   const char *name, const void *buffer,
				   size_t size, int flags)
{
	if (btrfs_root_readonly(BTRFS_I(inode)->root))
		return -EROFS;

	name = xattr_full_name(handler, name);
	return btrfs_setxattr_trans(inode, name, buffer, size, flags);
}

static int btrfs_xattr_handler_set_prop(const struct xattr_handler *handler,
					struct mnt_idmap *idmap,
					struct dentry *unused, struct inode *inode,
					const char *name, const void *value,
					size_t size, int flags)
{
	int ret;
	struct btrfs_trans_handle *trans;
	struct btrfs_root *root = BTRFS_I(inode)->root;

	name = xattr_full_name(handler, name);
	ret = btrfs_validate_prop(BTRFS_I(inode), name, value, size);
	if (ret)
		return ret;

	if (btrfs_ignore_prop(BTRFS_I(inode), name))
		return 0;

	trans = btrfs_start_transaction(root, 2);
	if (IS_ERR(trans))
		return PTR_ERR(trans);

	ret = btrfs_set_prop(trans, inode, name, value, size, flags);
	if (!ret) {
		inode_inc_iversion(inode);
		inode_set_ctime_current(inode);
<<<<<<< HEAD
		ret = btrfs_update_inode(trans, root, BTRFS_I(inode));
=======
		ret = btrfs_update_inode(trans, BTRFS_I(inode));
>>>>>>> 63ddbafb
		if (ret)
			btrfs_abort_transaction(trans, ret);
	}

	btrfs_end_transaction(trans);

	return ret;
}

static const struct xattr_handler btrfs_security_xattr_handler = {
	.prefix = XATTR_SECURITY_PREFIX,
	.get = btrfs_xattr_handler_get,
	.set = btrfs_xattr_handler_set,
};

static const struct xattr_handler btrfs_trusted_xattr_handler = {
	.prefix = XATTR_TRUSTED_PREFIX,
	.get = btrfs_xattr_handler_get,
	.set = btrfs_xattr_handler_set,
};

static const struct xattr_handler btrfs_user_xattr_handler = {
	.prefix = XATTR_USER_PREFIX,
	.get = btrfs_xattr_handler_get,
	.set = btrfs_xattr_handler_set,
};

static const struct xattr_handler btrfs_btrfs_xattr_handler = {
	.prefix = XATTR_BTRFS_PREFIX,
	.get = btrfs_xattr_handler_get,
	.set = btrfs_xattr_handler_set_prop,
};

const struct xattr_handler *btrfs_xattr_handlers[] = {
	&btrfs_security_xattr_handler,
	&btrfs_trusted_xattr_handler,
	&btrfs_user_xattr_handler,
	&btrfs_btrfs_xattr_handler,
	NULL,
};

static int btrfs_initxattrs(struct inode *inode,
			    const struct xattr *xattr_array, void *fs_private)
{
	struct btrfs_trans_handle *trans = fs_private;
	const struct xattr *xattr;
	unsigned int nofs_flag;
	char *name;
	int err = 0;

	/*
	 * We're holding a transaction handle, so use a NOFS memory allocation
	 * context to avoid deadlock if reclaim happens.
	 */
	nofs_flag = memalloc_nofs_save();
	for (xattr = xattr_array; xattr->name != NULL; xattr++) {
		name = kmalloc(XATTR_SECURITY_PREFIX_LEN +
			       strlen(xattr->name) + 1, GFP_KERNEL);
		if (!name) {
			err = -ENOMEM;
			break;
		}
		strcpy(name, XATTR_SECURITY_PREFIX);
		strcpy(name + XATTR_SECURITY_PREFIX_LEN, xattr->name);
		err = btrfs_setxattr(trans, inode, name, xattr->value,
				     xattr->value_len, 0);
		kfree(name);
		if (err < 0)
			break;
	}
	memalloc_nofs_restore(nofs_flag);
	return err;
}

int btrfs_xattr_security_init(struct btrfs_trans_handle *trans,
			      struct inode *inode, struct inode *dir,
			      const struct qstr *qstr)
{
	return security_inode_init_security(inode, dir, qstr,
					    &btrfs_initxattrs, trans);
}<|MERGE_RESOLUTION|>--- conflicted
+++ resolved
@@ -265,11 +265,7 @@
 
 	inode_inc_iversion(inode);
 	inode_set_ctime_current(inode);
-<<<<<<< HEAD
-	ret = btrfs_update_inode(trans, root, BTRFS_I(inode));
-=======
 	ret = btrfs_update_inode(trans, BTRFS_I(inode));
->>>>>>> 63ddbafb
 	if (ret)
 		btrfs_abort_transaction(trans, ret);
 out:
@@ -412,11 +408,7 @@
 	if (!ret) {
 		inode_inc_iversion(inode);
 		inode_set_ctime_current(inode);
-<<<<<<< HEAD
-		ret = btrfs_update_inode(trans, root, BTRFS_I(inode));
-=======
 		ret = btrfs_update_inode(trans, BTRFS_I(inode));
->>>>>>> 63ddbafb
 		if (ret)
 			btrfs_abort_transaction(trans, ret);
 	}
