--- conflicted
+++ resolved
@@ -1723,21 +1723,12 @@
 	blk_start_plug(&plug);
 	for (i = 0; i < nr; i++) {
 		struct iocb __user *user_iocb;
-<<<<<<< HEAD
 
 		if (unlikely(get_user(user_iocb, iocbpp + i))) {
 			ret = -EFAULT;
 			break;
 		}
 
-=======
-
-		if (unlikely(get_user(user_iocb, iocbpp + i))) {
-			ret = -EFAULT;
-			break;
-		}
-
->>>>>>> 70bd23b5
 		ret = io_submit_one(ctx, user_iocb, false);
 		if (ret)
 			break;
@@ -1905,14 +1896,11 @@
 	return ret;
 }
 
-<<<<<<< HEAD
-=======
 struct __aio_sigset {
 	const sigset_t __user	*sigmask;
 	size_t		sigsetsize;
 };
 
->>>>>>> 70bd23b5
 SYSCALL_DEFINE6(io_pgetevents,
 		aio_context_t, ctx_id,
 		long, min_nr,
@@ -1928,17 +1916,10 @@
 
 	if (timeout && unlikely(get_timespec64(&ts, timeout)))
 		return -EFAULT;
-<<<<<<< HEAD
 
 	if (usig && copy_from_user(&ksig, usig, sizeof(ksig)))
 		return -EFAULT;
 
-=======
-
-	if (usig && copy_from_user(&ksig, usig, sizeof(ksig)))
-		return -EFAULT;
-
->>>>>>> 70bd23b5
 	if (ksig.sigmask) {
 		if (ksig.sigsetsize != sizeof(sigset_t))
 			return -EINVAL;
@@ -1946,7 +1927,6 @@
 			return -EFAULT;
 		sigdelsetmask(&ksigmask, sigmask(SIGKILL) | sigmask(SIGSTOP));
 		sigprocmask(SIG_SETMASK, &ksigmask, &sigsaved);
-<<<<<<< HEAD
 	}
 
 	ret = do_io_getevents(ctx_id, min_nr, nr, events, timeout ? &ts : NULL);
@@ -1963,24 +1943,6 @@
 			sigprocmask(SIG_SETMASK, &sigsaved, NULL);
 	}
 
-=======
-	}
-
-	ret = do_io_getevents(ctx_id, min_nr, nr, events, timeout ? &ts : NULL);
-	if (signal_pending(current)) {
-		if (ksig.sigmask) {
-			current->saved_sigmask = sigsaved;
-			set_restore_sigmask();
-		}
-
-		if (!ret)
-			ret = -ERESTARTNOHAND;
-	} else {
-		if (ksig.sigmask)
-			sigprocmask(SIG_SETMASK, &sigsaved, NULL);
-	}
-
->>>>>>> 70bd23b5
 	return ret;
 }
 
@@ -2002,7 +1964,6 @@
 		ret = -EINTR;
 	return ret;
 }
-<<<<<<< HEAD
 
 
 struct __compat_aio_sigset {
@@ -2023,28 +1984,6 @@
 	struct timespec64 t;
 	int ret;
 
-=======
-
-
-struct __compat_aio_sigset {
-	compat_sigset_t __user	*sigmask;
-	compat_size_t		sigsetsize;
-};
-
-COMPAT_SYSCALL_DEFINE6(io_pgetevents,
-		compat_aio_context_t, ctx_id,
-		compat_long_t, min_nr,
-		compat_long_t, nr,
-		struct io_event __user *, events,
-		struct compat_timespec __user *, timeout,
-		const struct __compat_aio_sigset __user *, usig)
-{
-	struct __compat_aio_sigset ksig = { NULL, };
-	sigset_t ksigmask, sigsaved;
-	struct timespec64 t;
-	int ret;
-
->>>>>>> 70bd23b5
 	if (timeout && compat_get_timespec64(&t, timeout))
 		return -EFAULT;
 
