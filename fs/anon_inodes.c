--- conflicted
+++ resolved
@@ -85,15 +85,8 @@
 	 * so ihold() is safe.
 	 */
 	ihold(anon_inode_inode);
-<<<<<<< HEAD
-
-	d_instantiate(path.dentry, anon_inode_inode);
-
-	file = alloc_file(&path, flags & (O_ACCMODE | O_NONBLOCK), fops);
-=======
 	file = alloc_file_pseudo(anon_inode_inode, anon_inode_mnt, name,
 				 flags & (O_ACCMODE | O_NONBLOCK), fops);
->>>>>>> f6756d7d
 	if (IS_ERR(file))
 		goto err;
 
