--- conflicted
+++ resolved
@@ -341,10 +341,6 @@
 		if (!aio_req)
 			goto out;
 
-<<<<<<< HEAD
-		real.flags = 0;
-=======
->>>>>>> 63ddbafb
 		aio_req->orig_iocb = iocb;
 		kiocb_clone(&aio_req->iocb, iocb, get_file(real.file));
 		aio_req->iocb.ki_complete = ovl_aio_rw_complete;
@@ -416,10 +412,6 @@
 		if (!aio_req)
 			goto out;
 
-<<<<<<< HEAD
-		real.flags = 0;
-=======
->>>>>>> 63ddbafb
 		aio_req->orig_iocb = iocb;
 		kiocb_clone(&aio_req->iocb, iocb, get_file(real.file));
 		aio_req->iocb.ki_flags = ifl;
