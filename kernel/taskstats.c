--- conflicted
+++ resolved
@@ -688,10 +688,7 @@
 	.module		= THIS_MODULE,
 	.ops		= taskstats_ops,
 	.n_ops		= ARRAY_SIZE(taskstats_ops),
-<<<<<<< HEAD
-=======
 	.resv_start_op	= CGROUPSTATS_CMD_GET + 1,
->>>>>>> 7365df19
 	.netnsok	= true,
 };
 
