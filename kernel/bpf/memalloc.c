// SPDX-License-Identifier: GPL-2.0-only
/* Copyright (c) 2022 Meta Platforms, Inc. and affiliates. */
#include <linux/mm.h>
#include <linux/llist.h>
#include <linux/bpf.h>
#include <linux/irq_work.h>
#include <linux/bpf_mem_alloc.h>
#include <linux/memcontrol.h>
#include <asm/local.h>

/* Any context (including NMI) BPF specific memory allocator.
 *
 * Tracing BPF programs can attach to kprobe and fentry. Hence they
 * run in unknown context where calling plain kmalloc() might not be safe.
 *
 * Front-end kmalloc() with per-cpu per-bucket cache of free elements.
 * Refill this cache asynchronously from irq_work.
 *
 * CPU_0 buckets
 * 16 32 64 96 128 196 256 512 1024 2048 4096
 * ...
 * CPU_N buckets
 * 16 32 64 96 128 196 256 512 1024 2048 4096
 *
 * The buckets are prefilled at the start.
 * BPF programs always run with migration disabled.
 * It's safe to allocate from cache of the current cpu with irqs disabled.
 * Free-ing is always done into bucket of the current cpu as well.
 * irq_work trims extra free elements from buckets with kfree
 * and refills them with kmalloc, so global kmalloc logic takes care
 * of freeing objects allocated by one cpu and freed on another.
 *
 * Every allocated objected is padded with extra 8 bytes that contains
 * struct llist_node.
 */
#define LLIST_NODE_SZ sizeof(struct llist_node)

/* similar to kmalloc, but sizeof == 8 bucket is gone */
static u8 size_index[24] __ro_after_init = {
	3,	/* 8 */
	3,	/* 16 */
	4,	/* 24 */
	4,	/* 32 */
	5,	/* 40 */
	5,	/* 48 */
	5,	/* 56 */
	5,	/* 64 */
	1,	/* 72 */
	1,	/* 80 */
	1,	/* 88 */
	1,	/* 96 */
	6,	/* 104 */
	6,	/* 112 */
	6,	/* 120 */
	6,	/* 128 */
	2,	/* 136 */
	2,	/* 144 */
	2,	/* 152 */
	2,	/* 160 */
	2,	/* 168 */
	2,	/* 176 */
	2,	/* 184 */
	2	/* 192 */
};

static int bpf_mem_cache_idx(size_t size)
{
	if (!size || size > 4096)
		return -1;

	if (size <= 192)
		return size_index[(size - 1) / 8] - 1;

	return fls(size - 1) - 2;
}

#define NUM_CACHES 11

struct bpf_mem_cache {
	/* per-cpu list of free objects of size 'unit_size'.
	 * All accesses are done with interrupts disabled and 'active' counter
	 * protection with __llist_add() and __llist_del_first().
	 */
	struct llist_head free_llist;
	local_t active;

	/* Operations on the free_list from unit_alloc/unit_free/bpf_mem_refill
	 * are sequenced by per-cpu 'active' counter. But unit_free() cannot
	 * fail. When 'active' is busy the unit_free() will add an object to
	 * free_llist_extra.
	 */
	struct llist_head free_llist_extra;

	struct irq_work refill_work;
	struct obj_cgroup *objcg;
	int unit_size;
	/* count of objects in free_llist */
	int free_cnt;
	int low_watermark, high_watermark, batch;
	int percpu_size;
	bool draining;
	struct bpf_mem_cache *tgt;

	/* list of objects to be freed after RCU GP */
	struct llist_head free_by_rcu;
	struct llist_node *free_by_rcu_tail;
	struct llist_head waiting_for_gp;
	struct llist_node *waiting_for_gp_tail;
	struct rcu_head rcu;
	atomic_t call_rcu_in_progress;
	struct llist_head free_llist_extra_rcu;

	/* list of objects to be freed after RCU tasks trace GP */
	struct llist_head free_by_rcu_ttrace;
	struct llist_head waiting_for_gp_ttrace;
	struct rcu_head rcu_ttrace;
	atomic_t call_rcu_ttrace_in_progress;
};

struct bpf_mem_caches {
	struct bpf_mem_cache cache[NUM_CACHES];
};

static struct llist_node notrace *__llist_del_first(struct llist_head *head)
{
	struct llist_node *entry, *next;

	entry = head->first;
	if (!entry)
		return NULL;
	next = entry->next;
	head->first = next;
	return entry;
}

static void *__alloc(struct bpf_mem_cache *c, int node, gfp_t flags)
{
	if (c->percpu_size) {
		void **obj = kmalloc_node(c->percpu_size, flags, node);
		void *pptr = __alloc_percpu_gfp(c->unit_size, 8, flags);

		if (!obj || !pptr) {
			free_percpu(pptr);
			kfree(obj);
			return NULL;
		}
		obj[1] = pptr;
		return obj;
	}

	return kmalloc_node(c->unit_size, flags | __GFP_ZERO, node);
}

static struct mem_cgroup *get_memcg(const struct bpf_mem_cache *c)
{
#ifdef CONFIG_MEMCG_KMEM
	if (c->objcg)
		return get_mem_cgroup_from_objcg(c->objcg);
#endif

#ifdef CONFIG_MEMCG
	return root_mem_cgroup;
#else
	return NULL;
#endif
}

static void inc_active(struct bpf_mem_cache *c, unsigned long *flags)
{
	if (IS_ENABLED(CONFIG_PREEMPT_RT))
		/* In RT irq_work runs in per-cpu kthread, so disable
		 * interrupts to avoid preemption and interrupts and
		 * reduce the chance of bpf prog executing on this cpu
		 * when active counter is busy.
		 */
		local_irq_save(*flags);
	/* alloc_bulk runs from irq_work which will not preempt a bpf
	 * program that does unit_alloc/unit_free since IRQs are
	 * disabled there. There is no race to increment 'active'
	 * counter. It protects free_llist from corruption in case NMI
	 * bpf prog preempted this loop.
	 */
	WARN_ON_ONCE(local_inc_return(&c->active) != 1);
}

static void dec_active(struct bpf_mem_cache *c, unsigned long *flags)
{
	local_dec(&c->active);
	if (IS_ENABLED(CONFIG_PREEMPT_RT))
		local_irq_restore(*flags);
}

static void add_obj_to_free_list(struct bpf_mem_cache *c, void *obj)
{
	unsigned long flags;

	inc_active(c, &flags);
	__llist_add(obj, &c->free_llist);
	c->free_cnt++;
	dec_active(c, &flags);
}

/* Mostly runs from irq_work except __init phase. */
static void alloc_bulk(struct bpf_mem_cache *c, int cnt, int node, bool atomic)
{
	struct mem_cgroup *memcg = NULL, *old_memcg;
	gfp_t gfp;
	void *obj;
	int i;

	gfp = __GFP_NOWARN | __GFP_ACCOUNT;
	gfp |= atomic ? GFP_NOWAIT : GFP_KERNEL;

	for (i = 0; i < cnt; i++) {
		/*
		 * For every 'c' llist_del_first(&c->free_by_rcu_ttrace); is
		 * done only by one CPU == current CPU. Other CPUs might
		 * llist_add() and llist_del_all() in parallel.
		 */
		obj = llist_del_first(&c->free_by_rcu_ttrace);
		if (!obj)
			break;
		add_obj_to_free_list(c, obj);
	}
	if (i >= cnt)
		return;

	for (; i < cnt; i++) {
		obj = llist_del_first(&c->waiting_for_gp_ttrace);
		if (!obj)
			break;
		add_obj_to_free_list(c, obj);
	}
	if (i >= cnt)
		return;

	memcg = get_memcg(c);
	old_memcg = set_active_memcg(memcg);
	for (; i < cnt; i++) {
		/* Allocate, but don't deplete atomic reserves that typical
		 * GFP_ATOMIC would do. irq_work runs on this cpu and kmalloc
		 * will allocate from the current numa node which is what we
		 * want here.
		 */
		obj = __alloc(c, node, gfp);
		if (!obj)
			break;
		add_obj_to_free_list(c, obj);
	}
	set_active_memcg(old_memcg);
	mem_cgroup_put(memcg);
}

static void free_one(void *obj, bool percpu)
{
	if (percpu) {
		free_percpu(((void **)obj)[1]);
		kfree(obj);
		return;
	}

	kfree(obj);
}

static int free_all(struct llist_node *llnode, bool percpu)
{
	struct llist_node *pos, *t;
	int cnt = 0;

	llist_for_each_safe(pos, t, llnode) {
		free_one(pos, percpu);
		cnt++;
	}
	return cnt;
}

static void __free_rcu(struct rcu_head *head)
{
	struct bpf_mem_cache *c = container_of(head, struct bpf_mem_cache, rcu_ttrace);

	free_all(llist_del_all(&c->waiting_for_gp_ttrace), !!c->percpu_size);
	atomic_set(&c->call_rcu_ttrace_in_progress, 0);
}

static void __free_rcu_tasks_trace(struct rcu_head *head)
{
	/* If RCU Tasks Trace grace period implies RCU grace period,
	 * there is no need to invoke call_rcu().
	 */
	if (rcu_trace_implies_rcu_gp())
		__free_rcu(head);
	else
		call_rcu(head, __free_rcu);
}

static void enque_to_free(struct bpf_mem_cache *c, void *obj)
{
	struct llist_node *llnode = obj;

	/* bpf_mem_cache is a per-cpu object. Freeing happens in irq_work.
	 * Nothing races to add to free_by_rcu_ttrace list.
	 */
	llist_add(llnode, &c->free_by_rcu_ttrace);
}

static void do_call_rcu_ttrace(struct bpf_mem_cache *c)
{
	struct llist_node *llnode, *t;

	if (atomic_xchg(&c->call_rcu_ttrace_in_progress, 1)) {
		if (unlikely(READ_ONCE(c->draining))) {
			llnode = llist_del_all(&c->free_by_rcu_ttrace);
			free_all(llnode, !!c->percpu_size);
		}
		return;
	}

	WARN_ON_ONCE(!llist_empty(&c->waiting_for_gp_ttrace));
	llist_for_each_safe(llnode, t, llist_del_all(&c->free_by_rcu_ttrace))
		llist_add(llnode, &c->waiting_for_gp_ttrace);

	if (unlikely(READ_ONCE(c->draining))) {
		__free_rcu(&c->rcu_ttrace);
		return;
	}

	/* Use call_rcu_tasks_trace() to wait for sleepable progs to finish.
	 * If RCU Tasks Trace grace period implies RCU grace period, free
	 * these elements directly, else use call_rcu() to wait for normal
	 * progs to finish and finally do free_one() on each element.
	 */
	call_rcu_tasks_trace(&c->rcu_ttrace, __free_rcu_tasks_trace);
}

static void free_bulk(struct bpf_mem_cache *c)
{
	struct bpf_mem_cache *tgt = c->tgt;
	struct llist_node *llnode, *t;
	unsigned long flags;
	int cnt;

	WARN_ON_ONCE(tgt->unit_size != c->unit_size);

	do {
		inc_active(c, &flags);
		llnode = __llist_del_first(&c->free_llist);
		if (llnode)
			cnt = --c->free_cnt;
		else
			cnt = 0;
		dec_active(c, &flags);
		if (llnode)
			enque_to_free(tgt, llnode);
	} while (cnt > (c->high_watermark + c->low_watermark) / 2);

	/* and drain free_llist_extra */
	llist_for_each_safe(llnode, t, llist_del_all(&c->free_llist_extra))
		enque_to_free(tgt, llnode);
	do_call_rcu_ttrace(tgt);
}

static void __free_by_rcu(struct rcu_head *head)
{
	struct bpf_mem_cache *c = container_of(head, struct bpf_mem_cache, rcu);
	struct bpf_mem_cache *tgt = c->tgt;
	struct llist_node *llnode;

	llnode = llist_del_all(&c->waiting_for_gp);
	if (!llnode)
		goto out;

	llist_add_batch(llnode, c->waiting_for_gp_tail, &tgt->free_by_rcu_ttrace);

	/* Objects went through regular RCU GP. Send them to RCU tasks trace */
	do_call_rcu_ttrace(tgt);
out:
	atomic_set(&c->call_rcu_in_progress, 0);
}

static void check_free_by_rcu(struct bpf_mem_cache *c)
{
	struct llist_node *llnode, *t;
	unsigned long flags;

	/* drain free_llist_extra_rcu */
	if (unlikely(!llist_empty(&c->free_llist_extra_rcu))) {
		inc_active(c, &flags);
		llist_for_each_safe(llnode, t, llist_del_all(&c->free_llist_extra_rcu))
			if (__llist_add(llnode, &c->free_by_rcu))
				c->free_by_rcu_tail = llnode;
		dec_active(c, &flags);
	}

	if (llist_empty(&c->free_by_rcu))
		return;

	if (atomic_xchg(&c->call_rcu_in_progress, 1)) {
		/*
		 * Instead of kmalloc-ing new rcu_head and triggering 10k
		 * call_rcu() to hit rcutree.qhimark and force RCU to notice
		 * the overload just ask RCU to hurry up. There could be many
		 * objects in free_by_rcu list.
		 * This hint reduces memory consumption for an artificial
		 * benchmark from 2 Gbyte to 150 Mbyte.
		 */
		rcu_request_urgent_qs_task(current);
		return;
	}

	WARN_ON_ONCE(!llist_empty(&c->waiting_for_gp));

	inc_active(c, &flags);
	WRITE_ONCE(c->waiting_for_gp.first, __llist_del_all(&c->free_by_rcu));
	c->waiting_for_gp_tail = c->free_by_rcu_tail;
	dec_active(c, &flags);

	if (unlikely(READ_ONCE(c->draining))) {
		free_all(llist_del_all(&c->waiting_for_gp), !!c->percpu_size);
		atomic_set(&c->call_rcu_in_progress, 0);
	} else {
		call_rcu_hurry(&c->rcu, __free_by_rcu);
	}
}

static void bpf_mem_refill(struct irq_work *work)
{
	struct bpf_mem_cache *c = container_of(work, struct bpf_mem_cache, refill_work);
	int cnt;

	/* Racy access to free_cnt. It doesn't need to be 100% accurate */
	cnt = c->free_cnt;
	if (cnt < c->low_watermark)
		/* irq_work runs on this cpu and kmalloc will allocate
		 * from the current numa node which is what we want here.
		 */
		alloc_bulk(c, c->batch, NUMA_NO_NODE, true);
	else if (cnt > c->high_watermark)
		free_bulk(c);

	check_free_by_rcu(c);
}

static void notrace irq_work_raise(struct bpf_mem_cache *c)
{
	irq_work_queue(&c->refill_work);
}

/* For typical bpf map case that uses bpf_mem_cache_alloc and single bucket
 * the freelist cache will be elem_size * 64 (or less) on each cpu.
 *
 * For bpf programs that don't have statically known allocation sizes and
 * assuming (low_mark + high_mark) / 2 as an average number of elements per
 * bucket and all buckets are used the total amount of memory in freelists
 * on each cpu will be:
 * 64*16 + 64*32 + 64*64 + 64*96 + 64*128 + 64*196 + 64*256 + 32*512 + 16*1024 + 8*2048 + 4*4096
 * == ~ 116 Kbyte using below heuristic.
 * Initialized, but unused bpf allocator (not bpf map specific one) will
 * consume ~ 11 Kbyte per cpu.
 * Typical case will be between 11K and 116K closer to 11K.
 * bpf progs can and should share bpf_mem_cache when possible.
 */
static void init_refill_work(struct bpf_mem_cache *c)
{
	init_irq_work(&c->refill_work, bpf_mem_refill);
	if (c->unit_size <= 256) {
		c->low_watermark = 32;
		c->high_watermark = 96;
	} else {
		/* When page_size == 4k, order-0 cache will have low_mark == 2
		 * and high_mark == 6 with batch alloc of 3 individual pages at
		 * a time.
		 * 8k allocs and above low == 1, high == 3, batch == 1.
		 */
		c->low_watermark = max(32 * 256 / c->unit_size, 1);
		c->high_watermark = max(96 * 256 / c->unit_size, 3);
	}
	c->batch = max((c->high_watermark - c->low_watermark) / 4 * 3, 1);
}

static void prefill_mem_cache(struct bpf_mem_cache *c, int cpu)
{
	/* To avoid consuming memory assume that 1st run of bpf
	 * prog won't be doing more than 4 map_update_elem from
	 * irq disabled region
	 */
	alloc_bulk(c, c->unit_size <= 256 ? 4 : 1, cpu_to_node(cpu), false);
}

static int check_obj_size(struct bpf_mem_cache *c, unsigned int idx)
{
	struct llist_node *first;
	unsigned int obj_size;

	/* For per-cpu allocator, the size of free objects in free list doesn't
	 * match with unit_size and now there is no way to get the size of
	 * per-cpu pointer saved in free object, so just skip the checking.
	 */
	if (c->percpu_size)
		return 0;

	first = c->free_llist.first;
	if (!first)
		return 0;

	obj_size = ksize(first);
	if (obj_size != c->unit_size) {
		WARN_ONCE(1, "bpf_mem_cache[%u]: unexpected object size %u, expect %u\n",
			  idx, obj_size, c->unit_size);
		return -EINVAL;
	}
	return 0;
}

/* When size != 0 bpf_mem_cache for each cpu.
 * This is typical bpf hash map use case when all elements have equal size.
 *
 * When size == 0 allocate 11 bpf_mem_cache-s for each cpu, then rely on
 * kmalloc/kfree. Max allocation size is 4096 in this case.
 * This is bpf_dynptr and bpf_kptr use case.
 */
int bpf_mem_alloc_init(struct bpf_mem_alloc *ma, int size, bool percpu)
{
	static u16 sizes[NUM_CACHES] = {96, 192, 16, 32, 64, 128, 256, 512, 1024, 2048, 4096};
	int cpu, i, err, unit_size, percpu_size = 0;
	struct bpf_mem_caches *cc, __percpu *pcc;
	struct bpf_mem_cache *c, __percpu *pc;
	struct obj_cgroup *objcg = NULL;

	if (size) {
		pc = __alloc_percpu_gfp(sizeof(*pc), 8, GFP_KERNEL);
		if (!pc)
			return -ENOMEM;

		if (percpu)
			/* room for llist_node and per-cpu pointer */
			percpu_size = LLIST_NODE_SZ + sizeof(void *);
		else
			size += LLIST_NODE_SZ; /* room for llist_node */
		unit_size = size;

#ifdef CONFIG_MEMCG_KMEM
		if (memcg_bpf_enabled())
			objcg = get_obj_cgroup_from_current();
#endif
		for_each_possible_cpu(cpu) {
			c = per_cpu_ptr(pc, cpu);
			c->unit_size = unit_size;
			c->objcg = objcg;
			c->percpu_size = percpu_size;
			c->tgt = c;
			init_refill_work(c);
			prefill_mem_cache(c, cpu);
		}
		ma->cache = pc;
		return 0;
	}

	/* size == 0 && percpu is an invalid combination */
	if (WARN_ON_ONCE(percpu))
		return -EINVAL;

	pcc = __alloc_percpu_gfp(sizeof(*cc), 8, GFP_KERNEL);
	if (!pcc)
		return -ENOMEM;
	err = 0;
#ifdef CONFIG_MEMCG_KMEM
	objcg = get_obj_cgroup_from_current();
#endif
	for_each_possible_cpu(cpu) {
		cc = per_cpu_ptr(pcc, cpu);
		for (i = 0; i < NUM_CACHES; i++) {
			c = &cc->cache[i];
			c->unit_size = sizes[i];
			c->objcg = objcg;
			c->tgt = c;

			init_refill_work(c);
			/* Another bpf_mem_cache will be used when allocating
			 * c->unit_size in bpf_mem_alloc(), so doesn't prefill
			 * for the bpf_mem_cache because these free objects will
			 * never be used.
			 */
			if (i != bpf_mem_cache_idx(c->unit_size))
				continue;
			prefill_mem_cache(c, cpu);
			err = check_obj_size(c, i);
			if (err)
				goto out;
		}
	}

out:
	ma->caches = pcc;
	/* refill_work is either zeroed or initialized, so it is safe to
	 * call irq_work_sync().
	 */
	if (err)
		bpf_mem_alloc_destroy(ma);
	return err;
}

static void drain_mem_cache(struct bpf_mem_cache *c)
{
	bool percpu = !!c->percpu_size;

	/* No progs are using this bpf_mem_cache, but htab_map_free() called
	 * bpf_mem_cache_free() for all remaining elements and they can be in
	 * free_by_rcu_ttrace or in waiting_for_gp_ttrace lists, so drain those lists now.
	 *
	 * Except for waiting_for_gp_ttrace list, there are no concurrent operations
	 * on these lists, so it is safe to use __llist_del_all().
	 */
	free_all(llist_del_all(&c->free_by_rcu_ttrace), percpu);
	free_all(llist_del_all(&c->waiting_for_gp_ttrace), percpu);
	free_all(__llist_del_all(&c->free_llist), percpu);
	free_all(__llist_del_all(&c->free_llist_extra), percpu);
	free_all(__llist_del_all(&c->free_by_rcu), percpu);
	free_all(__llist_del_all(&c->free_llist_extra_rcu), percpu);
	free_all(llist_del_all(&c->waiting_for_gp), percpu);
}

static void check_mem_cache(struct bpf_mem_cache *c)
{
	WARN_ON_ONCE(!llist_empty(&c->free_by_rcu_ttrace));
	WARN_ON_ONCE(!llist_empty(&c->waiting_for_gp_ttrace));
	WARN_ON_ONCE(!llist_empty(&c->free_llist));
	WARN_ON_ONCE(!llist_empty(&c->free_llist_extra));
	WARN_ON_ONCE(!llist_empty(&c->free_by_rcu));
	WARN_ON_ONCE(!llist_empty(&c->free_llist_extra_rcu));
	WARN_ON_ONCE(!llist_empty(&c->waiting_for_gp));
}

static void check_leaked_objs(struct bpf_mem_alloc *ma)
{
	struct bpf_mem_caches *cc;
	struct bpf_mem_cache *c;
	int cpu, i;

	if (ma->cache) {
		for_each_possible_cpu(cpu) {
			c = per_cpu_ptr(ma->cache, cpu);
			check_mem_cache(c);
		}
	}
	if (ma->caches) {
		for_each_possible_cpu(cpu) {
			cc = per_cpu_ptr(ma->caches, cpu);
			for (i = 0; i < NUM_CACHES; i++) {
				c = &cc->cache[i];
				check_mem_cache(c);
			}
		}
	}
}

static void free_mem_alloc_no_barrier(struct bpf_mem_alloc *ma)
{
	check_leaked_objs(ma);
	free_percpu(ma->cache);
	free_percpu(ma->caches);
	ma->cache = NULL;
	ma->caches = NULL;
}

static void free_mem_alloc(struct bpf_mem_alloc *ma)
{
	/* waiting_for_gp[_ttrace] lists were drained, but RCU callbacks
	 * might still execute. Wait for them.
	 *
	 * rcu_barrier_tasks_trace() doesn't imply synchronize_rcu_tasks_trace(),
	 * but rcu_barrier_tasks_trace() and rcu_barrier() below are only used
	 * to wait for the pending __free_rcu_tasks_trace() and __free_rcu(),
	 * so if call_rcu(head, __free_rcu) is skipped due to
	 * rcu_trace_implies_rcu_gp(), it will be OK to skip rcu_barrier() by
	 * using rcu_trace_implies_rcu_gp() as well.
	 */
	rcu_barrier(); /* wait for __free_by_rcu */
	rcu_barrier_tasks_trace(); /* wait for __free_rcu */
	if (!rcu_trace_implies_rcu_gp())
		rcu_barrier();
	free_mem_alloc_no_barrier(ma);
}

static void free_mem_alloc_deferred(struct work_struct *work)
{
	struct bpf_mem_alloc *ma = container_of(work, struct bpf_mem_alloc, work);

	free_mem_alloc(ma);
	kfree(ma);
}

static void destroy_mem_alloc(struct bpf_mem_alloc *ma, int rcu_in_progress)
{
	struct bpf_mem_alloc *copy;

	if (!rcu_in_progress) {
		/* Fast path. No callbacks are pending, hence no need to do
		 * rcu_barrier-s.
		 */
		free_mem_alloc_no_barrier(ma);
		return;
	}

	copy = kmemdup(ma, sizeof(*ma), GFP_KERNEL);
	if (!copy) {
		/* Slow path with inline barrier-s */
		free_mem_alloc(ma);
		return;
	}

	/* Defer barriers into worker to let the rest of map memory to be freed */
	memset(ma, 0, sizeof(*ma));
	INIT_WORK(&copy->work, free_mem_alloc_deferred);
	queue_work(system_unbound_wq, &copy->work);
}

void bpf_mem_alloc_destroy(struct bpf_mem_alloc *ma)
{
	struct bpf_mem_caches *cc;
	struct bpf_mem_cache *c;
	int cpu, i, rcu_in_progress;

	if (ma->cache) {
		rcu_in_progress = 0;
		for_each_possible_cpu(cpu) {
			c = per_cpu_ptr(ma->cache, cpu);
			WRITE_ONCE(c->draining, true);
			irq_work_sync(&c->refill_work);
			drain_mem_cache(c);
			rcu_in_progress += atomic_read(&c->call_rcu_ttrace_in_progress);
			rcu_in_progress += atomic_read(&c->call_rcu_in_progress);
		}
		/* objcg is the same across cpus */
		if (c->objcg)
			obj_cgroup_put(c->objcg);
		destroy_mem_alloc(ma, rcu_in_progress);
	}
	if (ma->caches) {
		rcu_in_progress = 0;
		for_each_possible_cpu(cpu) {
			cc = per_cpu_ptr(ma->caches, cpu);
			for (i = 0; i < NUM_CACHES; i++) {
				c = &cc->cache[i];
				WRITE_ONCE(c->draining, true);
				irq_work_sync(&c->refill_work);
				drain_mem_cache(c);
				rcu_in_progress += atomic_read(&c->call_rcu_ttrace_in_progress);
				rcu_in_progress += atomic_read(&c->call_rcu_in_progress);
			}
		}
		if (c->objcg)
			obj_cgroup_put(c->objcg);
		destroy_mem_alloc(ma, rcu_in_progress);
	}
}

/* notrace is necessary here and in other functions to make sure
 * bpf programs cannot attach to them and cause llist corruptions.
 */
static void notrace *unit_alloc(struct bpf_mem_cache *c)
{
	struct llist_node *llnode = NULL;
	unsigned long flags;
	int cnt = 0;

	/* Disable irqs to prevent the following race for majority of prog types:
	 * prog_A
	 *   bpf_mem_alloc
	 *      preemption or irq -> prog_B
	 *        bpf_mem_alloc
	 *
	 * but prog_B could be a perf_event NMI prog.
	 * Use per-cpu 'active' counter to order free_list access between
	 * unit_alloc/unit_free/bpf_mem_refill.
	 */
	local_irq_save(flags);
	if (local_inc_return(&c->active) == 1) {
		llnode = __llist_del_first(&c->free_llist);
		if (llnode) {
			cnt = --c->free_cnt;
			*(struct bpf_mem_cache **)llnode = c;
		}
	}
	local_dec(&c->active);
	local_irq_restore(flags);

	WARN_ON(cnt < 0);

	if (cnt < c->low_watermark)
		irq_work_raise(c);
	return llnode;
}

/* Though 'ptr' object could have been allocated on a different cpu
 * add it to the free_llist of the current cpu.
 * Let kfree() logic deal with it when it's later called from irq_work.
 */
static void notrace unit_free(struct bpf_mem_cache *c, void *ptr)
{
	struct llist_node *llnode = ptr - LLIST_NODE_SZ;
	unsigned long flags;
	int cnt = 0;

	BUILD_BUG_ON(LLIST_NODE_SZ > 8);

	/*
	 * Remember bpf_mem_cache that allocated this object.
	 * The hint is not accurate.
	 */
	c->tgt = *(struct bpf_mem_cache **)llnode;

	local_irq_save(flags);
	if (local_inc_return(&c->active) == 1) {
		__llist_add(llnode, &c->free_llist);
		cnt = ++c->free_cnt;
	} else {
		/* unit_free() cannot fail. Therefore add an object to atomic
		 * llist. free_bulk() will drain it. Though free_llist_extra is
		 * a per-cpu list we have to use atomic llist_add here, since
		 * it also can be interrupted by bpf nmi prog that does another
		 * unit_free() into the same free_llist_extra.
		 */
		llist_add(llnode, &c->free_llist_extra);
	}
	local_dec(&c->active);
	local_irq_restore(flags);

	if (cnt > c->high_watermark)
		/* free few objects from current cpu into global kmalloc pool */
		irq_work_raise(c);
}

static void notrace unit_free_rcu(struct bpf_mem_cache *c, void *ptr)
{
	struct llist_node *llnode = ptr - LLIST_NODE_SZ;
	unsigned long flags;

	c->tgt = *(struct bpf_mem_cache **)llnode;

	local_irq_save(flags);
	if (local_inc_return(&c->active) == 1) {
		if (__llist_add(llnode, &c->free_by_rcu))
			c->free_by_rcu_tail = llnode;
	} else {
		llist_add(llnode, &c->free_llist_extra_rcu);
	}
	local_dec(&c->active);
	local_irq_restore(flags);

	if (!atomic_read(&c->call_rcu_in_progress))
		irq_work_raise(c);
}

/* Called from BPF program or from sys_bpf syscall.
 * In both cases migration is disabled.
 */
void notrace *bpf_mem_alloc(struct bpf_mem_alloc *ma, size_t size)
{
	int idx;
	void *ret;

	if (!size)
		return ZERO_SIZE_PTR;

	idx = bpf_mem_cache_idx(size + LLIST_NODE_SZ);
	if (idx < 0)
		return NULL;

	ret = unit_alloc(this_cpu_ptr(ma->caches)->cache + idx);
	return !ret ? NULL : ret + LLIST_NODE_SZ;
}

void notrace bpf_mem_free(struct bpf_mem_alloc *ma, void *ptr)
{
	int idx;

	if (!ptr)
		return;

	idx = bpf_mem_cache_idx(ksize(ptr - LLIST_NODE_SZ));
	if (idx < 0)
		return;

	unit_free(this_cpu_ptr(ma->caches)->cache + idx, ptr);
}

void notrace bpf_mem_free_rcu(struct bpf_mem_alloc *ma, void *ptr)
{
	int idx;

	if (!ptr)
		return;

	idx = bpf_mem_cache_idx(ksize(ptr - LLIST_NODE_SZ));
	if (idx < 0)
		return;

	unit_free_rcu(this_cpu_ptr(ma->caches)->cache + idx, ptr);
}

void notrace *bpf_mem_cache_alloc(struct bpf_mem_alloc *ma)
{
	void *ret;

	ret = unit_alloc(this_cpu_ptr(ma->cache));
	return !ret ? NULL : ret + LLIST_NODE_SZ;
}

void notrace bpf_mem_cache_free(struct bpf_mem_alloc *ma, void *ptr)
{
	if (!ptr)
		return;

	unit_free(this_cpu_ptr(ma->cache), ptr);
}

void notrace bpf_mem_cache_free_rcu(struct bpf_mem_alloc *ma, void *ptr)
{
	if (!ptr)
		return;

	unit_free_rcu(this_cpu_ptr(ma->cache), ptr);
}

/* Directly does a kfree() without putting 'ptr' back to the free_llist
 * for reuse and without waiting for a rcu_tasks_trace gp.
 * The caller must first go through the rcu_tasks_trace gp for 'ptr'
 * before calling bpf_mem_cache_raw_free().
 * It could be used when the rcu_tasks_trace callback does not have
 * a hold on the original bpf_mem_alloc object that allocated the
 * 'ptr'. This should only be used in the uncommon code path.
 * Otherwise, the bpf_mem_alloc's free_llist cannot be refilled
 * and may affect performance.
 */
void bpf_mem_cache_raw_free(void *ptr)
{
	if (!ptr)
		return;

	kfree(ptr - LLIST_NODE_SZ);
}

/* When flags == GFP_KERNEL, it signals that the caller will not cause
 * deadlock when using kmalloc. bpf_mem_cache_alloc_flags() will use
 * kmalloc if the free_llist is empty.
 */
void notrace *bpf_mem_cache_alloc_flags(struct bpf_mem_alloc *ma, gfp_t flags)
{
	struct bpf_mem_cache *c;
	void *ret;

	c = this_cpu_ptr(ma->cache);

	ret = unit_alloc(c);
	if (!ret && flags == GFP_KERNEL) {
		struct mem_cgroup *memcg, *old_memcg;

		memcg = get_memcg(c);
		old_memcg = set_active_memcg(memcg);
		ret = __alloc(c, NUMA_NO_NODE, GFP_KERNEL | __GFP_NOWARN | __GFP_ACCOUNT);
		set_active_memcg(old_memcg);
		mem_cgroup_put(memcg);
	}

	return !ret ? NULL : ret + LLIST_NODE_SZ;
}

<<<<<<< HEAD
/* Most of the logic is taken from setup_kmalloc_cache_index_table() */
static __init int bpf_mem_cache_adjust_size(void)
{
	unsigned int size, index;

	/* Normally KMALLOC_MIN_SIZE is 8-bytes, but it can be
	 * up-to 256-bytes.
	 */
	size = KMALLOC_MIN_SIZE;
	if (size <= 192)
		index = size_index[(size - 1) / 8];
	else
		index = fls(size - 1) - 1;
	for (size = 8; size < KMALLOC_MIN_SIZE && size <= 192; size += 8)
		size_index[(size - 1) / 8] = index;

	/* The minimal alignment is 64-bytes, so disable 96-bytes cache and
	 * use 128-bytes cache instead.
	 */
	if (KMALLOC_MIN_SIZE >= 64) {
		index = size_index[(128 - 1) / 8];
		for (size = 64 + 8; size <= 96; size += 8)
			size_index[(size - 1) / 8] = index;
	}

	/* The minimal alignment is 128-bytes, so disable 192-bytes cache and
	 * use 256-bytes cache instead.
	 */
	if (KMALLOC_MIN_SIZE >= 128) {
		index = fls(256 - 1) - 1;
		for (size = 128 + 8; size <= 192; size += 8)
=======
static __init int bpf_mem_cache_adjust_size(void)
{
	unsigned int size;

	/* Adjusting the indexes in size_index() according to the object_size
	 * of underlying slab cache, so bpf_mem_alloc() will select a
	 * bpf_mem_cache with unit_size equal to the object_size of
	 * the underlying slab cache.
	 *
	 * The maximal value of KMALLOC_MIN_SIZE and __kmalloc_minalign() is
	 * 256-bytes, so only do adjustment for [8-bytes, 192-bytes].
	 */
	for (size = 192; size >= 8; size -= 8) {
		unsigned int kmalloc_size, index;

		kmalloc_size = kmalloc_size_roundup(size);
		if (kmalloc_size == size)
			continue;

		if (kmalloc_size <= 192)
			index = size_index[(kmalloc_size - 1) / 8];
		else
			index = fls(kmalloc_size - 1) - 1;
		/* Only overwrite if necessary */
		if (size_index[(size - 1) / 8] != index)
>>>>>>> 63ddbafb
			size_index[(size - 1) / 8] = index;
	}

	return 0;
}
subsys_initcall(bpf_mem_cache_adjust_size);<|MERGE_RESOLUTION|>--- conflicted
+++ resolved
@@ -965,39 +965,6 @@
 	return !ret ? NULL : ret + LLIST_NODE_SZ;
 }
 
-<<<<<<< HEAD
-/* Most of the logic is taken from setup_kmalloc_cache_index_table() */
-static __init int bpf_mem_cache_adjust_size(void)
-{
-	unsigned int size, index;
-
-	/* Normally KMALLOC_MIN_SIZE is 8-bytes, but it can be
-	 * up-to 256-bytes.
-	 */
-	size = KMALLOC_MIN_SIZE;
-	if (size <= 192)
-		index = size_index[(size - 1) / 8];
-	else
-		index = fls(size - 1) - 1;
-	for (size = 8; size < KMALLOC_MIN_SIZE && size <= 192; size += 8)
-		size_index[(size - 1) / 8] = index;
-
-	/* The minimal alignment is 64-bytes, so disable 96-bytes cache and
-	 * use 128-bytes cache instead.
-	 */
-	if (KMALLOC_MIN_SIZE >= 64) {
-		index = size_index[(128 - 1) / 8];
-		for (size = 64 + 8; size <= 96; size += 8)
-			size_index[(size - 1) / 8] = index;
-	}
-
-	/* The minimal alignment is 128-bytes, so disable 192-bytes cache and
-	 * use 256-bytes cache instead.
-	 */
-	if (KMALLOC_MIN_SIZE >= 128) {
-		index = fls(256 - 1) - 1;
-		for (size = 128 + 8; size <= 192; size += 8)
-=======
 static __init int bpf_mem_cache_adjust_size(void)
 {
 	unsigned int size;
@@ -1023,7 +990,6 @@
 			index = fls(kmalloc_size - 1) - 1;
 		/* Only overwrite if necessary */
 		if (size_index[(size - 1) / 8] != index)
->>>>>>> 63ddbafb
 			size_index[(size - 1) / 8] = index;
 	}
 
