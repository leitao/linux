--- conflicted
+++ resolved
@@ -202,16 +202,6 @@
 		bio->bi_ioprio = prio;
 }
 
-<<<<<<< HEAD
-void blk_ioprio_exit(struct request_queue *q)
-{
-	blkcg_deactivate_policy(q, &ioprio_policy);
-}
-
-int blk_ioprio_init(struct request_queue *q)
-{
-	return blkcg_activate_policy(q, &ioprio_policy);
-=======
 void blk_ioprio_exit(struct gendisk *disk)
 {
 	blkcg_deactivate_policy(disk->queue, &ioprio_policy);
@@ -220,7 +210,6 @@
 int blk_ioprio_init(struct gendisk *disk)
 {
 	return blkcg_activate_policy(disk->queue, &ioprio_policy);
->>>>>>> 7365df19
 }
 
 static int __init ioprio_init(void)
